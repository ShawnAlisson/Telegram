import Foundation
#if os(macOS)
    import PostboxMac
    import SwiftSignalKitMac
    import MtProtoKitMac
#else
    import Postbox
    import SwiftSignalKit
    import MtProtoKitDynamic
#endif

public struct RenderedChannelParticipant: Equatable {
    public let participant: ChannelParticipant
    public let peer: Peer
<<<<<<< HEAD
    public let presence: PeerPresence?
    public init(participant: ChannelParticipant, peer: Peer, presence: PeerPresence? = nil) {
        self.participant = participant
        self.peer = peer
        self.presence = presence
=======
    public let peers: [PeerId: Peer]
    
    public init(participant: ChannelParticipant, peer: Peer, peers: [PeerId: Peer]) {
        self.participant = participant
        self.peer = peer
        self.peers = peers
>>>>>>> 93fe592e
    }
    
    public static func ==(lhs: RenderedChannelParticipant, rhs: RenderedChannelParticipant) -> Bool {
        if let lhsStatus = lhs.presence, let rhsStatus = rhs.presence {
            if !lhsStatus.isEqual(to: rhsStatus) {
                return false
            }
        } else if (lhs.presence != nil) != (rhs.presence != nil) {
            return false
        }
        return lhs.participant == rhs.participant && lhs.peer.isEqual(rhs.peer)
    }
    
}

func updateChannelParticipantsSummary(account: Account, peerId: PeerId) -> Signal<Void, NoError> {
    return account.postbox.modify { modifier -> Signal<Void, NoError> in
        if let peer = modifier.getPeer(peerId), let inputChannel = apiInputChannel(peer) {
            let admins = account.network.request(Api.functions.channels.getParticipants(channel: inputChannel, filter: .channelParticipantsAdmins, offset: 0, limit: 0))
            let members = account.network.request(Api.functions.channels.getParticipants(channel: inputChannel, filter: .channelParticipantsRecent, offset: 0, limit: 0))
            let banned = account.network.request(Api.functions.channels.getParticipants(channel: inputChannel, filter: .channelParticipantsBanned(q: ""), offset: 0, limit: 0))
            let kicked = account.network.request(Api.functions.channels.getParticipants(channel: inputChannel, filter: .channelParticipantsKicked(q: ""), offset: 0, limit: 0))
            return combineLatest(admins, members, banned, kicked)
                |> mapToSignal { admins, members, banned, kicked -> Signal<Void, MTRpcError> in
                    return account.postbox.modify { modifier -> Void in
                        modifier.updatePeerCachedData(peerIds: Set([peerId]), update: { _, current in
                            if let current = current as? CachedChannelData {
                                let adminCount: Int32
                                switch admins {
                                    case let .channelParticipants(count, _, _):
                                        adminCount = count
                                }
                                let memberCount: Int32
                                switch members {
                                    case let .channelParticipants(count, _, _):
                                        memberCount = count
                                }
                                let bannedCount: Int32
                                switch banned {
                                    case let .channelParticipants(count, _, _):
                                        bannedCount = count
                                }
                                let kickedCount: Int32
                                switch kicked {
                                    case let .channelParticipants(count, _, _):
                                        kickedCount = count
                                }
                                return current.withUpdatedParticipantsSummary(CachedChannelParticipantsSummary(memberCount: memberCount, adminCount: adminCount, bannedCount: bannedCount, kickedCount: kickedCount))
                            }
                            return current
                        })
                    } |> mapError { _ -> MTRpcError in return MTRpcError(errorCode: 0, errorDescription: "") }
                }
                |> `catch` { _ -> Signal<Void, NoError> in
                    return .complete()
                }
        } else {
            return .complete()
        }
    } |> switchToLatest
}<|MERGE_RESOLUTION|>--- conflicted
+++ resolved
@@ -12,33 +12,25 @@
 public struct RenderedChannelParticipant: Equatable {
     public let participant: ChannelParticipant
     public let peer: Peer
-<<<<<<< HEAD
-    public let presence: PeerPresence?
-    public init(participant: ChannelParticipant, peer: Peer, presence: PeerPresence? = nil) {
-        self.participant = participant
-        self.peer = peer
-        self.presence = presence
-=======
     public let peers: [PeerId: Peer]
-    
-    public init(participant: ChannelParticipant, peer: Peer, peers: [PeerId: Peer]) {
+    public let presence:PeerPresence?
+    public init(participant: ChannelParticipant, peer: Peer, peers: [PeerId: Peer] = [:], presence: PeerPresence? = nil) {
         self.participant = participant
         self.peer = peer
         self.peers = peers
->>>>>>> 93fe592e
+        self.presence = presence
     }
     
     public static func ==(lhs: RenderedChannelParticipant, rhs: RenderedChannelParticipant) -> Bool {
-        if let lhsStatus = lhs.presence, let rhsStatus = rhs.presence {
-            if !lhsStatus.isEqual(to: rhsStatus) {
+        if let lhsPresence = lhs.presence, let rhsPresence = rhs.presence {
+            if !lhsPresence.isEqual(to: rhsPresence) {
                 return false
             }
-        } else if (lhs.presence != nil) != (rhs.presence != nil) {
+        } else if(lhs.presence != nil) != (rhs.presence != nil) {
             return false
         }
         return lhs.participant == rhs.participant && lhs.peer.isEqual(rhs.peer)
     }
-    
 }
 
 func updateChannelParticipantsSummary(account: Account, peerId: PeerId) -> Signal<Void, NoError> {
