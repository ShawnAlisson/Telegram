//
//  LOTLayerView.m
//  LottieAnimator
//
//  Created by Brandon Withrow on 12/14/15.
//  Copyright © 2015 Brandon Withrow. All rights reserved.
//

#import "LOTLayerView.h"
#import "LOTShapeLayerView.h"
#import "LOTRectShapeLayer.h"
#import "LOTEllipseShapeLayer.h"
#import "LOTGroupLayerView.h"
#import "CAAnimationGroup+LOTAnimatableGroup.h"
#import "LOTMaskLayer.h"
#import "CGGeometry+LOTAdditions.h"

@interface LOTParentLayer : LOTAnimatableLayer

- (instancetype)initWithParentModel:(LOTLayer *)parent;

@end

@implementation LOTParentLayer {
  LOTLayer *_parentModel;
  CAAnimationGroup *_animation;
}

- (instancetype)initWithParentModel:(LOTLayer *)parent {
  self = [super initWithLayerDuration:parent.layerDuration];
  if (self) {
    self.bounds = parent.layerBounds;
    _parentModel = parent;
    [self _setupLayerFromModel];
  }
  return self;
}

- (void)_setupLayerFromModel {
  if (_parentModel.position) {
    self.position = _parentModel.position.initialPoint;
  } else {
    CGPoint initial = CGPointZero;
    if (_parentModel.positionX) {
      initial.x = _parentModel.positionX.initialValue.floatValue;
    }
    if (_parentModel.positionY) {
      initial.y = _parentModel.positionY.initialValue.floatValue;
    }
    self.position = initial;
  }
  
  self.anchorPoint = _parentModel.anchor.initialPoint;
  self.transform = _parentModel.scale.initialScale;
  self.sublayerTransform = CATransform3DMakeRotation(_parentModel.rotation.initialValue.floatValue, 0, 0, 1);
  [self _buildAnimations];
}

- (void)_buildAnimations {
  NSMutableDictionary *keypaths = [NSMutableDictionary dictionary];
  if (_parentModel.position) {
    [keypaths setValue:_parentModel.position forKey:@"position"];
  }
  if (_parentModel.anchor) {
    [keypaths setValue:_parentModel.anchor forKey:@"anchorPoint"];
  }
  if (_parentModel.scale) {
    [keypaths setValue:_parentModel.scale forKey:@"transform"];
  }
  if (_parentModel.rotation) {
    [keypaths setValue:_parentModel.rotation forKey:@"sublayerTransform.rotation"];
  }
  if (_parentModel.positionX) {
    [keypaths setValue:_parentModel.positionX forKey:@"position.x"];
  }
  if (_parentModel.positionY) {
    [keypaths setValue:_parentModel.positionY forKey:@"position.y"];
  }

  _animation = [CAAnimationGroup LOT_animationGroupForAnimatablePropertiesWithKeyPaths:keypaths];
  [self addAnimation:_animation forKey:@"LottieAnimation"];
}

@end

@implementation LOTLayerView {
  NSArray<LOTGroupLayerView *> *_shapeLayers;
  CALayer *_childContainerLayer;
  CALayer *_rotationLayer;
  CAAnimationGroup *_animation;
  CAKeyframeAnimation *_inOutAnimation;
  NSArray<LOTParentLayer *> *_parentLayers;
  LOTMaskLayer *_maskLayer;
  CALayer *_childSolid;
  NSBundle *_bundle;
}

- (instancetype)initWithModel:(LOTLayer *)model inLayerGroup:(LOTLayerGroup *)layerGroup{
    return [self initWithModel:model inLayerGroup:layerGroup inBundle:[NSBundle mainBundle]];
}

- (instancetype)initWithModel:(LOTLayer *)model inLayerGroup:(LOTLayerGroup *)layerGroup inBundle:(NSBundle *)bundle{
  self = [super initWithLayerDuration:model.layerDuration];
  if (self) {
    _bundle = bundle;
    _layerModel = model;
    [self _setupViewFromModelWithLayerGroup:layerGroup];
  }
  return self;
}

- (void)_setupViewFromModelWithLayerGroup:(LOTLayerGroup *)layersGroup {
  self.backgroundColor = nil;
  self.bounds = _layerModel.layerBounds;
  self.anchorPoint = CGPointZero;
  
  _childContainerLayer = [CALayer new];
  _childContainerLayer.bounds = _layerModel.layerBounds;
  _childContainerLayer.backgroundColor = _layerModel.solidColor.CGColor;

  if (_layerModel.layerType <= LOTLayerTypeSolid) {
    self.bounds = _layerModel.parentCompBounds;
    _childContainerLayer.backgroundColor = nil;
    _childContainerLayer.masksToBounds = NO;
  }
  
  if (_layerModel.layerType == LOTLayerTypeSolid) {
    [self _createChildSolid];
    [self _setSolidLayerBackground];
  }

  if (_layerModel.layerType == LOTLayerTypeImage) {
    [self _createChildSolid];
    [self _setImageForAsset];
  }
  
  NSNumber *parentID = _layerModel.parentID;
  CALayer *currentChild = _childContainerLayer;
  NSMutableArray *parentLayers = [NSMutableArray array];
  if (parentID) {
    while (parentID != nil) {
      LOTLayer *parentModel = [layersGroup layerModelForID:parentID];
      LOTParentLayer *parentLayer = [[LOTParentLayer alloc] initWithParentModel:parentModel];
      [parentLayer addSublayer:currentChild];
      [parentLayers addObject:parentLayer];
      currentChild = parentLayer;
      parentID = parentModel.parentID;
    }
  }
  if (parentLayers.count) {
    _parentLayers = parentLayers;
  }
  [self addSublayer:currentChild];
  
  _childContainerLayer.opacity = _layerModel.opacity.initialValue.floatValue;
  
  if (_layerModel.position) {
    _childContainerLayer.position = _layerModel.position.initialPoint;
  } else {
    CGPoint initial = CGPointZero;
    if (_layerModel.positionX) {
      initial.x = _layerModel.positionX.initialValue.floatValue;
    }
    if (_layerModel.positionY) {
      initial.y = _layerModel.positionY.initialValue.floatValue;
    }
    _childContainerLayer.position = initial;
  }
  _childContainerLayer.anchorPoint = _layerModel.anchor.initialPoint;
  _childContainerLayer.transform = _layerModel.scale.initialScale;
  _childContainerLayer.sublayerTransform = CATransform3DMakeRotation(_layerModel.rotation.initialValue.floatValue, 0, 0, 1);
  self.hidden = _layerModel.hasInAnimation;
  
  NSArray *groupItems = _layerModel.shapes;
  NSArray *reversedItems = [[groupItems reverseObjectEnumerator] allObjects];
  LOTShapeTransform *currentTransform = [LOTShapeTransform transformIdentityWithCompBounds:_layerModel.layerBounds];
  LOTShapeTrimPath *currentTrimPath = nil;
  LOTShapeFill *currentFill = nil;
  LOTShapeStroke *currentStroke = nil;
  
  NSMutableArray *shapeLayers = [NSMutableArray array];
  
  for (id item in reversedItems) {
    if ([item isKindOfClass:[LOTShapeGroup class]]) {
      LOTGroupLayerView *groupLayer = [[LOTGroupLayerView alloc] initWithShapeGroup:(LOTShapeGroup *)item
                                                                        transform:currentTransform
                                                                             fill:currentFill
                                                                           stroke:currentStroke
                                                                         trimPath:currentTrimPath
                                                                     withLayerDuration:self.layerDuration];
      [_childContainerLayer addSublayer:groupLayer];
      [shapeLayers addObject:groupLayer];
    } else if ([item isKindOfClass:[LOTShapePath class]]) {
      LOTShapePath *shapePath = (LOTShapePath *)item;
      LOTShapeLayerView *shapeLayer = [[LOTShapeLayerView alloc] initWithShape:shapePath
                                                                        fill:currentFill
                                                                      stroke:currentStroke
                                                                        trim:currentTrimPath
                                                                   transform:currentTransform
                                                                withLayerDuration:self.layerDuration];
      [shapeLayers addObject:shapeLayer];
      [_childContainerLayer addSublayer:shapeLayer];
    } else if ([item isKindOfClass:[LOTShapeRectangle class]]) {
      LOTShapeRectangle *shapeRect = (LOTShapeRectangle *)item;
      LOTRectShapeLayer *shapeLayer = [[LOTRectShapeLayer alloc] initWithRectShape:shapeRect
                                                                              fill:currentFill
                                                                            stroke:currentStroke
                                                                              trim:currentTrimPath
                                                                         transform:currentTransform
                                                                    withLayerDuration:self.layerDuration];
      [shapeLayers addObject:shapeLayer];
      [_childContainerLayer addSublayer:shapeLayer];
    }  else if ([item isKindOfClass:[LOTShapeCircle class]]) {
      LOTShapeCircle *shapeCircle = (LOTShapeCircle *)item;
      LOTEllipseShapeLayer *shapeLayer = [[LOTEllipseShapeLayer alloc] initWithEllipseShape:shapeCircle
                                                                                     fill:currentFill
                                                                                   stroke:currentStroke
                                                                                     trim:currentTrimPath
                                                                                transform:currentTransform
                                                                             withLayerDuration:self.layerDuration];
      [shapeLayers addObject:shapeLayer];
      [_childContainerLayer addSublayer:shapeLayer];
    } else if ([item isKindOfClass:[LOTShapeTransform class]]) {
      currentTransform = (LOTShapeTransform *)item;
    } else if ([item isKindOfClass:[LOTShapeFill class]]) {
      currentFill = (LOTShapeFill *)item;
    } else if ([item isKindOfClass:[LOTShapeTrimPath class]]) {
      currentTrimPath = (LOTShapeTrimPath *)item;
    } else if ([item isKindOfClass:[LOTShapeStroke class]]) {
      currentStroke = (LOTShapeStroke *)item;
    }
  }
  
  _shapeLayers = shapeLayers;
  
  if (_layerModel.masks) {
    _maskLayer = [[LOTMaskLayer alloc] initWithMasks:_layerModel.masks inLayer:_layerModel];
    _childContainerLayer.mask = _maskLayer;
  }
  
  NSMutableArray *childLayers = [NSMutableArray array];
  [childLayers addObjectsFromArray:_parentLayers];
  [childLayers addObjectsFromArray:_shapeLayers];
  if (_maskLayer) {
    [childLayers addObject:_maskLayer];
  }

  [self _buildAnimations];
}

- (void)_buildAnimations {
  NSMutableDictionary *keypaths = [NSMutableDictionary dictionary];
  if (_layerModel.opacity) {
    [keypaths setValue:_layerModel.opacity forKey:@"opacity"];
  }
  if (_layerModel.position) {
    [keypaths setValue:_layerModel.position forKey:@"position"];
  }
  if (_layerModel.anchor) {
    [keypaths setValue:_layerModel.anchor forKey:@"anchorPoint"];
  }
  if (_layerModel.scale) {
    [keypaths setValue:_layerModel.scale forKey:@"transform"];
  }
  if (_layerModel.rotation) {
    [keypaths setValue:_layerModel.rotation forKey:@"sublayerTransform.rotation"];
  }
  if (_layerModel.positionX) {
    [keypaths setValue:_layerModel.positionX forKey:@"position.x"];
  }
  if (_layerModel.positionY) {
    [keypaths setValue:_layerModel.positionY forKey:@"position.y"];
  }
  
  
  _animation = [CAAnimationGroup LOT_animationGroupForAnimatablePropertiesWithKeyPaths:keypaths];
  
  if (_animation) {
    [_childContainerLayer addAnimation:_animation forKey:@"LottieAnimation"];
  }
  

  CAKeyframeAnimation *inOutAnimation = [CAKeyframeAnimation animationWithKeyPath:@"hidden"];
  inOutAnimation.keyTimes = _layerModel.inOutKeyTimes;
  inOutAnimation.values = _layerModel.inOutKeyframes;
  inOutAnimation.duration = _layerModel.layerDuration;
  inOutAnimation.calculationMode = kCAAnimationDiscrete;
  inOutAnimation.fillMode = kCAFillModeBoth;
  inOutAnimation.removedOnCompletion = NO;

  _inOutAnimation = inOutAnimation;
  _inOutAnimation.duration = self.layerDuration;
  [self addAnimation:_inOutAnimation forKey:@"inout"];
  self.duration = self.layerDuration + LOT_singleFrameTimeValue;

}

- (void)LOT_addChildLayer:(CALayer *)childLayer {
  [_childContainerLayer addSublayer:childLayer];
}

- (void)setDebugModeOn:(BOOL)debugModeOn {
  _debugModeOn = debugModeOn;
  self.borderColor = debugModeOn ? [UIColor redColor].CGColor : nil;
  self.borderWidth = debugModeOn ? 2 : 0;
  self.backgroundColor = debugModeOn ? [[UIColor blueColor] colorWithAlphaComponent:0.2].CGColor : [UIColor clearColor].CGColor;
  
  _childContainerLayer.borderColor = debugModeOn ? [UIColor yellowColor].CGColor : nil;
  _childContainerLayer.borderWidth = debugModeOn ? 2 : 0;
  _childContainerLayer.backgroundColor = debugModeOn ? [[UIColor orangeColor] colorWithAlphaComponent:0.2].CGColor : [UIColor clearColor].CGColor;
  
  for (LOTGroupLayerView *group in _shapeLayers) {
    group.debugModeOn = debugModeOn;
  }
}

- (NSString*)description {
    NSMutableString *text = [[super description] mutableCopy];
    [text appendFormat:@" model: %@", _layerModel];
    return text;
}

#if TARGET_OS_IPHONE || TARGET_IPHONE_SIMULATOR

- (void)_setImageForAsset {
<<<<<<< HEAD
  if (_layerModel.imageAsset.imageName) {
    NSArray *components = [_layerModel.imageAsset.imageName componentsSeparatedByString:@"."];
    UIImage *image = [UIImage imageNamed:components.firstObject inBundle:_bundle compatibleWithTraitCollection:nil];
    if (image) {
      _childSolid.contents = (__bridge id _Nullable)(image.CGImage);
    } else {
      NSLog(@"%s: Warn: image not found: %@", __PRETTY_FUNCTION__, components.firstObject);
=======
    if (_layerModel.imageAsset.imageName) {
        UIImage *image;
        if (_layerModel.imageAsset.rootDirectory.length > 0) {
            NSString *rootDirectory  = _layerModel.imageAsset.rootDirectory;
            if (_layerModel.imageAsset.imageDirectory.length > 0) {
                rootDirectory = [rootDirectory stringByAppendingPathComponent:_layerModel.imageAsset.imageDirectory];
            }
            NSString *imagePath = [rootDirectory stringByAppendingPathComponent:_layerModel.imageAsset.imageName];
            image = [UIImage imageWithContentsOfFile:imagePath];
        }else{
            NSArray *components = [_layerModel.imageAsset.imageName componentsSeparatedByString:@"."];
            image = [UIImage imageNamed:components.firstObject];
        }
        
        if (image) {
            _childSolid.contents = (__bridge id _Nullable)(image.CGImage);
        } else {
            NSLog(@"%s: Warn: image not found: %@", __PRETTY_FUNCTION__, _layerModel.imageAsset.imageName);
        }
>>>>>>> d89b40d0
    }
}

#else

- (void)_setImageForAsset {
  if (_layerModel.imageAsset.imageName) {
    NSArray *components = [_layerModel.imageAsset.imageName componentsSeparatedByString:@"."];
    NSImage *image = [NSImage imageNamed:components.firstObject];
    if (image) {
      NSWindow *window = [NSApp mainWindow];
      CGFloat desiredScaleFactor = [window backingScaleFactor];
      CGFloat actualScaleFactor = [image recommendedLayerContentsScale:desiredScaleFactor];
      id layerContents = [image layerContentsForContentsScale:actualScaleFactor];
      _childSolid.contents = layerContents;

    }
  }

}

#endif

- (void)_createChildSolid {
  _childSolid = [CALayer new];
  _childSolid.frame = _childContainerLayer.bounds;
  _childSolid.masksToBounds = YES;
  [_childContainerLayer addSublayer:_childSolid];
}

- (void)_setSolidLayerBackground {
  _childSolid.backgroundColor = _layerModel.solidColor.CGColor;
}

@end<|MERGE_RESOLUTION|>--- conflicted
+++ resolved
@@ -323,15 +323,6 @@
 #if TARGET_OS_IPHONE || TARGET_IPHONE_SIMULATOR
 
 - (void)_setImageForAsset {
-<<<<<<< HEAD
-  if (_layerModel.imageAsset.imageName) {
-    NSArray *components = [_layerModel.imageAsset.imageName componentsSeparatedByString:@"."];
-    UIImage *image = [UIImage imageNamed:components.firstObject inBundle:_bundle compatibleWithTraitCollection:nil];
-    if (image) {
-      _childSolid.contents = (__bridge id _Nullable)(image.CGImage);
-    } else {
-      NSLog(@"%s: Warn: image not found: %@", __PRETTY_FUNCTION__, components.firstObject);
-=======
     if (_layerModel.imageAsset.imageName) {
         UIImage *image;
         if (_layerModel.imageAsset.rootDirectory.length > 0) {
@@ -343,7 +334,7 @@
             image = [UIImage imageWithContentsOfFile:imagePath];
         }else{
             NSArray *components = [_layerModel.imageAsset.imageName componentsSeparatedByString:@"."];
-            image = [UIImage imageNamed:components.firstObject];
+            image = [UIImage imageNamed:components.firstObject inBundle:_bundle compatibleWithTraitCollection:nil];
         }
         
         if (image) {
@@ -351,7 +342,6 @@
         } else {
             NSLog(@"%s: Warn: image not found: %@", __PRETTY_FUNCTION__, _layerModel.imageAsset.imageName);
         }
->>>>>>> d89b40d0
     }
 }
 
