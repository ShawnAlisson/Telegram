import Foundation
import UIKit
import SwiftSignalKit
import TelegramCore
import TelegramUIPreferences
import Network

import TgVoip
import TgVoipWebrtc

private let debugUseLegacyVersionForReflectors: Bool = {
    #if DEBUG && false
    return true
    #else
    return false
    #endif
}()

private struct PeerTag: Hashable, CustomStringConvertible {
    var bytes: [UInt8] = Array<UInt8>(repeating: 0, count: 16)
    
    var canonical: PeerTag {
        var updatedBytes = self.bytes
        updatedBytes[0] &= ~1
        return PeerTag(bytes: updatedBytes)
    }
    
    var flipped: PeerTag {
        var updatedBytes = self.bytes
        updatedBytes[0] ^= 1
        return PeerTag(bytes: updatedBytes)
    }
    
    var description: String {
        var result = ""
        
        for byte in bytes {
            result.append(String(byte, radix: 16))
        }
        
        return result
    }
}

private extension PeerTag {
    init(data: Data) {
        precondition(data.count >= 16)
        data.withUnsafeBytes { buffer -> Void in
            memcpy(&self.bytes, buffer.baseAddress!.assumingMemoryBound(to: UInt8.self), 16)
        }
    }
    
    var data: Data {
        var bytes = self.bytes
        var resultData = Data(repeating: 0, count: 16)
        resultData.withUnsafeMutableBytes { buffer -> Void in
            memcpy(buffer.baseAddress!.assumingMemoryBound(to: UInt8.self), &bytes, 16)
        }
        return resultData
    }
}

private func flippedPeerTag(_ data: Data) -> Data {
    return PeerTag(data: data).flipped.data
}

private func callConnectionDescription(_ connection: CallSessionConnection) -> OngoingCallConnectionDescription? {
    switch connection {
    case let .reflector(reflector):
        return OngoingCallConnectionDescription(connectionId: reflector.id, ip: reflector.ip, ipv6: reflector.ipv6, port: reflector.port, peerTag: reflector.peerTag)
    case .webRtcReflector:
        return nil
    }
}

private func callConnectionDescriptionsWebrtc(_ connection: CallSessionConnection, idMapping: [Int64: UInt8]) -> [OngoingCallConnectionDescriptionWebrtc] {
    switch connection {
    case let .reflector(reflector):
        guard let id = idMapping[reflector.id] else {
            return []
        }
        var result: [OngoingCallConnectionDescriptionWebrtc] = []
        if !reflector.ip.isEmpty {
            result.append(OngoingCallConnectionDescriptionWebrtc(reflectorId: id, hasStun: false, hasTurn: true, hasTcp: reflector.isTcp, ip: reflector.ip, port: reflector.port, username: "reflector", password: hexString(reflector.peerTag)))
        }
        if !reflector.ipv6.isEmpty {
            result.append(OngoingCallConnectionDescriptionWebrtc(reflectorId: id, hasStun: false, hasTurn: true, hasTcp: reflector.isTcp, ip: reflector.ipv6, port: reflector.port, username: "reflector", password: hexString(reflector.peerTag)))
        }
        return result
    case let .webRtcReflector(reflector):
        var result: [OngoingCallConnectionDescriptionWebrtc] = []
        if !reflector.ip.isEmpty {
            result.append(OngoingCallConnectionDescriptionWebrtc(reflectorId: 0, hasStun: reflector.hasStun, hasTurn: reflector.hasTurn, hasTcp: false, ip: reflector.ip, port: reflector.port, username: reflector.username, password: reflector.password))
        }
        if !reflector.ipv6.isEmpty {
            result.append(OngoingCallConnectionDescriptionWebrtc(reflectorId: 0, hasStun: reflector.hasStun, hasTurn: reflector.hasTurn, hasTcp: false, ip: reflector.ipv6, port: reflector.port, username: reflector.username, password: reflector.password))
        }
        return result
    }
}

public func callLogNameForId(id: Int64, account: Account) -> String? {
    let path = callLogsPath(account: account)
    let namePrefix = "\(id)_"
    
    if let enumerator = FileManager.default.enumerator(at: URL(fileURLWithPath: path), includingPropertiesForKeys: [], options: [.skipsHiddenFiles, .skipsSubdirectoryDescendants], errorHandler: nil) {
        for url in enumerator {
            if let url = url as? URL {
                if url.lastPathComponent.hasPrefix(namePrefix) {
                    if url.lastPathComponent.hasSuffix(".log.json") {
                        continue
                    }
                    return url.lastPathComponent
                }
            }
        }
    }
    return nil
}

public func callLogsPath(account: Account) -> String {
    return account.basePath + "/calls"
}

private func cleanupCallLogs(account: Account) {
    let path = callLogsPath(account: account)
    let fileManager = FileManager.default
    if !fileManager.fileExists(atPath: path, isDirectory: nil) {
        try? fileManager.createDirectory(atPath: path, withIntermediateDirectories: true, attributes: nil)
    }
    
    var oldest: [(URL, Date)] = []
    var count = 0
    if let enumerator = FileManager.default.enumerator(at: URL(fileURLWithPath: path), includingPropertiesForKeys: [.contentModificationDateKey], options: [.skipsHiddenFiles, .skipsSubdirectoryDescendants], errorHandler: nil) {
        for url in enumerator {
            if let url = url as? URL {
                if let date = (try? url.resourceValues(forKeys: Set([.contentModificationDateKey])))?.contentModificationDate {
                    oldest.append((url, date))
                    count += 1
                }
            }
        }
    }
    let callLogsLimit = 40
    if count > callLogsLimit {
        oldest.sort(by: { $0.1 > $1.1 })
        while oldest.count > callLogsLimit {
            try? fileManager.removeItem(atPath: oldest[oldest.count - 1].0.path)
            oldest.removeLast()
        }
    }
}

private let setupLogs: Bool = {
    OngoingCallThreadLocalContext.setupLoggingFunction({ value in
        if let value = value {
            Logger.shared.log("TGVOIP", value)
        }
    })
    OngoingCallThreadLocalContextWebrtc.setupLoggingFunction({ value in
        if let value = value {
            Logger.shared.log("TGVOIP", value)
        }
    })
    return true
}()

public struct OngoingCallContextState: Equatable {
    public enum State {
        case initializing
        case connected
        case reconnecting
        case failed
    }
    
    public enum VideoState: Equatable {
        case notAvailable
        case inactive
        case active
        case paused
    }
    
    public enum RemoteVideoState: Equatable {
        case inactive
        case active
        case paused
    }
    
    public enum RemoteAudioState: Equatable {
        case active
        case muted
    }
    
    public enum RemoteBatteryLevel: Equatable {
        case normal
        case low
    }
    
    public let state: State
    public let videoState: VideoState
    public let remoteVideoState: RemoteVideoState
    public let remoteAudioState: RemoteAudioState
    public let remoteBatteryLevel: RemoteBatteryLevel
}

private final class OngoingCallThreadLocalContextQueueImpl: NSObject, OngoingCallThreadLocalContextQueue, OngoingCallThreadLocalContextQueueWebrtc /*, OngoingCallThreadLocalContextQueueWebrtcCustom*/ {
    private let queue: Queue
    
    init(queue: Queue) {
        self.queue = queue
        
        super.init()
    }
    
    func dispatch(_ f: @escaping () -> Void) {
        self.queue.async {
            f()
        }
    }
    
    func dispatch(after seconds: Double, block f: @escaping () -> Void) {
        self.queue.after(seconds, f)
    }
    
    func isCurrent() -> Bool {
        return self.queue.isCurrent()
    }
}

private func ongoingNetworkTypeForType(_ type: NetworkType) -> OngoingCallNetworkType {
    switch type {
        case .none:
            return .wifi
        case .wifi:
            return .wifi
        case let .cellular(cellular):
            switch cellular {
                case .edge:
                    return .cellularEdge
                case .gprs:
                    return .cellularGprs
                case .thirdG, .unknown:
                    return .cellular3g
                case .lte:
                    return .cellularLte
            }
    }
}

private func ongoingNetworkTypeForTypeWebrtc(_ type: NetworkType) -> OngoingCallNetworkTypeWebrtc {
    switch type {
        case .none:
            return .wifi
        case .wifi:
            return .wifi
        case let .cellular(cellular):
            switch cellular {
                case .edge:
                    return .cellularEdge
                case .gprs:
                    return .cellularGprs
                case .thirdG, .unknown:
                    return .cellular3g
                case .lte:
                    return .cellularLte
            }
    }
}

/*private func ongoingNetworkTypeForTypeWebrtcCustom(_ type: NetworkType) -> OngoingCallNetworkTypeWebrtcCustom {
    switch type {
        case .none:
            return .wifi
        case .wifi:
            return .wifi
        case let .cellular(cellular):
            switch cellular {
                case .edge:
                    return .cellularEdge
                case .gprs:
                    return .cellularGprs
                case .thirdG, .unknown:
                    return .cellular3g
                case .lte:
                    return .cellularLte
            }
    }
}*/

private func ongoingDataSavingForType(_ type: VoiceCallDataSaving) -> OngoingCallDataSaving {
    switch type {
        case .never:
            return .never
        case .cellular:
            return .cellular
        case .always:
            return .always
        default:
            return .never
    }
}

private func ongoingDataSavingForTypeWebrtc(_ type: VoiceCallDataSaving) -> OngoingCallDataSavingWebrtc {
    switch type {
        case .never:
            return .never
        case .cellular:
            return .cellular
        case .always:
            return .always
        default:
            return .never
    }
}

private protocol OngoingCallThreadLocalContextProtocol: AnyObject {
    func nativeSetNetworkType(_ type: NetworkType)
    func nativeSetIsMuted(_ value: Bool)
    func nativeSetIsLowBatteryLevel(_ value: Bool)
    func nativeRequestVideo(_ capturer: OngoingCallVideoCapturer)
    func nativeSetRequestedVideoAspect(_ aspect: Float)
    func nativeDisableVideo()
    func nativeStop(_ completion: @escaping (String?, Int64, Int64, Int64, Int64) -> Void)
    func nativeBeginTermination()
    func nativeDebugInfo() -> String
    func nativeVersion() -> String
    func nativeGetDerivedState() -> Data
    func addExternalAudioData(data: Data)
}

private final class OngoingCallThreadLocalContextHolder {
    let context: OngoingCallThreadLocalContextProtocol
    
    init(_ context: OngoingCallThreadLocalContextProtocol) {
        self.context = context
    }
}

extension OngoingCallThreadLocalContext: OngoingCallThreadLocalContextProtocol {
    func nativeSetNetworkType(_ type: NetworkType) {
        self.setNetworkType(ongoingNetworkTypeForType(type))
    }
    
    func nativeStop(_ completion: @escaping (String?, Int64, Int64, Int64, Int64) -> Void) {
        self.stop(completion)
    }
    
    func nativeBeginTermination() {
    }
    
    func nativeSetIsMuted(_ value: Bool) {
        self.setIsMuted(value)
    }
    
    func nativeSetIsLowBatteryLevel(_ value: Bool) {
    }
    
    func nativeRequestVideo(_ capturer: OngoingCallVideoCapturer) {
    }
    
    func nativeSetRequestedVideoAspect(_ aspect: Float) {
    }
    
    func nativeDisableVideo() {
    }
    
    func nativeSwitchVideoCamera() {
    }
    
    func nativeDebugInfo() -> String {
        return self.debugInfo() ?? ""
    }
    
    func nativeVersion() -> String {
        return self.version() ?? ""
    }
    
    func nativeGetDerivedState() -> Data {
        return self.getDerivedState()
    }

    func addExternalAudioData(data: Data) {
    }
}

public final class OngoingCallVideoCapturer {
    internal let impl: OngoingCallThreadLocalContextVideoCapturer

    private let isActivePromise = ValuePromise<Bool>(true, ignoreRepeated: true)
    public var isActive: Signal<Bool, NoError> {
        return self.isActivePromise.get()
    }
    
    public init(keepLandscape: Bool = false, isCustom: Bool = false) {
        if isCustom {
            self.impl = OngoingCallThreadLocalContextVideoCapturer.withExternalSampleBufferProvider()
        } else {
            self.impl = OngoingCallThreadLocalContextVideoCapturer(deviceId: "", keepLandscape: keepLandscape)
        }
        let isActivePromise = self.isActivePromise
        self.impl.setOnIsActiveUpdated({ value in
            isActivePromise.set(value)
        })
    }
    
    public func switchVideoInput(isFront: Bool) {
        self.impl.switchVideoInput(isFront ? "" : "back")
    }
    
    public func makeOutgoingVideoView(requestClone: Bool, completion: @escaping (OngoingCallContextPresentationCallVideoView?, OngoingCallContextPresentationCallVideoView?) -> Void) {
        self.impl.makeOutgoingVideoView(requestClone, completion: { mainView, cloneView in
            if let mainView = mainView {
                let mainVideoView = OngoingCallContextPresentationCallVideoView(
                    view: mainView,
                    setOnFirstFrameReceived: { [weak mainView] f in
                        mainView?.setOnFirstFrameReceived(f)
                    },
                    getOrientation: { [weak mainView] in
                        if let mainView = mainView {
                            return OngoingCallVideoOrientation(mainView.orientation)
                        } else {
                            return .rotation0
                        }
                    },
                    getAspect: { [weak mainView] in
                        if let mainView = mainView {
                            return mainView.aspect
                        } else {
                            return 0.0
                        }
                    },
                    setOnOrientationUpdated: { [weak mainView] f in
                        mainView?.setOnOrientationUpdated { value, aspect in
                            f?(OngoingCallVideoOrientation(value), aspect)
                        }
                    },
                    setOnIsMirroredUpdated: { [weak mainView] f in
                        mainView?.setOnIsMirroredUpdated(f)
                    },
                    updateIsEnabled: { [weak mainView] value in
                        mainView?.updateIsEnabled(value)
                    }
                )
                var cloneVideoView: OngoingCallContextPresentationCallVideoView?
                if let cloneView = cloneView {
                    cloneVideoView = OngoingCallContextPresentationCallVideoView(
                        view: cloneView,
                        setOnFirstFrameReceived: { [weak cloneView] f in
                            cloneView?.setOnFirstFrameReceived(f)
                        },
                        getOrientation: { [weak cloneView] in
                            if let cloneView = cloneView {
                                return OngoingCallVideoOrientation(cloneView.orientation)
                            } else {
                                return .rotation0
                            }
                        },
                        getAspect: { [weak cloneView] in
                            if let cloneView = cloneView {
                                return cloneView.aspect
                            } else {
                                return 0.0
                            }
                        },
                        setOnOrientationUpdated: { [weak cloneView] f in
                            cloneView?.setOnOrientationUpdated { value, aspect in
                                f?(OngoingCallVideoOrientation(value), aspect)
                            }
                        },
                        setOnIsMirroredUpdated: { [weak cloneView] f in
                            cloneView?.setOnIsMirroredUpdated(f)
                        },
                        updateIsEnabled: { [weak cloneView] value in
                            cloneView?.updateIsEnabled(value)
                        }
                    )
                }
                completion(mainVideoView, cloneVideoView)
            } else {
                completion(nil, nil)
            }
        })
    }
    
    public func setIsVideoEnabled(_ value: Bool) {
        self.impl.setIsVideoEnabled(value)
    }

    public func injectPixelBuffer(_ pixelBuffer: CVPixelBuffer, rotation: CGImagePropertyOrientation) {
        var videoRotation: OngoingCallVideoOrientation = .rotation0
        switch rotation {
            case .up:
                videoRotation = .rotation0
            case .left:
                videoRotation = .rotation90
            case .right:
                videoRotation = .rotation270
            case .down:
                videoRotation = .rotation180
            default:
                videoRotation = .rotation0
        }
        self.impl.submitPixelBuffer(pixelBuffer, rotation: videoRotation.orientation)
    }

    public func video() -> Signal<OngoingGroupCallContext.VideoFrameData, NoError> {
        let queue = Queue.mainQueue()
        return Signal { [weak self] subscriber in
            let disposable = MetaDisposable()

            queue.async {
                guard let strongSelf = self else {
                    return
                }
                let innerDisposable = strongSelf.impl.addVideoOutput { videoFrameData in
                    subscriber.putNext(OngoingGroupCallContext.VideoFrameData(frameData: videoFrameData))
                }
                disposable.set(ActionDisposable {
                    innerDisposable.dispose()
                })
            }

            return disposable
        }
    }
}

extension OngoingCallThreadLocalContextWebrtc: OngoingCallThreadLocalContextProtocol {
    func nativeSetNetworkType(_ type: NetworkType) {
        self.setNetworkType(ongoingNetworkTypeForTypeWebrtc(type))
    }
    
    func nativeStop(_ completion: @escaping (String?, Int64, Int64, Int64, Int64) -> Void) {
        self.stop(completion)
    }
    
    func nativeBeginTermination() {
        self.beginTermination()
    }
    
    func nativeSetIsMuted(_ value: Bool) {
        self.setIsMuted(value)
    }
    
    func nativeSetIsLowBatteryLevel(_ value: Bool) {
        self.setIsLowBatteryLevel(value)
    }
    
    func nativeRequestVideo(_ capturer: OngoingCallVideoCapturer) {
        self.requestVideo(capturer.impl)
    }
    
    func nativeSetRequestedVideoAspect(_ aspect: Float) {
        self.setRequestedVideoAspect(aspect)
    }
    
    func nativeDisableVideo() {
        self.disableVideo()
    }
    
    func nativeDebugInfo() -> String {
        return self.debugInfo() ?? ""
    }
    
    func nativeVersion() -> String {
        return self.version() ?? ""
    }
    
    func nativeGetDerivedState() -> Data {
        return self.getDerivedState()
    }

    func addExternalAudioData(data: Data) {
        self.addExternalAudioData(data)
    }
}

private extension OngoingCallContextState.State {
    init(_ state: OngoingCallState) {
        switch state {
        case .initializing:
            self = .initializing
        case .connected:
            self = .connected
        case .failed:
            self = .failed
        case .reconnecting:
            self = .reconnecting
        default:
            self = .failed
        }
    }
}

private extension OngoingCallContextState.State {
    init(_ state: OngoingCallStateWebrtc) {
        switch state {
        case .initializing:
            self = .initializing
        case .connected:
            self = .connected
        case .failed:
            self = .failed
        case .reconnecting:
            self = .reconnecting
        default:
            self = .failed
        }
    }
}

public enum OngoingCallVideoOrientation {
    case rotation0
    case rotation90
    case rotation180
    case rotation270
}

extension OngoingCallVideoOrientation {
    init(_ orientation: OngoingCallVideoOrientationWebrtc) {
        switch orientation {
        case .orientation0:
            self = .rotation0
        case .orientation90:
            self = .rotation90
        case .orientation180:
            self = .rotation180
        case .orientation270:
            self = .rotation270
        @unknown default:
            self = .rotation0
        }
    }
    
    var orientation: OngoingCallVideoOrientationWebrtc {
        switch self {
        case .rotation0:
            return .orientation0
        case .rotation90:
            return .orientation90
        case .rotation180:
            return .orientation180
        case  .rotation270:
            return .orientation270
        }
    }
}

public final class OngoingCallContextPresentationCallVideoView {
    public let view: UIView
    public let setOnFirstFrameReceived: (((Float) -> Void)?) -> Void
    public let getOrientation: () -> OngoingCallVideoOrientation
    public let getAspect: () -> CGFloat
    public let setOnOrientationUpdated: (((OngoingCallVideoOrientation, CGFloat) -> Void)?) -> Void
    public let setOnIsMirroredUpdated: (((Bool) -> Void)?) -> Void
    public let updateIsEnabled: (Bool) -> Void
    
    public init(
        view: UIView,
        setOnFirstFrameReceived: @escaping (((Float) -> Void)?) -> Void,
        getOrientation: @escaping () -> OngoingCallVideoOrientation,
        getAspect: @escaping () -> CGFloat,
        setOnOrientationUpdated: @escaping (((OngoingCallVideoOrientation, CGFloat) -> Void)?) -> Void,
        setOnIsMirroredUpdated: @escaping (((Bool) -> Void)?) -> Void,
        updateIsEnabled: @escaping (Bool) -> Void
    ) {
        self.view = view
        self.setOnFirstFrameReceived = setOnFirstFrameReceived
        self.getOrientation = getOrientation
        self.getAspect = getAspect
        self.setOnOrientationUpdated = setOnOrientationUpdated
        self.setOnIsMirroredUpdated = setOnIsMirroredUpdated
        self.updateIsEnabled = updateIsEnabled
    }
}

public final class OngoingCallContext {
    public struct AuxiliaryServer {
        public enum Connection {
            case stun
            case turn(username: String, password: String)
        }
        
        public let host: String
        public let port: Int
        public let connection: Connection
        
        public init(
            host: String,
            port: Int,
            connection: Connection
        ) {
            self.host = host
            self.port = port
            self.connection = connection
        }
    }
    
    public let callId: CallId
    public let internalId: CallSessionInternalId
    
    private let queue = Queue()
    private let account: Account
    private let callSessionManager: CallSessionManager
    private let logPath: String
    
    private var contextRef: Unmanaged<OngoingCallThreadLocalContextHolder>?
    
    private let contextState = Promise<OngoingCallContextState?>(nil)
    public var state: Signal<OngoingCallContextState?, NoError> {
        return self.contextState.get()
    }
    
    private var didReportCallAsVideo: Bool = false
    
    private var signalingDataDisposable: Disposable?
    
    private let receptionPromise = Promise<Int32?>(nil)
    public var reception: Signal<Int32?, NoError> {
        return self.receptionPromise.get()
    }
    
    private let audioLevelPromise = Promise<Float>(0.0)
    public var audioLevel: Signal<Float, NoError> {
        return self.audioLevelPromise.get()
    }
    
    private let audioSessionDisposable = MetaDisposable()
    private var networkTypeDisposable: Disposable?
    
    public static var maxLayer: Int32 {
        return OngoingCallThreadLocalContext.maxLayer()
    }
    
    private let tempLogFile: EngineTempBoxFile
    private let tempStatsLogFile: EngineTempBoxFile
    
    private var signalingConnectionManager: QueueLocalObject<CallSignalingConnectionManager>?
    
    public static func versions(includeExperimental: Bool, includeReference: Bool) -> [(version: String, supportsVideo: Bool)] {
        #if DEBUG
        if "".isEmpty {
            return [("5.0.0", true)]
        }
        #endif
        
        if debugUseLegacyVersionForReflectors {
            return [(OngoingCallThreadLocalContext.version(), true)]
        } else {
            var result: [(version: String, supportsVideo: Bool)] = [(OngoingCallThreadLocalContext.version(), false)]
            result.append(contentsOf: OngoingCallThreadLocalContextWebrtc.versions(withIncludeReference: includeReference).map { version -> (version: String, supportsVideo: Bool) in
                return (version, true)
            })
            return result
        }
    }

    public init(account: Account, callSessionManager: CallSessionManager, callId: CallId, internalId: CallSessionInternalId, proxyServer: ProxyServerSettings?, initialNetworkType: NetworkType, updatedNetworkType: Signal<NetworkType, NoError>, serializedData: String?, dataSaving: VoiceCallDataSaving, derivedState: VoipDerivedState, key: Data, isOutgoing: Bool, video: OngoingCallVideoCapturer?, connections: CallSessionConnectionSet, maxLayer: Int32, version: String, allowP2P: Bool, enableTCP: Bool, enableStunMarking: Bool, audioSessionActive: Signal<Bool, NoError>, logName: String, preferredVideoCodec: String?) {
        let _ = setupLogs
        OngoingCallThreadLocalContext.applyServerConfig(serializedData)
        
        self.callId = callId
        self.internalId = internalId
        self.account = account
        self.callSessionManager = callSessionManager
        self.logPath = logName.isEmpty ? "" : callLogsPath(account: self.account) + "/" + logName + ".log"
        let logPath = self.logPath
        self.tempLogFile = EngineTempBox.shared.tempFile(fileName: "CallLog.txt")
        let tempLogPath = self.tempLogFile.path
        
        self.tempStatsLogFile = EngineTempBox.shared.tempFile(fileName: "CallStats.json")
        let tempStatsLogPath = self.tempStatsLogFile.path
        
        let queue = self.queue
        
        cleanupCallLogs(account: account)
        
        self.audioSessionDisposable.set((audioSessionActive
        |> filter { $0 }
        |> take(1)
        |> deliverOn(queue)).start(next: { [weak self] _ in
            if let strongSelf = self {
                var useModernImplementation = true
                var version = version
                var allowP2P = allowP2P
                if debugUseLegacyVersionForReflectors {
                    useModernImplementation = true
                    version = "5.0.0"
                    allowP2P = false
                } else {
                    useModernImplementation = version != OngoingCallThreadLocalContext.version()
                }
                
                if useModernImplementation {
                    var voipProxyServer: VoipProxyServerWebrtc?
                    if let proxyServer = proxyServer {
                        switch proxyServer.connection {
                        case let .socks5(username, password):
                            voipProxyServer = VoipProxyServerWebrtc(host: proxyServer.host, port: proxyServer.port, username: username, password: password)
                        case .mtp:
                            break
                        }
                    }
                    
                    let unfilteredConnections = [connections.primary] + connections.alternatives
                    
                    var reflectorIdList: [Int64] = []
                    for connection in unfilteredConnections {
                        switch connection {
                        case let .reflector(reflector):
                            reflectorIdList.append(reflector.id)
                        case .webRtcReflector:
                            break
                        }
                    }
                    
                    reflectorIdList.sort()
                    
                    var reflectorIdMapping: [Int64: UInt8] = [:]
                    for i in 0 ..< reflectorIdList.count {
                        reflectorIdMapping[reflectorIdList[i]] = UInt8(i + 1)
                    }
                    
                    var signalingReflector: OngoingCallConnectionDescriptionWebrtc?
                    
                    var processedConnections: [CallSessionConnection] = []
                    var filteredConnections: [OngoingCallConnectionDescriptionWebrtc] = []
                    connectionsLoop: for connection in unfilteredConnections {
                        if processedConnections.contains(connection) {
                            continue
                        }
                        processedConnections.append(connection)
                        
                        switch connection {
                        case let .reflector(reflector):
                            if reflector.isTcp {
                                if signalingReflector == nil {
                                    signalingReflector = OngoingCallConnectionDescriptionWebrtc(reflectorId: 0, hasStun: false, hasTurn: true, hasTcp: true, ip: reflector.ip, port: reflector.port, username: "reflector", password: hexString(reflector.peerTag))
                                }
                                
                                continue connectionsLoop
                            }
                        case .webRtcReflector:
                            break
                        }
                        
                        var webrtcConnections: [OngoingCallConnectionDescriptionWebrtc] = []
                        for connection in callConnectionDescriptionsWebrtc(connection, idMapping: reflectorIdMapping) {
                            webrtcConnections.append(connection)
                        }
                        
                        filteredConnections.append(contentsOf: webrtcConnections)
                    }
                    
                    if let signalingReflector = signalingReflector {
                        if #available(iOS 12.0, *) {
                            let peerTag = dataWithHexString(signalingReflector.password)
                            
                            strongSelf.signalingConnectionManager = QueueLocalObject(queue: queue, generate: {
                                return CallSignalingConnectionManager(queue: queue, peerTag: peerTag, servers: [signalingReflector], dataReceived: { data in
                                    guard let strongSelf = self else {
                                        return
                                    }
                                    strongSelf.withContext { context in
                                        if let context = context as? OngoingCallThreadLocalContextWebrtc {
                                            context.addSignaling(data)
                                        }
                                    }
                                })
                            })
                        }
                    }
                    
                    let context = OngoingCallThreadLocalContextWebrtc(version: version, queue: OngoingCallThreadLocalContextQueueImpl(queue: queue), proxy: voipProxyServer, networkType: ongoingNetworkTypeForTypeWebrtc(initialNetworkType), dataSaving: ongoingDataSavingForTypeWebrtc(dataSaving), derivedState: derivedState.data, key: key, isOutgoing: isOutgoing, connections: filteredConnections, maxLayer: maxLayer, allowP2P: allowP2P, allowTCP: enableTCP, enableStunMarking: enableStunMarking, logPath: tempLogPath, statsLogPath: tempStatsLogPath, sendSignalingData: { [weak callSessionManager] data in
                        queue.async {
                            guard let strongSelf = self else {
                                return
                            }
                            if let signalingConnectionManager = strongSelf.signalingConnectionManager {
                                signalingConnectionManager.with { impl in
                                    impl.send(payloadData: data)
                                }
                            }
                            
                            if let callSessionManager = callSessionManager {
                                callSessionManager.sendSignalingData(internalId: internalId, data: data)
                            }
                        }
                    }, videoCapturer: video?.impl, preferredVideoCodec: preferredVideoCodec, audioInputDeviceId: "")
                    
                    strongSelf.contextRef = Unmanaged.passRetained(OngoingCallThreadLocalContextHolder(context))
                    context.stateChanged = { [weak callSessionManager] state, videoState, remoteVideoState, remoteAudioState, remoteBatteryLevel, _ in
                        queue.async {
                            guard let strongSelf = self else {
                                return
                            }
                            let mappedState = OngoingCallContextState.State(state)
                            let mappedVideoState: OngoingCallContextState.VideoState
                            switch videoState {
                            case .inactive:
                                mappedVideoState = .inactive
                            case .active:
                                mappedVideoState = .active
                            case .paused:
                                mappedVideoState = .paused
                            @unknown default:
                                mappedVideoState = .notAvailable
                            }
                            let mappedRemoteVideoState: OngoingCallContextState.RemoteVideoState
                            switch remoteVideoState {
                            case .inactive:
                                mappedRemoteVideoState = .inactive
                            case .active:
                                mappedRemoteVideoState = .active
                            case .paused:
                                mappedRemoteVideoState = .paused
                            @unknown default:
                                mappedRemoteVideoState = .inactive
                            }
                            let mappedRemoteAudioState: OngoingCallContextState.RemoteAudioState
                            switch remoteAudioState {
                            case .active:
                                mappedRemoteAudioState = .active
                            case .muted:
                                mappedRemoteAudioState = .muted
                            @unknown default:
                                mappedRemoteAudioState = .active
                            }
                            let mappedRemoteBatteryLevel: OngoingCallContextState.RemoteBatteryLevel
                            switch remoteBatteryLevel {
                            case .normal:
                                mappedRemoteBatteryLevel = .normal
                            case .low:
                                mappedRemoteBatteryLevel = .low
                            @unknown default:
                                mappedRemoteBatteryLevel = .normal
                            }
                            if case .active = mappedVideoState, !strongSelf.didReportCallAsVideo {
                                strongSelf.didReportCallAsVideo = true
                                callSessionManager?.updateCallType(internalId: internalId, type: .video)
                            }
                            strongSelf.contextState.set(.single(OngoingCallContextState(state: mappedState, videoState: mappedVideoState, remoteVideoState: mappedRemoteVideoState, remoteAudioState: mappedRemoteAudioState, remoteBatteryLevel: mappedRemoteBatteryLevel)))
                        }
                    }
                    strongSelf.receptionPromise.set(.single(4))
                    context.signalBarsChanged = { signalBars in
                        self?.receptionPromise.set(.single(signalBars))
                    }
                    context.audioLevelUpdated = { level in
                        self?.audioLevelPromise.set(.single(level))
                    }
                    
                    strongSelf.networkTypeDisposable = (updatedNetworkType
                    |> deliverOn(queue)).start(next: { networkType in
                        self?.withContext { context in
                            context.nativeSetNetworkType(networkType)
                        }
                    })
                } else {
                    var voipProxyServer: VoipProxyServer?
                    if let proxyServer = proxyServer {
                        switch proxyServer.connection {
                        case let .socks5(username, password):
                            voipProxyServer = VoipProxyServer(host: proxyServer.host, port: proxyServer.port, username: username, password: password)
                        case .mtp:
                            break
                        }
                    }
                    let context = OngoingCallThreadLocalContext(queue: OngoingCallThreadLocalContextQueueImpl(queue: queue), proxy: voipProxyServer, networkType: ongoingNetworkTypeForType(initialNetworkType), dataSaving: ongoingDataSavingForType(dataSaving), derivedState: derivedState.data, key: key, isOutgoing: isOutgoing, primaryConnection: callConnectionDescription(connections.primary)!, alternativeConnections: connections.alternatives.compactMap(callConnectionDescription), maxLayer: maxLayer, allowP2P: allowP2P, logPath: logPath)
                    
                    strongSelf.contextRef = Unmanaged.passRetained(OngoingCallThreadLocalContextHolder(context))
                    context.stateChanged = { state in
                        self?.contextState.set(.single(OngoingCallContextState(state: OngoingCallContextState.State(state), videoState: .notAvailable, remoteVideoState: .inactive, remoteAudioState: .active, remoteBatteryLevel: .normal)))
                    }
                    context.signalBarsChanged = { signalBars in
                        self?.receptionPromise.set(.single(signalBars))
                    }
                    
                    strongSelf.networkTypeDisposable = (updatedNetworkType
                    |> deliverOn(queue)).start(next: { networkType in
                        self?.withContext { context in
                            context.nativeSetNetworkType(networkType)
                        }
                    })
                }

                strongSelf.signalingDataDisposable = callSessionManager.beginReceivingCallSignalingData(internalId: internalId, { [weak self] dataList in
                    queue.async {
                        self?.withContext { context in
                            if let context = context as? OngoingCallThreadLocalContextWebrtc {
                                for data in dataList {
                                    context.addSignaling(data)
                                }
                            }
                        }
                    }
                })
                
                strongSelf.signalingConnectionManager?.with { impl in
                    impl.start()
                }
            }
        }))
    }
    
    deinit {
        let contextRef = self.contextRef
        self.queue.async {
            contextRef?.release()
        }
        
        self.audioSessionDisposable.dispose()
        self.networkTypeDisposable?.dispose()
    }
        
    private func withContext(_ f: @escaping (OngoingCallThreadLocalContextProtocol) -> Void) {
        self.queue.async {
            if let contextRef = self.contextRef {
                let context = contextRef.takeUnretainedValue()
                f(context.context)
            }
        }
    }
    
    private func withContextThenDeallocate(_ f: @escaping (OngoingCallThreadLocalContextProtocol) -> Void) {
        self.queue.async {
            if let contextRef = self.contextRef {
                let context = contextRef.takeUnretainedValue()
                f(context.context)
                
                self.contextRef?.release()
                self.contextRef = nil
            }
        }
    }
    
    public func beginTermination() {
        self.withContext { context in
            context.nativeBeginTermination()
        }
    }
    
    public func stop(sendDebugLogs: Bool = false, debugLogValue: Promise<String?>) {
        let callId = self.callId
        let account = self.account
        let logPath = self.logPath
        var statsLogPath = ""
        if !logPath.isEmpty {
            statsLogPath = logPath + ".json"
        }
        let tempLogPath = self.tempLogFile.path
        let tempStatsLogPath = self.tempStatsLogFile.path
        
        self.withContextThenDeallocate { context in
            context.nativeStop { debugLog, bytesSentWifi, bytesReceivedWifi, bytesSentMobile, bytesReceivedMobile in
                let delta = NetworkUsageStatsConnectionsEntry(
                    cellular: NetworkUsageStatsDirectionsEntry(
                        incoming: bytesReceivedMobile,
                        outgoing: bytesSentMobile),
                    wifi: NetworkUsageStatsDirectionsEntry(
                        incoming: bytesReceivedWifi,
                        outgoing: bytesSentWifi))
                updateAccountNetworkUsageStats(account: self.account, category: .call, delta: delta)
                
                if !logPath.isEmpty {
                    let logsPath = callLogsPath(account: account)
                    let _ = try? FileManager.default.createDirectory(atPath: logsPath, withIntermediateDirectories: true, attributes: nil)
                    let _ = try? FileManager.default.moveItem(atPath: tempLogPath, toPath: logPath)
                }
                
                if !statsLogPath.isEmpty {
                    let logsPath = callLogsPath(account: account)
                    let _ = try? FileManager.default.createDirectory(atPath: logsPath, withIntermediateDirectories: true, attributes: nil)
                    let _ = try? FileManager.default.moveItem(atPath: tempStatsLogPath, toPath: statsLogPath)
                }
                
                if !statsLogPath.isEmpty, let data = try? Data(contentsOf: URL(fileURLWithPath: statsLogPath)), let dataString = String(data: data, encoding: .utf8) {
                    debugLogValue.set(.single(dataString))
                    let engine = TelegramEngine(account: self.account)
                    let _ = engine.calls.saveCallDebugLog(callId: callId, log: dataString).start(next: { result in
                        switch result {
                        case .sendFullLog:
                            if !logPath.isEmpty {
                                let _ = engine.calls.saveCompleteCallDebugLog(callId: callId, logPath: logPath).start()
                            }
                        case .done:
                            break
                        }
                    })
                }
            }
            let derivedState = context.nativeGetDerivedState()
            let _ = updateVoipDerivedStateInteractively(postbox: self.account.postbox, { _ in
                return VoipDerivedState(data: derivedState)
            }).start()
        }
    }
    
    public func setIsMuted(_ value: Bool) {
        self.withContext { context in
            context.nativeSetIsMuted(value)
        }
    }
    
    public func setIsLowBatteryLevel(_ value: Bool) {
        self.withContext { context in
            context.nativeSetIsLowBatteryLevel(value)
        }
    }
    
    public func requestVideo(_ capturer: OngoingCallVideoCapturer) {
        self.withContext { context in
            context.nativeRequestVideo(capturer)
        }
    }
    
    public func setRequestedVideoAspect(_ aspect: Float) {
        self.withContext { context in
            context.nativeSetRequestedVideoAspect(aspect)
        }
    }
    
    public func disableVideo() {
        self.withContext { context in
            context.nativeDisableVideo()
        }
    }
    
    public func debugInfo() -> Signal<(String, String), NoError> {
        let poll = Signal<(String, String), NoError> { subscriber in
            self.withContext { context in
                let version = context.nativeVersion()
                let debugInfo = context.nativeDebugInfo()
                subscriber.putNext((version, debugInfo))
                subscriber.putCompletion()
            }
            
            return EmptyDisposable
        }
        return (poll |> then(.complete() |> delay(0.5, queue: Queue.concurrentDefaultQueue()))) |> restart
    }
    
    public func makeIncomingVideoView(completion: @escaping (OngoingCallContextPresentationCallVideoView?) -> Void) {
        self.withContext { context in
            if let context = context as? OngoingCallThreadLocalContextWebrtc {
                context.makeIncomingVideoView { view in
                    if let view = view {
                        completion(OngoingCallContextPresentationCallVideoView(
                            view: view,
                            setOnFirstFrameReceived: { [weak view] f in
                                view?.setOnFirstFrameReceived(f)
                            },
                            getOrientation: { [weak view] in
                                if let view = view {
                                    return OngoingCallVideoOrientation(view.orientation)
                                } else {
                                    return .rotation0
                                }
                            },
                            getAspect: { [weak view] in
                                if let view = view {
                                    return view.aspect
                                } else {
                                    return 0.0
                                }
                            },
                            setOnOrientationUpdated: { [weak view] f in
                                view?.setOnOrientationUpdated { value, aspect in
                                    f?(OngoingCallVideoOrientation(value), aspect)
                                }
                            },
                            setOnIsMirroredUpdated: { [weak view] f in
                                view?.setOnIsMirroredUpdated { value in
                                    f?(value)
                                }
                            },
                            updateIsEnabled: { [weak view] value in
                                view?.updateIsEnabled(value)
                            }
                        ))
                    } else {
                        completion(nil)
                    }
                }
            } else {
                completion(nil)
            }
        }
    }

    public func addExternalAudioData(data: Data) {
        self.withContext { context in
            context.addExternalAudioData(data: data)
        }
    }
}

private protocol CallSignalingConnection {
    func start()
    func stop()
    func send(payloadData: Data)
}

@available(iOS 12.0, *)
private final class CallSignalingConnectionImpl: CallSignalingConnection {
    private let queue: Queue
    private let host: NWEndpoint.Host
    private let port: NWEndpoint.Port
    private let peerTag: Data
    private let dataReceived: (Data) -> Void
    private let isClosed: () -> Void
    private let connection: NWConnection
    
    private var isConnected: Bool = false
    
    private var pingTimer: SwiftSignalKit.Timer?
    
    private var queuedPayloads: [Data] = []
    
    init(queue: Queue, host: String, port: UInt16, peerTag: Data, dataReceived: @escaping (Data) -> Void, isClosed: @escaping () -> Void) {
        self.queue = queue
        self.host = NWEndpoint.Host(host)
        self.port = NWEndpoint.Port(rawValue: port)!
        self.peerTag = peerTag
        self.dataReceived = dataReceived
        self.isClosed = isClosed
        self.connection = NWConnection(host: self.host, port: self.port, using: .tcp)
        
        self.connection.stateUpdateHandler = { [weak self] state in
            queue.async {
                self?.stateUpdated(state: state)
            }
        }
    }
    
    private func stateUpdated(state: NWConnection.State) {
        switch state {
        case .ready:
<<<<<<< HEAD
            Logger.shared.log("CallSignaling", "Connection state is ready")
=======
            OngoingCallThreadLocalContextWebrtc.logMessage("CallSignaling: Connection state is ready")
>>>>>>> 9e22afba
            
            var headerData = Data(count: 4)
            headerData.withUnsafeMutableBytes { bytes in
                bytes.baseAddress!.assumingMemoryBound(to: UInt32.self).pointee = 0xeeeeeeee
            }
            self.connection.send(content: headerData, completion: .contentProcessed({ error in
                if let error = error {
<<<<<<< HEAD
                    Logger.shared.log("CallSignaling", "Connection send header error: \(error)")
=======
                    OngoingCallThreadLocalContextWebrtc.logMessage("CallSignaling: Connection send header error: \(error)")
>>>>>>> 9e22afba
                }
            }))
            
            self.beginPingTimer()
            
            self.sendPacket(payload: Data())
        case let .failed(error):
<<<<<<< HEAD
            Logger.shared.log("CallSignaling", "Connection error: \(error)")
=======
            OngoingCallThreadLocalContextWebrtc.logMessage("CallSignaling: Connection error: \(error)")
>>>>>>> 9e22afba
            self.onIsClosed()
        default:
            break
        }
    }
    
    func start() {
        self.connection.start(queue: self.queue.queue)
        self.receivePacketHeader()
    }
    
    private func beginPingTimer() {
        self.pingTimer = SwiftSignalKit.Timer(timeout: self.isConnected ? 2.0 : 0.15, repeat: false, completion: { [weak self] in
            guard let strongSelf = self else {
                return
            }
            strongSelf.sendPacket(payload: Data())
            
            strongSelf.beginPingTimer()
        }, queue: self.queue)
        self.pingTimer?.start()
    }
    
    private func receivePacketHeader() {
        self.connection.receive(minimumIncompleteLength: 4, maximumLength: 4, completion: { [weak self] data, _, _, error in
            guard let strongSelf = self else {
                return
            }
            if let data = data, data.count == 4 {
                let payloadSize = data.withUnsafeBytes { bytes -> UInt32 in
                    return bytes.baseAddress!.assumingMemoryBound(to: UInt32.self).pointee
                }
                if payloadSize < 2 * 1024 * 1024 {
                    strongSelf.receivePacketPayload(size: Int(payloadSize))
                } else {
<<<<<<< HEAD
                    Logger.shared.log("CallSignaling", "Connection received invalid packet size: \(payloadSize)")
                }
            } else {
                Logger.shared.log("CallSignaling", "Connection receive packet header error: \(String(describing: error))")
=======
                    OngoingCallThreadLocalContextWebrtc.logMessage("CallSignaling: Connection received invalid packet size: \(payloadSize)")
                }
            } else {
                OngoingCallThreadLocalContextWebrtc.logMessage("CallSignaling: Connection receive packet header error: \(String(describing: error))")
>>>>>>> 9e22afba
                strongSelf.onIsClosed()
            }
        })
    }
    
    private func receivePacketPayload(size: Int) {
        self.connection.receive(minimumIncompleteLength: size, maximumLength: size, completion: { [weak self] data, _, _, error in
            guard let strongSelf = self else {
                return
            }
            if let data = data, data.count == size {
<<<<<<< HEAD
                Logger.shared.log("CallSignaling", "Connection receive packet payload: \(data.count) bytes")
                
                if data.count < 16 + 4 {
                    Logger.shared.log("CallSignaling", "Connection invalid payload size: \(data.count)")
=======
                OngoingCallThreadLocalContextWebrtc.logMessage("CallSignaling: Connection receive packet payload: \(data.count) bytes")
                
                if data.count < 16 + 4 {
                    OngoingCallThreadLocalContextWebrtc.logMessage("CallSignaling: Connection invalid payload size: \(data.count)")
>>>>>>> 9e22afba
                    strongSelf.onIsClosed()
                } else {
                    let readPeerTag = data.subdata(in: 0 ..< 16)
                    if readPeerTag != strongSelf.peerTag {
<<<<<<< HEAD
                        Logger.shared.log("CallSignaling", "Peer tag mismatch: \(hexString(readPeerTag))")
=======
                        OngoingCallThreadLocalContextWebrtc.logMessage("CallSignaling: Peer tag mismatch: \(hexString(readPeerTag))")
>>>>>>> 9e22afba
                        strongSelf.onIsClosed()
                    } else {
                        let actualPayloadSize = data.withUnsafeBytes { bytes -> UInt32 in
                            var result: UInt32 = 0
                            memcpy(&result, bytes.baseAddress!.assumingMemoryBound(to: UInt8.self).advanced(by: 16), 4)
                            return result
                        }
                        
                        if Int(actualPayloadSize) > data.count - 16 - 4 {
<<<<<<< HEAD
                            Logger.shared.log("CallSignaling", "Connection invalid actual payload size: \(actualPayloadSize)")
=======
                            OngoingCallThreadLocalContextWebrtc.logMessage("CallSignaling: Connection invalid actual payload size: \(actualPayloadSize)")
>>>>>>> 9e22afba
                            strongSelf.onIsClosed()
                        } else {
                            if !strongSelf.isConnected {
                                strongSelf.isConnected = true
                                
                                for payload in strongSelf.queuedPayloads {
                                    strongSelf.sendPacket(payload: payload)
                                }
                                strongSelf.queuedPayloads.removeAll()
                            }
                            
                            if actualPayloadSize != 0 {
                                strongSelf.dataReceived(data.subdata(in: (16 + 4) ..< (16 + 4 + Int(actualPayloadSize))))
                            } else {
                                //strongSelf.sendPacket(payload: Data())
                            }
                            strongSelf.receivePacketHeader()
                        }
                    }
                }
            } else {
<<<<<<< HEAD
                Logger.shared.log("CallSignaling", "Connection receive packet payload error: \(String(describing: error))")
=======
                OngoingCallThreadLocalContextWebrtc.logMessage("CallSignaling: Connection receive packet payload error: \(String(describing: error))")
>>>>>>> 9e22afba
                strongSelf.onIsClosed()
            }
        })
    }
    
    func stop() {
        self.connection.stateUpdateHandler = nil
        self.connection.cancel()
    }
    
    private func onIsClosed() {
        self.connection.stateUpdateHandler = nil
        self.connection.cancel()
        
        self.isClosed()
    }
    
    func send(payloadData: Data) {
        if self.isConnected {
            self.sendPacket(payload: payloadData)
        } else {
            self.queuedPayloads.append(payloadData)
        }
    }
    
    private func sendPacket(payload: Data) {
        var payloadSize = UInt32(payload.count)
        let cleanSize = 16 + 4 + payloadSize
        let paddingSize = ((cleanSize + 3) & ~(4 - 1)) - cleanSize
        var totalSize = cleanSize + paddingSize
        
        var sendBuffer = Data(count: 4 + Int(totalSize))
        sendBuffer.withUnsafeMutableBytes { bytes in
            let baseAddress = bytes.baseAddress!.assumingMemoryBound(to: UInt8.self)
            
            memcpy(baseAddress, &totalSize, 4)
            
            self.peerTag.withUnsafeBytes { peerTagBytes -> Void in
                memcpy(baseAddress.advanced(by: 4), peerTagBytes.baseAddress!.assumingMemoryBound(to: UInt8.self), 16)
            }
            
            memcpy(baseAddress.advanced(by: 4 + 16), &payloadSize, 4)
            
            payload.withUnsafeBytes { payloadBytes -> Void in
                memcpy(baseAddress.advanced(by: 4 + 16 + 4), payloadBytes.baseAddress!.assumingMemoryBound(to: UInt8.self), payloadBytes.count)
            }
        }
        
<<<<<<< HEAD
        Logger.shared.log("CallSignaling", "Send packet payload: \(totalSize) bytes")
        
        self.connection.send(content: sendBuffer, isComplete: true, completion: .contentProcessed({ error in
            if let error = error {
                Logger.shared.log("CallSignaling", "Connection send payload error: \(error)")
=======
        OngoingCallThreadLocalContextWebrtc.logMessage("CallSignaling: Send packet payload: \(totalSize) bytes")
        
        self.connection.send(content: sendBuffer, isComplete: true, completion: .contentProcessed({ error in
            if let error = error {
                OngoingCallThreadLocalContextWebrtc.logMessage("CallSignaling: Connection send payload error: \(error)")
>>>>>>> 9e22afba
            }
        }))
    }
}

private final class CallSignalingConnectionManager {
    private let queue: Queue
    
    private var nextConnectionId: Int = 0
    private var connections: [Int: CallSignalingConnection] = [:]
    
    init(queue: Queue, peerTag: Data, servers: [OngoingCallConnectionDescriptionWebrtc], dataReceived: @escaping (Data) -> Void) {
        self.queue = queue
        
        for server in servers {
            if server.hasTcp {
                let id = self.nextConnectionId
                self.nextConnectionId += 1
                if #available(iOS 12.0, *) {
                    let connection = CallSignalingConnectionImpl(queue: queue, host: server.ip, port: UInt16(server.port), peerTag: peerTag, dataReceived: { data in
                        dataReceived(data)
                    }, isClosed: { [weak self] in
                        guard let strongSelf = self else {
                            return
                        }
                        let _ = strongSelf
                    })
                    connections[id] = connection
                }
            }
        }
    }
    
    func start() {
        for (_, connection) in self.connections {
            connection.start()
        }
    }
    
    func stop() {
        for (_, connection) in self.connections {
            connection.stop()
        }
    }
    
    func send(payloadData: Data) {
        for (_, connection) in self.connections {
            connection.send(payloadData: payloadData)
        }
    }
}<|MERGE_RESOLUTION|>--- conflicted
+++ resolved
@@ -1236,11 +1236,7 @@
     private func stateUpdated(state: NWConnection.State) {
         switch state {
         case .ready:
-<<<<<<< HEAD
-            Logger.shared.log("CallSignaling", "Connection state is ready")
-=======
             OngoingCallThreadLocalContextWebrtc.logMessage("CallSignaling: Connection state is ready")
->>>>>>> 9e22afba
             
             var headerData = Data(count: 4)
             headerData.withUnsafeMutableBytes { bytes in
@@ -1248,11 +1244,7 @@
             }
             self.connection.send(content: headerData, completion: .contentProcessed({ error in
                 if let error = error {
-<<<<<<< HEAD
-                    Logger.shared.log("CallSignaling", "Connection send header error: \(error)")
-=======
                     OngoingCallThreadLocalContextWebrtc.logMessage("CallSignaling: Connection send header error: \(error)")
->>>>>>> 9e22afba
                 }
             }))
             
@@ -1260,11 +1252,7 @@
             
             self.sendPacket(payload: Data())
         case let .failed(error):
-<<<<<<< HEAD
-            Logger.shared.log("CallSignaling", "Connection error: \(error)")
-=======
             OngoingCallThreadLocalContextWebrtc.logMessage("CallSignaling: Connection error: \(error)")
->>>>>>> 9e22afba
             self.onIsClosed()
         default:
             break
@@ -1300,17 +1288,10 @@
                 if payloadSize < 2 * 1024 * 1024 {
                     strongSelf.receivePacketPayload(size: Int(payloadSize))
                 } else {
-<<<<<<< HEAD
-                    Logger.shared.log("CallSignaling", "Connection received invalid packet size: \(payloadSize)")
-                }
-            } else {
-                Logger.shared.log("CallSignaling", "Connection receive packet header error: \(String(describing: error))")
-=======
                     OngoingCallThreadLocalContextWebrtc.logMessage("CallSignaling: Connection received invalid packet size: \(payloadSize)")
                 }
             } else {
                 OngoingCallThreadLocalContextWebrtc.logMessage("CallSignaling: Connection receive packet header error: \(String(describing: error))")
->>>>>>> 9e22afba
                 strongSelf.onIsClosed()
             }
         })
@@ -1322,26 +1303,15 @@
                 return
             }
             if let data = data, data.count == size {
-<<<<<<< HEAD
-                Logger.shared.log("CallSignaling", "Connection receive packet payload: \(data.count) bytes")
-                
-                if data.count < 16 + 4 {
-                    Logger.shared.log("CallSignaling", "Connection invalid payload size: \(data.count)")
-=======
                 OngoingCallThreadLocalContextWebrtc.logMessage("CallSignaling: Connection receive packet payload: \(data.count) bytes")
                 
                 if data.count < 16 + 4 {
                     OngoingCallThreadLocalContextWebrtc.logMessage("CallSignaling: Connection invalid payload size: \(data.count)")
->>>>>>> 9e22afba
                     strongSelf.onIsClosed()
                 } else {
                     let readPeerTag = data.subdata(in: 0 ..< 16)
                     if readPeerTag != strongSelf.peerTag {
-<<<<<<< HEAD
-                        Logger.shared.log("CallSignaling", "Peer tag mismatch: \(hexString(readPeerTag))")
-=======
                         OngoingCallThreadLocalContextWebrtc.logMessage("CallSignaling: Peer tag mismatch: \(hexString(readPeerTag))")
->>>>>>> 9e22afba
                         strongSelf.onIsClosed()
                     } else {
                         let actualPayloadSize = data.withUnsafeBytes { bytes -> UInt32 in
@@ -1351,11 +1321,7 @@
                         }
                         
                         if Int(actualPayloadSize) > data.count - 16 - 4 {
-<<<<<<< HEAD
-                            Logger.shared.log("CallSignaling", "Connection invalid actual payload size: \(actualPayloadSize)")
-=======
                             OngoingCallThreadLocalContextWebrtc.logMessage("CallSignaling: Connection invalid actual payload size: \(actualPayloadSize)")
->>>>>>> 9e22afba
                             strongSelf.onIsClosed()
                         } else {
                             if !strongSelf.isConnected {
@@ -1377,11 +1343,7 @@
                     }
                 }
             } else {
-<<<<<<< HEAD
-                Logger.shared.log("CallSignaling", "Connection receive packet payload error: \(String(describing: error))")
-=======
                 OngoingCallThreadLocalContextWebrtc.logMessage("CallSignaling: Connection receive packet payload error: \(String(describing: error))")
->>>>>>> 9e22afba
                 strongSelf.onIsClosed()
             }
         })
@@ -1430,19 +1392,11 @@
             }
         }
         
-<<<<<<< HEAD
-        Logger.shared.log("CallSignaling", "Send packet payload: \(totalSize) bytes")
-        
-        self.connection.send(content: sendBuffer, isComplete: true, completion: .contentProcessed({ error in
-            if let error = error {
-                Logger.shared.log("CallSignaling", "Connection send payload error: \(error)")
-=======
         OngoingCallThreadLocalContextWebrtc.logMessage("CallSignaling: Send packet payload: \(totalSize) bytes")
         
         self.connection.send(content: sendBuffer, isComplete: true, completion: .contentProcessed({ error in
             if let error = error {
                 OngoingCallThreadLocalContextWebrtc.logMessage("CallSignaling: Connection send payload error: \(error)")
->>>>>>> 9e22afba
             }
         }))
     }
