--- conflicted
+++ resolved
@@ -1893,11 +1893,7 @@
             
             var currentVideoOrigin = CGPoint(x: 4.0, y: (layout.statusBarHeight ?? 0.0) + 4.0)
             for videoNode in self.videoNodes {
-<<<<<<< HEAD
-                let videoSize = CGSize(width: 100.0, height: 100.0)
-=======
                 let videoSize = CGSize(width: 200.0, height: 200.0)
->>>>>>> f2614011
                 if currentVideoOrigin.x + videoSize.width > layout.size.width {
                     currentVideoOrigin.x = 0.0
                     currentVideoOrigin.y += videoSize.height
