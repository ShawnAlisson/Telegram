import Foundation
import UIKit
import SwiftSignalKit
import ContextUI
import AccountContext
import Postbox
import TelegramCore
import SyncCore
import Display
import TelegramUIPreferences
import OverlayStatusController
import AlertUI
import PresentationDataUtils
import UndoUI

func archiveContextMenuItems(context: AccountContext, groupId: PeerGroupId, chatListController: ChatListControllerImpl?) -> Signal<[ContextMenuItem], NoError> {
    let presentationData = context.sharedContext.currentPresentationData.with({ $0 })
    let strings = presentationData.strings
    return context.account.postbox.transaction { [weak chatListController] transaction -> [ContextMenuItem] in
        var items: [ContextMenuItem] = []
        
        if !transaction.getUnreadChatListPeerIds(groupId: groupId, filterPredicate: nil).isEmpty {
            items.append(.action(ContextMenuActionItem(text: strings.ChatList_Context_MarkAllAsRead, icon: { theme in generateTintedImage(image: UIImage(bundleImageName: "Chat/Context Menu/MarkAsRead"), color: theme.contextMenu.primaryColor) }, action: { _, f in
                let _ = (context.account.postbox.transaction { transaction in
                    markAllChatsAsReadInteractively(transaction: transaction, viewTracker: context.account.viewTracker, groupId: groupId, filterPredicate: nil)
                }
                |> deliverOnMainQueue).start(completed: {
                    f(.default)
                })
            })))
        }
        
        let settings = transaction.getPreferencesEntry(key: ApplicationSpecificPreferencesKeys.chatArchiveSettings) as? ChatArchiveSettings ?? ChatArchiveSettings.default
        let isPinned = !settings.isHiddenByDefault
        items.append(.action(ContextMenuActionItem(text: isPinned ? strings.ChatList_Context_HideArchive : strings.ChatList_Context_UnhideArchive, icon: { theme in generateTintedImage(image: UIImage(bundleImageName: isPinned ? "Chat/Context Menu/Unpin": "Chat/Context Menu/Pin"), color: theme.contextMenu.primaryColor) }, action: { [weak chatListController] _, f in
            chatListController?.toggleArchivedFolderHiddenByDefault()
            f(.default)
        })))
        
        return items
    }
}

enum ChatContextMenuSource {
    case chatList(filter: ChatListFilter?)
    case search(ChatListSearchContextActionSource)
}

func chatContextMenuItems(context: AccountContext, peerId: PeerId, promoInfo: ChatListNodeEntryPromoInfo?, source: ChatContextMenuSource, chatListController: ChatListControllerImpl?, joined: Bool) -> Signal<[ContextMenuItem], NoError> {
    let presentationData = context.sharedContext.currentPresentationData.with({ $0 })
    let strings = presentationData.strings

    return context.account.postbox.transaction { transaction -> (PeerGroupId, ChatListIndex)? in
        transaction.getPeerChatListIndex(peerId)
    }
    |> mapToSignal { groupAndIndex -> Signal<[ContextMenuItem], NoError> in
        let location: TogglePeerChatPinnedLocation
        var chatListFilter: ChatListFilter?
        if case let .chatList(filter) = source, let chatFilter = filter {
            chatListFilter = chatFilter
            location = .filter(chatFilter.id)
        } else {
            if let (group, _) = groupAndIndex {
                location = .group(group)
            } else {
                location = .group(.root)
            }
        }

        return combineLatest(
            context.engine.peers.updatedChatListFilters()
            |> take(1),
            context.engine.peers.getPinnedItemIds(location: location)
        )
        |> mapToSignal { filters, pinnedItemIds -> Signal<[ContextMenuItem], NoError> in
            let isPinned = pinnedItemIds.contains(.peer(peerId))

            return context.account.postbox.transaction { [weak chatListController] transaction -> [ContextMenuItem] in
                if promoInfo != nil {
                    return []
                }

                var items: [ContextMenuItem] = []

                if case let .search(search) = source {
                    switch search {
                    case .recentPeers:
                        items.append(.action(ContextMenuActionItem(text: strings.ChatList_Context_RemoveFromRecents, textColor: .destructive, icon: { theme in generateTintedImage(image: UIImage(bundleImageName: "Chat/Context Menu/Clear"), color: theme.contextMenu.destructiveColor) }, action: { _, f in
                            let _ = (context.engine.peers.removeRecentPeer(peerId: peerId)
                            |> deliverOnMainQueue).start(completed: {
                                f(.default)
                            })
                        })))
                        items.append(.separator)
                    case .recentSearch:
                        items.append(.action(ContextMenuActionItem(text: strings.ChatList_Context_RemoveFromRecents, textColor: .destructive, icon: { theme in generateTintedImage(image: UIImage(bundleImageName: "Chat/Context Menu/Clear"), color: theme.contextMenu.destructiveColor) }, action: { _, f in
                            let _ = (context.engine.peers.removeRecentlySearchedPeer(peerId: peerId)
                            |> deliverOnMainQueue).start(completed: {
                                f(.default)
                            })
                        })))
                        items.append(.separator)
                    case .search:
                        break
                    }
                }

                let isSavedMessages = peerId == context.account.peerId

                let chatPeer = transaction.getPeer(peerId)
                var maybePeer: Peer?
                if let chatPeer = chatPeer {
                    if let chatPeer = chatPeer as? TelegramSecretChat {
                        maybePeer = transaction.getPeer(chatPeer.regularPeerId)
                    } else {
                        maybePeer = chatPeer
                    }
                }

                guard let peer = maybePeer else {
                    return []
                }

                if !isSavedMessages, let peer = peer as? TelegramUser, !peer.flags.contains(.isSupport) && peer.botInfo == nil && !peer.isDeleted {
                    if !transaction.isPeerContact(peerId: peer.id) {
                        items.append(.action(ContextMenuActionItem(text: strings.ChatList_Context_AddToContacts, icon: { theme in generateTintedImage(image: UIImage(bundleImageName: "Chat/Context Menu/AddUser"), color: theme.contextMenu.primaryColor) }, action: { _, f in
                            context.sharedContext.openAddPersonContact(context: context, peerId: peerId, pushController: { controller in
                                if let navigationController = chatListController?.navigationController as? NavigationController {
                                    navigationController.pushViewController(controller)
                                }
                            }, present: { c, a in
                                if let chatListController = chatListController {
                                    chatListController.present(c, in: .window(.root), with: a)
                                }
                            })
                            f(.default)
                        })))
                        items.append(.separator)
                    }
                }

                var isMuted = false
                if let notificationSettings = transaction.getPeerNotificationSettings(peerId) as? TelegramPeerNotificationSettings {
                    if case .muted = notificationSettings.muteState {
                        isMuted = true
                    }
                }

                var isUnread = false
                if let readState = transaction.getCombinedPeerReadState(peerId), readState.isUnread {
                    isUnread = true
                }

                let isContact = transaction.isPeerContact(peerId: peerId)

                if case let .chatList(currentFilter) = source {
                    if let currentFilter = currentFilter {
                        items.append(.action(ContextMenuActionItem(text: strings.ChatList_Context_RemoveFromFolder, icon: { theme in generateTintedImage(image: UIImage(bundleImageName: "Chat/Context Menu/RemoveFromFolder"), color: theme.contextMenu.primaryColor) }, action: { c, _ in
                            let _ = (context.engine.peers.updateChatListFiltersInteractively { filters in
                                var filters = filters
                                for i in 0 ..< filters.count {
                                    if filters[i].id == currentFilter.id {
                                        let _ = filters[i].data.addExcludePeer(peerId: peer.id)
                                        break
                                    }
                                }
                                return filters
                            }
                            |> deliverOnMainQueue).start(completed: {
                                c.dismiss(completion: {
                                    chatListController?.present(UndoOverlayController(presentationData: presentationData, content: .chatRemovedFromFolder(chatTitle: peer.displayTitle(strings: presentationData.strings, displayOrder: presentationData.nameDisplayOrder), folderTitle: currentFilter.title), elevatedLayout: false, animateInAsReplacement: true, action: { _ in
                                        return false
                                    }), in: .current)
                                })
                            })
                        })))
                    } else {
                        var hasFolders = false

                        for filter in filters {
                            let predicate = chatListFilterPredicate(filter: filter.data)
                            if predicate.includes(peer: peer, groupId: .root, isRemovedFromTotalUnreadCount: isMuted, isUnread: isUnread, isContact: isContact, messageTagSummaryResult: false) {
                                continue
                            }

                            var data = filter.data
                            if data.addIncludePeer(peerId: peer.id) {
                                hasFolders = true
                                break
                            }
                        }

                        if hasFolders {
                            items.append(.action(ContextMenuActionItem(text: strings.ChatList_Context_AddToFolder, icon: { theme in generateTintedImage(image: UIImage(bundleImageName: "Chat/Context Menu/Folder"), color: theme.contextMenu.primaryColor) }, action: { c, _ in
                                var updatedItems: [ContextMenuItem] = []

                                for filter in filters {
                                    let predicate = chatListFilterPredicate(filter: filter.data)
                                    if predicate.includes(peer: peer, groupId: .root, isRemovedFromTotalUnreadCount: isMuted, isUnread: isUnread, isContact: isContact, messageTagSummaryResult: false) {
                                        continue
                                    }

                                    var data = filter.data
                                    if !data.addIncludePeer(peerId: peer.id) {
                                        continue
                                    }

                                    let filterType = chatListFilterType(filter)
                                    updatedItems.append(.action(ContextMenuActionItem(text: filter.title, icon: { theme in
                                        let imageName: String
                                        switch filterType {
                                        case .generic:
                                            imageName = "Chat/Context Menu/List"
                                        case .unmuted:
                                            imageName = "Chat/Context Menu/Unmute"
                                        case .unread:
                                            imageName = "Chat/Context Menu/MarkAsUnread"
                                        case .channels:
                                            imageName = "Chat/Context Menu/Channels"
                                        case .groups:
                                            imageName = "Chat/Context Menu/Groups"
                                        case .bots:
                                            imageName = "Chat/Context Menu/Bots"
                                        case .contacts:
                                            imageName = "Chat/Context Menu/User"
                                        case .nonContacts:
                                            imageName = "Chat/Context Menu/UnknownUser"
                                        }
                                        return generateTintedImage(image: UIImage(bundleImageName: imageName), color: theme.contextMenu.primaryColor)
                                    }, action: { c, f in
                                        c.dismiss(completion: {
                                            let _ = (context.engine.peers.updateChatListFiltersInteractively { filters in
                                                var filters = filters
                                                for i in 0 ..< filters.count {
                                                    if filters[i].id == filter.id {
                                                        let _ = filters[i].data.addIncludePeer(peerId: peer.id)
                                                        break
                                                    }
                                                }
                                                return filters
                                            }).start()

                                            chatListController?.present(UndoOverlayController(presentationData: presentationData, content: .chatAddedToFolder(chatTitle: peer.displayTitle(strings: presentationData.strings, displayOrder: presentationData.nameDisplayOrder), folderTitle: filter.title), elevatedLayout: false, animateInAsReplacement: true, action: { _ in
                                                return false
                                            }), in: .current)
                                        })
                                    })))
                                }

                                updatedItems.append(.separator)
                                updatedItems.append(.action(ContextMenuActionItem(text: strings.ChatList_Context_Back, icon: { theme in
                                    return generateTintedImage(image: UIImage(bundleImageName: "Chat/Context Menu/Back"), color: theme.contextMenu.primaryColor)
                                }, action: { c, _ in
                                    c.setItems(chatContextMenuItems(context: context, peerId: peerId, promoInfo: promoInfo, source: source, chatListController: chatListController, joined: joined))
                                })))

                                c.setItems(.single(updatedItems))
                            })))
                        }
                    }
                }

                if isUnread {
                    items.append(.action(ContextMenuActionItem(text: strings.ChatList_Context_MarkAsRead, icon: { theme in generateTintedImage(image: UIImage(bundleImageName: "Chat/Context Menu/MarkAsRead"), color: theme.contextMenu.primaryColor) }, action: { _, f in
                        let _ = togglePeerUnreadMarkInteractively(postbox: context.account.postbox, viewTracker: context.account.viewTracker, peerId: peerId).start()
                        f(.default)
                    })))
                } else {
                    items.append(.action(ContextMenuActionItem(text: strings.ChatList_Context_MarkAsUnread, icon: { theme in generateTintedImage(image: UIImage(bundleImageName: "Chat/Context Menu/MarkAsUnread"), color: theme.contextMenu.primaryColor) }, action: { _, f in
                        let _ = togglePeerUnreadMarkInteractively(postbox: context.account.postbox, viewTracker: context.account.viewTracker, peerId: peerId).start()
                        f(.default)
                    })))
                }
<<<<<<< HEAD
            }
        }
        
        if isUnread {
            items.append(.action(ContextMenuActionItem(text: strings.ChatList_Context_MarkAsRead, icon: { theme in generateTintedImage(image: UIImage(bundleImageName: "Chat/Context Menu/MarkAsRead"), color: theme.contextMenu.primaryColor) }, action: { _, f in
                let _ = togglePeerUnreadMarkInteractively(postbox: context.account.postbox, viewTracker: context.account.viewTracker, peerId: peerId).start()
                f(.default)
            })))
        } else {
            items.append(.action(ContextMenuActionItem(text: strings.ChatList_Context_MarkAsUnread, icon: { theme in generateTintedImage(image: UIImage(bundleImageName: "Chat/Context Menu/MarkAsUnread"), color: theme.contextMenu.primaryColor) }, action: { _, f in
                let _ = togglePeerUnreadMarkInteractively(postbox: context.account.postbox, viewTracker: context.account.viewTracker, peerId: peerId).start()
                f(.default)
            })))
        }
        
        let groupAndIndex = transaction.getPeerChatListIndex(peerId)
        
        let archiveEnabled = !isSavedMessages && peerId != PeerId(namespace: Namespaces.Peer.CloudUser, id: PeerId.Id._internalFromInt64Value(777000)) && peerId == context.account.peerId
        if let (group, index) = groupAndIndex {
            if archiveEnabled {
                let isArchived = group == Namespaces.PeerGroup.archive
                items.append(.action(ContextMenuActionItem(text: isArchived ? strings.ChatList_Context_Unarchive : strings.ChatList_Context_Archive, icon: { theme in generateTintedImage(image: UIImage(bundleImageName: isArchived ? "Chat/Context Menu/Unarchive" : "Chat/Context Menu/Archive"), color: theme.contextMenu.primaryColor) }, action: { _, f in
                    if isArchived {
                        let _ = (context.account.postbox.transaction { transaction -> Void in
                            updatePeerGroupIdInteractively(transaction: transaction, peerId: peerId, groupId: .root)
                            }
                        |> deliverOnMainQueue).start(completed: {
                            f(.default)
                        })
                    } else {
                        if let chatListController = chatListController {
                            chatListController.archiveChats(peerIds: [peerId])
                            f(.default)
                        } else {
                            let _ = (context.account.postbox.transaction { transaction -> Void in
                                updatePeerGroupIdInteractively(transaction: transaction, peerId: peerId, groupId: Namespaces.PeerGroup.archive)
=======

                let archiveEnabled = !isSavedMessages && peerId != PeerId(namespace: Namespaces.Peer.CloudUser, id: PeerId.Id._internalFromInt32Value(777000)) && peerId == context.account.peerId
                if let (group, index) = groupAndIndex {
                    if archiveEnabled {
                        let isArchived = group == Namespaces.PeerGroup.archive
                        items.append(.action(ContextMenuActionItem(text: isArchived ? strings.ChatList_Context_Unarchive : strings.ChatList_Context_Archive, icon: { theme in generateTintedImage(image: UIImage(bundleImageName: isArchived ? "Chat/Context Menu/Unarchive" : "Chat/Context Menu/Archive"), color: theme.contextMenu.primaryColor) }, action: { _, f in
                            if isArchived {
                                let _ = (context.account.postbox.transaction { transaction -> Void in
                                    updatePeerGroupIdInteractively(transaction: transaction, peerId: peerId, groupId: .root)
                                    }
                                |> deliverOnMainQueue).start(completed: {
                                    f(.default)
                                })
                            } else {
                                if let chatListController = chatListController {
                                    chatListController.archiveChats(peerIds: [peerId])
                                    f(.default)
                                } else {
                                    let _ = (context.account.postbox.transaction { transaction -> Void in
                                        updatePeerGroupIdInteractively(transaction: transaction, peerId: peerId, groupId: Namespaces.PeerGroup.archive)
                                    }
                                    |> deliverOnMainQueue).start(completed: {
                                        f(.default)
                                    })
                                }
>>>>>>> b8885511
                            }
                        })))
                    }

                    if isPinned || chatListFilter == nil || peerId.namespace != Namespaces.Peer.SecretChat {
                        items.append(.action(ContextMenuActionItem(text: isPinned ? strings.ChatList_Context_Unpin : strings.ChatList_Context_Pin, icon: { theme in generateTintedImage(image: UIImage(bundleImageName: isPinned ? "Chat/Context Menu/Unpin" : "Chat/Context Menu/Pin"), color: theme.contextMenu.primaryColor) }, action: { _, f in
                            let _ = (context.engine.peers.toggleItemPinned(location: location, itemId: .peer(peerId))
                            |> deliverOnMainQueue).start(next: { result in
                                switch result {
                                case .done:
                                    break
                                case .limitExceeded:
                                    break
                                }
                                f(.default)
                            })
                        })))
                    }

                    if !isSavedMessages, let notificationSettings = transaction.getPeerNotificationSettings(peerId) as? TelegramPeerNotificationSettings {
                        var isMuted = false
                        if case .muted = notificationSettings.muteState {
                            isMuted = true
                        }
                        items.append(.action(ContextMenuActionItem(text: isMuted ? strings.ChatList_Context_Unmute : strings.ChatList_Context_Mute, icon: { theme in generateTintedImage(image: UIImage(bundleImageName: isMuted ? "Chat/Context Menu/Unmute" : "Chat/Context Menu/Muted"), color: theme.contextMenu.primaryColor) }, action: { _, f in
                            let _ = (context.engine.peers.togglePeerMuted(peerId: peerId)
                            |> deliverOnMainQueue).start(completed: {
                                f(.default)
                            })
                        })))
                    }
                } else {
                    if case .search = source {
                        if let _ = peer as? TelegramChannel {
                            items.append(.action(ContextMenuActionItem(text: strings.ChatList_Context_JoinChannel, icon: { theme in generateTintedImage(image: UIImage(bundleImageName: "Chat/Context Menu/Add"), color: theme.contextMenu.primaryColor) }, action: { _, f in
                                var createSignal = context.peerChannelMemberCategoriesContextsManager.join(engine: context.engine, peerId: peerId, hash: nil)
                                var cancelImpl: (() -> Void)?
                                let progressSignal = Signal<Never, NoError> { subscriber in
                                    let presentationData = context.sharedContext.currentPresentationData.with { $0 }
                                    let controller = OverlayStatusController(theme: presentationData.theme, type: .loading(cancelled: {
                                        cancelImpl?()
                                    }))
                                    chatListController?.present(controller, in: .window(.root))
                                    return ActionDisposable { [weak controller] in
                                        Queue.mainQueue().async() {
                                            controller?.dismiss()
                                        }
                                    }
                                }
                                |> runOn(Queue.mainQueue())
                                |> delay(0.15, queue: Queue.mainQueue())
                                let progressDisposable = progressSignal.start()

                                createSignal = createSignal
                                |> afterDisposed {
                                    Queue.mainQueue().async {
                                        progressDisposable.dispose()
                                    }
                                }
                                let joinChannelDisposable = MetaDisposable()
                                cancelImpl = {
                                    joinChannelDisposable.set(nil)
                                }

                                joinChannelDisposable.set((createSignal
                                |> deliverOnMainQueue).start(next: { _ in
                                    if let navigationController = (chatListController?.navigationController as? NavigationController) {
                                        context.sharedContext.navigateToChatController(NavigateToChatControllerParams(navigationController: navigationController, context: context, chatLocation: .peer(peerId)))
                                    }
                                }, error: { _ in
                                    if let chatListController = chatListController {
                                        let presentationData = context.sharedContext.currentPresentationData.with { $0 }
                                        chatListController.present(textAlertController(context: context, title: nil, text: presentationData.strings.Login_UnknownError, actions: [TextAlertAction(type: .defaultAction, title: presentationData.strings.Common_OK, action: {})]), in: .window(.root))
                                    }
                                }))
                                f(.default)
                            })))
                        }
                    }
                }

                if case .chatList = source, groupAndIndex != nil {
                    items.append(.action(ContextMenuActionItem(text: strings.ChatList_Context_Delete, textColor: .destructive, icon: { theme in generateTintedImage(image: UIImage(bundleImageName: "Chat/Context Menu/Delete"), color: theme.contextMenu.destructiveColor) }, action: { _, f in
                        if let chatListController = chatListController {
                            chatListController.deletePeerChat(peerId: peerId, joined: joined)
                        }
                        f(.default)
                    })))
                }

                if let item = items.last, case .separator = item {
                    items.removeLast()
                }

                return items
            }
        }
    }
}<|MERGE_RESOLUTION|>--- conflicted
+++ resolved
@@ -271,47 +271,9 @@
                         f(.default)
                     })))
                 }
-<<<<<<< HEAD
-            }
-        }
-        
-        if isUnread {
-            items.append(.action(ContextMenuActionItem(text: strings.ChatList_Context_MarkAsRead, icon: { theme in generateTintedImage(image: UIImage(bundleImageName: "Chat/Context Menu/MarkAsRead"), color: theme.contextMenu.primaryColor) }, action: { _, f in
-                let _ = togglePeerUnreadMarkInteractively(postbox: context.account.postbox, viewTracker: context.account.viewTracker, peerId: peerId).start()
-                f(.default)
-            })))
-        } else {
-            items.append(.action(ContextMenuActionItem(text: strings.ChatList_Context_MarkAsUnread, icon: { theme in generateTintedImage(image: UIImage(bundleImageName: "Chat/Context Menu/MarkAsUnread"), color: theme.contextMenu.primaryColor) }, action: { _, f in
-                let _ = togglePeerUnreadMarkInteractively(postbox: context.account.postbox, viewTracker: context.account.viewTracker, peerId: peerId).start()
-                f(.default)
-            })))
-        }
-        
-        let groupAndIndex = transaction.getPeerChatListIndex(peerId)
-        
-        let archiveEnabled = !isSavedMessages && peerId != PeerId(namespace: Namespaces.Peer.CloudUser, id: PeerId.Id._internalFromInt64Value(777000)) && peerId == context.account.peerId
-        if let (group, index) = groupAndIndex {
-            if archiveEnabled {
-                let isArchived = group == Namespaces.PeerGroup.archive
-                items.append(.action(ContextMenuActionItem(text: isArchived ? strings.ChatList_Context_Unarchive : strings.ChatList_Context_Archive, icon: { theme in generateTintedImage(image: UIImage(bundleImageName: isArchived ? "Chat/Context Menu/Unarchive" : "Chat/Context Menu/Archive"), color: theme.contextMenu.primaryColor) }, action: { _, f in
-                    if isArchived {
-                        let _ = (context.account.postbox.transaction { transaction -> Void in
-                            updatePeerGroupIdInteractively(transaction: transaction, peerId: peerId, groupId: .root)
-                            }
-                        |> deliverOnMainQueue).start(completed: {
-                            f(.default)
-                        })
-                    } else {
-                        if let chatListController = chatListController {
-                            chatListController.archiveChats(peerIds: [peerId])
-                            f(.default)
-                        } else {
-                            let _ = (context.account.postbox.transaction { transaction -> Void in
-                                updatePeerGroupIdInteractively(transaction: transaction, peerId: peerId, groupId: Namespaces.PeerGroup.archive)
-=======
-
-                let archiveEnabled = !isSavedMessages && peerId != PeerId(namespace: Namespaces.Peer.CloudUser, id: PeerId.Id._internalFromInt32Value(777000)) && peerId == context.account.peerId
-                if let (group, index) = groupAndIndex {
+
+                let archiveEnabled = !isSavedMessages && peerId != PeerId(namespace: Namespaces.Peer.CloudUser, id: PeerId.Id._internalFromInt64Value(777000)) && peerId == context.account.peerId
+                if let (group, _) = groupAndIndex {
                     if archiveEnabled {
                         let isArchived = group == Namespaces.PeerGroup.archive
                         items.append(.action(ContextMenuActionItem(text: isArchived ? strings.ChatList_Context_Unarchive : strings.ChatList_Context_Archive, icon: { theme in generateTintedImage(image: UIImage(bundleImageName: isArchived ? "Chat/Context Menu/Unarchive" : "Chat/Context Menu/Archive"), color: theme.contextMenu.primaryColor) }, action: { _, f in
@@ -334,7 +296,6 @@
                                         f(.default)
                                     })
                                 }
->>>>>>> b8885511
                             }
                         })))
                     }
