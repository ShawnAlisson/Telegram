--- conflicted
+++ resolved
@@ -2868,36 +2868,6 @@
                     })
                 }
             
-<<<<<<< HEAD
-                public static func forwardMessages(flags: Int32, fromPeer: Api.InputPeer, id: [Int32], randomId: [Int64], toPeer: Api.InputPeer, scheduleDate: Int32?) -> (FunctionDescription, Buffer, DeserializeFunctionResponse<Api.Updates>) {
-                    let buffer = Buffer()
-                    buffer.appendInt32(-637606386)
-                    serializeInt32(flags, buffer: buffer, boxed: false)
-                    fromPeer.serialize(buffer, true)
-                    buffer.appendInt32(481674261)
-                    buffer.appendInt32(Int32(id.count))
-                    for item in id {
-                        serializeInt32(item, buffer: buffer, boxed: false)
-                    }
-                    buffer.appendInt32(481674261)
-                    buffer.appendInt32(Int32(randomId.count))
-                    for item in randomId {
-                        serializeInt64(item, buffer: buffer, boxed: false)
-                    }
-                    toPeer.serialize(buffer, true)
-                    if Int(flags) & Int(1 << 10) != 0 {serializeInt32(scheduleDate!, buffer: buffer, boxed: false)}
-                    return (FunctionDescription(name: "messages.forwardMessages", parameters: [("flags", flags), ("fromPeer", fromPeer), ("id", id), ("randomId", randomId), ("toPeer", toPeer), ("scheduleDate", scheduleDate)]), buffer, DeserializeFunctionResponse { (buffer: Buffer) -> Api.Updates? in
-                        let reader = BufferReader(buffer)
-                        var result: Api.Updates?
-                        if let signature = reader.readInt32() {
-                            result = Api.parse(reader, signature: signature) as? Api.Updates
-                        }
-                        return result
-                    })
-                }
-            
-=======
->>>>>>> cc9df59e
                 public static func sendInlineBotResult(flags: Int32, peer: Api.InputPeer, replyToMsgId: Int32?, randomId: Int64, queryId: Int64, id: String, scheduleDate: Int32?) -> (FunctionDescription, Buffer, DeserializeFunctionResponse<Api.Updates>) {
                     let buffer = Buffer()
                     buffer.appendInt32(570955184)
@@ -2918,7 +2888,127 @@
                     })
                 }
             
-<<<<<<< HEAD
+                public static func sendMultiMedia(flags: Int32, peer: Api.InputPeer, replyToMsgId: Int32?, multiMedia: [Api.InputSingleMedia], scheduleDate: Int32?) -> (FunctionDescription, Buffer, DeserializeFunctionResponse<Api.Updates>) {
+                    let buffer = Buffer()
+                    buffer.appendInt32(-872345397)
+                    serializeInt32(flags, buffer: buffer, boxed: false)
+                    peer.serialize(buffer, true)
+                    if Int(flags) & Int(1 << 0) != 0 {serializeInt32(replyToMsgId!, buffer: buffer, boxed: false)}
+                    buffer.appendInt32(481674261)
+                    buffer.appendInt32(Int32(multiMedia.count))
+                    for item in multiMedia {
+                        item.serialize(buffer, true)
+                    }
+                    if Int(flags) & Int(1 << 10) != 0 {serializeInt32(scheduleDate!, buffer: buffer, boxed: false)}
+                    return (FunctionDescription(name: "messages.sendMultiMedia", parameters: [("flags", flags), ("peer", peer), ("replyToMsgId", replyToMsgId), ("multiMedia", multiMedia), ("scheduleDate", scheduleDate)]), buffer, DeserializeFunctionResponse { (buffer: Buffer) -> Api.Updates? in
+                        let reader = BufferReader(buffer)
+                        var result: Api.Updates?
+                        if let signature = reader.readInt32() {
+                            result = Api.parse(reader, signature: signature) as? Api.Updates
+                        }
+                        return result
+                    })
+                }
+            
+                public static func forwardMessages(flags: Int32, fromPeer: Api.InputPeer, id: [Int32], randomId: [Int64], toPeer: Api.InputPeer, scheduleDate: Int32?) -> (FunctionDescription, Buffer, DeserializeFunctionResponse<Api.Updates>) {
+                    let buffer = Buffer()
+                    buffer.appendInt32(-637606386)
+                    serializeInt32(flags, buffer: buffer, boxed: false)
+                    fromPeer.serialize(buffer, true)
+                    buffer.appendInt32(481674261)
+                    buffer.appendInt32(Int32(id.count))
+                    for item in id {
+                        serializeInt32(item, buffer: buffer, boxed: false)
+                    }
+                    buffer.appendInt32(481674261)
+                    buffer.appendInt32(Int32(randomId.count))
+                    for item in randomId {
+                        serializeInt64(item, buffer: buffer, boxed: false)
+                    }
+                    toPeer.serialize(buffer, true)
+                    if Int(flags) & Int(1 << 10) != 0 {serializeInt32(scheduleDate!, buffer: buffer, boxed: false)}
+                    return (FunctionDescription(name: "messages.forwardMessages", parameters: [("flags", flags), ("fromPeer", fromPeer), ("id", id), ("randomId", randomId), ("toPeer", toPeer), ("scheduleDate", scheduleDate)]), buffer, DeserializeFunctionResponse { (buffer: Buffer) -> Api.Updates? in
+                        let reader = BufferReader(buffer)
+                        var result: Api.Updates?
+                        if let signature = reader.readInt32() {
+                            result = Api.parse(reader, signature: signature) as? Api.Updates
+                        }
+                        return result
+                    })
+                }
+            
+                public static func getScheduledHistory(peer: Api.InputPeer, hash: Int32) -> (FunctionDescription, Buffer, DeserializeFunctionResponse<Api.messages.Messages>) {
+                    let buffer = Buffer()
+                    buffer.appendInt32(-490575781)
+                    peer.serialize(buffer, true)
+                    serializeInt32(hash, buffer: buffer, boxed: false)
+                    return (FunctionDescription(name: "messages.getScheduledHistory", parameters: [("peer", peer), ("hash", hash)]), buffer, DeserializeFunctionResponse { (buffer: Buffer) -> Api.messages.Messages? in
+                        let reader = BufferReader(buffer)
+                        var result: Api.messages.Messages?
+                        if let signature = reader.readInt32() {
+                            result = Api.parse(reader, signature: signature) as? Api.messages.Messages
+                        }
+                        return result
+                    })
+                }
+            
+                public static func getScheduledMessages(peer: Api.InputPeer, id: [Int32]) -> (FunctionDescription, Buffer, DeserializeFunctionResponse<Api.messages.Messages>) {
+                    let buffer = Buffer()
+                    buffer.appendInt32(-1111817116)
+                    peer.serialize(buffer, true)
+                    buffer.appendInt32(481674261)
+                    buffer.appendInt32(Int32(id.count))
+                    for item in id {
+                        serializeInt32(item, buffer: buffer, boxed: false)
+                    }
+                    return (FunctionDescription(name: "messages.getScheduledMessages", parameters: [("peer", peer), ("id", id)]), buffer, DeserializeFunctionResponse { (buffer: Buffer) -> Api.messages.Messages? in
+                        let reader = BufferReader(buffer)
+                        var result: Api.messages.Messages?
+                        if let signature = reader.readInt32() {
+                            result = Api.parse(reader, signature: signature) as? Api.messages.Messages
+                        }
+                        return result
+                    })
+                }
+            
+                public static func sendScheduledMessages(peer: Api.InputPeer, id: [Int32]) -> (FunctionDescription, Buffer, DeserializeFunctionResponse<Api.Updates>) {
+                    let buffer = Buffer()
+                    buffer.appendInt32(-1120369398)
+                    peer.serialize(buffer, true)
+                    buffer.appendInt32(481674261)
+                    buffer.appendInt32(Int32(id.count))
+                    for item in id {
+                        serializeInt32(item, buffer: buffer, boxed: false)
+                    }
+                    return (FunctionDescription(name: "messages.sendScheduledMessages", parameters: [("peer", peer), ("id", id)]), buffer, DeserializeFunctionResponse { (buffer: Buffer) -> Api.Updates? in
+                        let reader = BufferReader(buffer)
+                        var result: Api.Updates?
+                        if let signature = reader.readInt32() {
+                            result = Api.parse(reader, signature: signature) as? Api.Updates
+                        }
+                        return result
+                    })
+                }
+            
+                public static func deleteScheduledMessages(peer: Api.InputPeer, id: [Int32]) -> (FunctionDescription, Buffer, DeserializeFunctionResponse<Api.Updates>) {
+                    let buffer = Buffer()
+                    buffer.appendInt32(1504586518)
+                    peer.serialize(buffer, true)
+                    buffer.appendInt32(481674261)
+                    buffer.appendInt32(Int32(id.count))
+                    for item in id {
+                        serializeInt32(item, buffer: buffer, boxed: false)
+                    }
+                    return (FunctionDescription(name: "messages.deleteScheduledMessages", parameters: [("peer", peer), ("id", id)]), buffer, DeserializeFunctionResponse { (buffer: Buffer) -> Api.Updates? in
+                        let reader = BufferReader(buffer)
+                        var result: Api.Updates?
+                        if let signature = reader.readInt32() {
+                            result = Api.parse(reader, signature: signature) as? Api.Updates
+                        }
+                        return result
+                    })
+                }
+            
                 public static func editMessage(flags: Int32, peer: Api.InputPeer, id: Int32, message: String?, media: Api.InputMedia?, replyMarkup: Api.ReplyMarkup?, entities: [Api.MessageEntity]?, scheduleDate: Int32?) -> (FunctionDescription, Buffer, DeserializeFunctionResponse<Api.Updates>) {
                     let buffer = Buffer()
                     buffer.appendInt32(1224152952)
@@ -2935,21 +3025,6 @@
                     }}
                     if Int(flags) & Int(1 << 15) != 0 {serializeInt32(scheduleDate!, buffer: buffer, boxed: false)}
                     return (FunctionDescription(name: "messages.editMessage", parameters: [("flags", flags), ("peer", peer), ("id", id), ("message", message), ("media", media), ("replyMarkup", replyMarkup), ("entities", entities), ("scheduleDate", scheduleDate)]), buffer, DeserializeFunctionResponse { (buffer: Buffer) -> Api.Updates? in
-=======
-                public static func sendMultiMedia(flags: Int32, peer: Api.InputPeer, replyToMsgId: Int32?, multiMedia: [Api.InputSingleMedia], scheduleDate: Int32?) -> (FunctionDescription, Buffer, DeserializeFunctionResponse<Api.Updates>) {
-                    let buffer = Buffer()
-                    buffer.appendInt32(-872345397)
-                    serializeInt32(flags, buffer: buffer, boxed: false)
-                    peer.serialize(buffer, true)
-                    if Int(flags) & Int(1 << 0) != 0 {serializeInt32(replyToMsgId!, buffer: buffer, boxed: false)}
-                    buffer.appendInt32(481674261)
-                    buffer.appendInt32(Int32(multiMedia.count))
-                    for item in multiMedia {
-                        item.serialize(buffer, true)
-                    }
-                    if Int(flags) & Int(1 << 10) != 0 {serializeInt32(scheduleDate!, buffer: buffer, boxed: false)}
-                    return (FunctionDescription(name: "messages.sendMultiMedia", parameters: [("flags", flags), ("peer", peer), ("replyToMsgId", replyToMsgId), ("multiMedia", multiMedia), ("scheduleDate", scheduleDate)]), buffer, DeserializeFunctionResponse { (buffer: Buffer) -> Api.Updates? in
->>>>>>> cc9df59e
                         let reader = BufferReader(buffer)
                         var result: Api.Updates?
                         if let signature = reader.readInt32() {
@@ -2959,40 +3034,36 @@
                     })
                 }
             
-<<<<<<< HEAD
-                public static func sendMultiMedia(flags: Int32, peer: Api.InputPeer, replyToMsgId: Int32?, multiMedia: [Api.InputSingleMedia], scheduleDate: Int32?) -> (FunctionDescription, Buffer, DeserializeFunctionResponse<Api.Updates>) {
-                    let buffer = Buffer()
-                    buffer.appendInt32(-872345397)
-                    serializeInt32(flags, buffer: buffer, boxed: false)
-                    peer.serialize(buffer, true)
-                    if Int(flags) & Int(1 << 0) != 0 {serializeInt32(replyToMsgId!, buffer: buffer, boxed: false)}
-                    buffer.appendInt32(481674261)
-                    buffer.appendInt32(Int32(multiMedia.count))
-                    for item in multiMedia {
-                        item.serialize(buffer, true)
-                    }
-                    if Int(flags) & Int(1 << 10) != 0 {serializeInt32(scheduleDate!, buffer: buffer, boxed: false)}
-                    return (FunctionDescription(name: "messages.sendMultiMedia", parameters: [("flags", flags), ("peer", peer), ("replyToMsgId", replyToMsgId), ("multiMedia", multiMedia), ("scheduleDate", scheduleDate)]), buffer, DeserializeFunctionResponse { (buffer: Buffer) -> Api.Updates? in
-=======
-                public static func forwardMessages(flags: Int32, fromPeer: Api.InputPeer, id: [Int32], randomId: [Int64], toPeer: Api.InputPeer, scheduleDate: Int32?) -> (FunctionDescription, Buffer, DeserializeFunctionResponse<Api.Updates>) {
-                    let buffer = Buffer()
-                    buffer.appendInt32(-637606386)
-                    serializeInt32(flags, buffer: buffer, boxed: false)
-                    fromPeer.serialize(buffer, true)
+                public static func sendReaction(peer: Api.InputPeer, msgId: Int32, reaction: [String]) -> (FunctionDescription, Buffer, DeserializeFunctionResponse<Api.Updates>) {
+                    let buffer = Buffer()
+                    buffer.appendInt32(666939980)
+                    peer.serialize(buffer, true)
+                    serializeInt32(msgId, buffer: buffer, boxed: false)
+                    buffer.appendInt32(481674261)
+                    buffer.appendInt32(Int32(reaction.count))
+                    for item in reaction {
+                        serializeString(item, buffer: buffer, boxed: false)
+                    }
+                    return (FunctionDescription(name: "messages.sendReaction", parameters: [("peer", peer), ("msgId", msgId), ("reaction", reaction)]), buffer, DeserializeFunctionResponse { (buffer: Buffer) -> Api.Updates? in
+                        let reader = BufferReader(buffer)
+                        var result: Api.Updates?
+                        if let signature = reader.readInt32() {
+                            result = Api.parse(reader, signature: signature) as? Api.Updates
+                        }
+                        return result
+                    })
+                }
+            
+                public static func getMessagesReactions(peer: Api.InputPeer, id: [Int32]) -> (FunctionDescription, Buffer, DeserializeFunctionResponse<Api.Updates>) {
+                    let buffer = Buffer()
+                    buffer.appendInt32(-1950707482)
+                    peer.serialize(buffer, true)
                     buffer.appendInt32(481674261)
                     buffer.appendInt32(Int32(id.count))
                     for item in id {
                         serializeInt32(item, buffer: buffer, boxed: false)
                     }
-                    buffer.appendInt32(481674261)
-                    buffer.appendInt32(Int32(randomId.count))
-                    for item in randomId {
-                        serializeInt64(item, buffer: buffer, boxed: false)
-                    }
-                    toPeer.serialize(buffer, true)
-                    if Int(flags) & Int(1 << 10) != 0 {serializeInt32(scheduleDate!, buffer: buffer, boxed: false)}
-                    return (FunctionDescription(name: "messages.forwardMessages", parameters: [("flags", flags), ("fromPeer", fromPeer), ("id", id), ("randomId", randomId), ("toPeer", toPeer), ("scheduleDate", scheduleDate)]), buffer, DeserializeFunctionResponse { (buffer: Buffer) -> Api.Updates? in
->>>>>>> cc9df59e
+                    return (FunctionDescription(name: "messages.getMessagesReactions", parameters: [("peer", peer), ("id", id)]), buffer, DeserializeFunctionResponse { (buffer: Buffer) -> Api.Updates? in
                         let reader = BufferReader(buffer)
                         var result: Api.Updates?
                         if let signature = reader.readInt32() {
@@ -3001,145 +3072,6 @@
                         return result
                     })
                 }
-            
-                public static func getScheduledHistory(peer: Api.InputPeer, hash: Int32) -> (FunctionDescription, Buffer, DeserializeFunctionResponse<Api.messages.Messages>) {
-                    let buffer = Buffer()
-                    buffer.appendInt32(-490575781)
-                    peer.serialize(buffer, true)
-                    serializeInt32(hash, buffer: buffer, boxed: false)
-                    return (FunctionDescription(name: "messages.getScheduledHistory", parameters: [("peer", peer), ("hash", hash)]), buffer, DeserializeFunctionResponse { (buffer: Buffer) -> Api.messages.Messages? in
-                        let reader = BufferReader(buffer)
-                        var result: Api.messages.Messages?
-                        if let signature = reader.readInt32() {
-                            result = Api.parse(reader, signature: signature) as? Api.messages.Messages
-                        }
-                        return result
-                    })
-                }
-            
-                public static func getScheduledMessages(peer: Api.InputPeer, id: [Int32]) -> (FunctionDescription, Buffer, DeserializeFunctionResponse<Api.messages.Messages>) {
-                    let buffer = Buffer()
-                    buffer.appendInt32(-1111817116)
-                    peer.serialize(buffer, true)
-                    buffer.appendInt32(481674261)
-                    buffer.appendInt32(Int32(id.count))
-                    for item in id {
-                        serializeInt32(item, buffer: buffer, boxed: false)
-                    }
-                    return (FunctionDescription(name: "messages.getScheduledMessages", parameters: [("peer", peer), ("id", id)]), buffer, DeserializeFunctionResponse { (buffer: Buffer) -> Api.messages.Messages? in
-                        let reader = BufferReader(buffer)
-                        var result: Api.messages.Messages?
-                        if let signature = reader.readInt32() {
-                            result = Api.parse(reader, signature: signature) as? Api.messages.Messages
-                        }
-                        return result
-                    })
-                }
-            
-                public static func sendScheduledMessages(peer: Api.InputPeer, id: [Int32]) -> (FunctionDescription, Buffer, DeserializeFunctionResponse<Api.Updates>) {
-                    let buffer = Buffer()
-                    buffer.appendInt32(-1120369398)
-                    peer.serialize(buffer, true)
-                    buffer.appendInt32(481674261)
-                    buffer.appendInt32(Int32(id.count))
-                    for item in id {
-                        serializeInt32(item, buffer: buffer, boxed: false)
-                    }
-                    return (FunctionDescription(name: "messages.sendScheduledMessages", parameters: [("peer", peer), ("id", id)]), buffer, DeserializeFunctionResponse { (buffer: Buffer) -> Api.Updates? in
-                        let reader = BufferReader(buffer)
-                        var result: Api.Updates?
-                        if let signature = reader.readInt32() {
-                            result = Api.parse(reader, signature: signature) as? Api.Updates
-                        }
-                        return result
-                    })
-                }
-            
-                public static func deleteScheduledMessages(peer: Api.InputPeer, id: [Int32]) -> (FunctionDescription, Buffer, DeserializeFunctionResponse<Api.Updates>) {
-                    let buffer = Buffer()
-                    buffer.appendInt32(1504586518)
-                    peer.serialize(buffer, true)
-                    buffer.appendInt32(481674261)
-                    buffer.appendInt32(Int32(id.count))
-                    for item in id {
-                        serializeInt32(item, buffer: buffer, boxed: false)
-                    }
-                    return (FunctionDescription(name: "messages.deleteScheduledMessages", parameters: [("peer", peer), ("id", id)]), buffer, DeserializeFunctionResponse { (buffer: Buffer) -> Api.Updates? in
-                        let reader = BufferReader(buffer)
-                        var result: Api.Updates?
-                        if let signature = reader.readInt32() {
-                            result = Api.parse(reader, signature: signature) as? Api.Updates
-                        }
-                        return result
-                    })
-                }
-<<<<<<< HEAD
-=======
-            
-                public static func editMessage(flags: Int32, peer: Api.InputPeer, id: Int32, message: String?, media: Api.InputMedia?, replyMarkup: Api.ReplyMarkup?, entities: [Api.MessageEntity]?, scheduleDate: Int32?) -> (FunctionDescription, Buffer, DeserializeFunctionResponse<Api.Updates>) {
-                    let buffer = Buffer()
-                    buffer.appendInt32(1224152952)
-                    serializeInt32(flags, buffer: buffer, boxed: false)
-                    peer.serialize(buffer, true)
-                    serializeInt32(id, buffer: buffer, boxed: false)
-                    if Int(flags) & Int(1 << 11) != 0 {serializeString(message!, buffer: buffer, boxed: false)}
-                    if Int(flags) & Int(1 << 14) != 0 {media!.serialize(buffer, true)}
-                    if Int(flags) & Int(1 << 2) != 0 {replyMarkup!.serialize(buffer, true)}
-                    if Int(flags) & Int(1 << 3) != 0 {buffer.appendInt32(481674261)
-                    buffer.appendInt32(Int32(entities!.count))
-                    for item in entities! {
-                        item.serialize(buffer, true)
-                    }}
-                    if Int(flags) & Int(1 << 15) != 0 {serializeInt32(scheduleDate!, buffer: buffer, boxed: false)}
-                    return (FunctionDescription(name: "messages.editMessage", parameters: [("flags", flags), ("peer", peer), ("id", id), ("message", message), ("media", media), ("replyMarkup", replyMarkup), ("entities", entities), ("scheduleDate", scheduleDate)]), buffer, DeserializeFunctionResponse { (buffer: Buffer) -> Api.Updates? in
-                        let reader = BufferReader(buffer)
-                        var result: Api.Updates?
-                        if let signature = reader.readInt32() {
-                            result = Api.parse(reader, signature: signature) as? Api.Updates
-                        }
-                        return result
-                    })
-                }
-            
-                public static func sendReaction(peer: Api.InputPeer, msgId: Int32, reaction: [String]) -> (FunctionDescription, Buffer, DeserializeFunctionResponse<Api.Updates>) {
-                    let buffer = Buffer()
-                    buffer.appendInt32(666939980)
-                    peer.serialize(buffer, true)
-                    serializeInt32(msgId, buffer: buffer, boxed: false)
-                    buffer.appendInt32(481674261)
-                    buffer.appendInt32(Int32(reaction.count))
-                    for item in reaction {
-                        serializeString(item, buffer: buffer, boxed: false)
-                    }
-                    return (FunctionDescription(name: "messages.sendReaction", parameters: [("peer", peer), ("msgId", msgId), ("reaction", reaction)]), buffer, DeserializeFunctionResponse { (buffer: Buffer) -> Api.Updates? in
-                        let reader = BufferReader(buffer)
-                        var result: Api.Updates?
-                        if let signature = reader.readInt32() {
-                            result = Api.parse(reader, signature: signature) as? Api.Updates
-                        }
-                        return result
-                    })
-                }
-            
-                public static func getMessagesReactions(peer: Api.InputPeer, id: [Int32]) -> (FunctionDescription, Buffer, DeserializeFunctionResponse<Api.Updates>) {
-                    let buffer = Buffer()
-                    buffer.appendInt32(-1950707482)
-                    peer.serialize(buffer, true)
-                    buffer.appendInt32(481674261)
-                    buffer.appendInt32(Int32(id.count))
-                    for item in id {
-                        serializeInt32(item, buffer: buffer, boxed: false)
-                    }
-                    return (FunctionDescription(name: "messages.getMessagesReactions", parameters: [("peer", peer), ("id", id)]), buffer, DeserializeFunctionResponse { (buffer: Buffer) -> Api.Updates? in
-                        let reader = BufferReader(buffer)
-                        var result: Api.Updates?
-                        if let signature = reader.readInt32() {
-                            result = Api.parse(reader, signature: signature) as? Api.Updates
-                        }
-                        return result
-                    })
-                }
->>>>>>> cc9df59e
             }
             public struct channels {
                 public static func readHistory(channel: Api.InputChannel, maxId: Int32) -> (FunctionDescription, Buffer, DeserializeFunctionResponse<Api.Bool>) {
