import Foundation
import UIKit
import TelegramCore
import TextFormat
import AsyncDisplayKit
import Display
import SwiftSignalKit
import TelegramPresentationData
import TelegramUIPreferences
import Postbox

public final class ChatMessageItemAssociatedData: Equatable {
    public enum ChannelDiscussionGroupStatus: Equatable {
        case unknown
        case known(EnginePeer.Id?)
    }
    
    public let automaticDownloadPeerType: MediaAutoDownloadPeerType
    public let automaticDownloadNetworkType: MediaAutoDownloadNetworkType
    public let isRecentActions: Bool
    public let subject: ChatControllerSubject?
    public let contactsPeerIds: Set<EnginePeer.Id>
    public let channelDiscussionGroup: ChannelDiscussionGroupStatus
    public let animatedEmojiStickers: [String: [StickerPackItem]]
    public let additionalAnimatedEmojiStickers: [String: [Int: StickerPackItem]]
    public let forcedResourceStatus: FileMediaResourceStatus?
    public let currentlyPlayingMessageId: EngineMessage.Index?
    public let isCopyProtectionEnabled: Bool
    public let availableReactions: AvailableReactions?
    public let defaultReaction: MessageReaction.Reaction?
    public let isPremium: Bool
    public let forceInlineReactions: Bool
    public let alwaysDisplayTranscribeButton: Bool
    public let accountPeer: EnginePeer?
    public let topicAuthorId: EnginePeer.Id?
    
<<<<<<< HEAD
    public init(automaticDownloadPeerType: MediaAutoDownloadPeerType, automaticDownloadNetworkType: MediaAutoDownloadNetworkType, isRecentActions: Bool = false, subject: ChatControllerSubject? = nil, contactsPeerIds: Set<EnginePeer.Id> = Set(), channelDiscussionGroup: ChannelDiscussionGroupStatus = .unknown, animatedEmojiStickers: [String: [StickerPackItem]] = [:], additionalAnimatedEmojiStickers: [String: [Int: StickerPackItem]] = [:], forcedResourceStatus: FileMediaResourceStatus? = nil, currentlyPlayingMessageId: EngineMessage.Index? = nil, isCopyProtectionEnabled: Bool = false, availableReactions: AvailableReactions?, defaultReaction: MessageReaction.Reaction?, isPremium: Bool, accountPeer: EnginePeer?, forceInlineReactions: Bool = false, topicAuthorId: EnginePeer.Id? = nil) {
=======
    public init(automaticDownloadPeerType: MediaAutoDownloadPeerType, automaticDownloadNetworkType: MediaAutoDownloadNetworkType, isRecentActions: Bool = false, subject: ChatControllerSubject? = nil, contactsPeerIds: Set<EnginePeer.Id> = Set(), channelDiscussionGroup: ChannelDiscussionGroupStatus = .unknown, animatedEmojiStickers: [String: [StickerPackItem]] = [:], additionalAnimatedEmojiStickers: [String: [Int: StickerPackItem]] = [:], forcedResourceStatus: FileMediaResourceStatus? = nil, currentlyPlayingMessageId: EngineMessage.Index? = nil, isCopyProtectionEnabled: Bool = false, availableReactions: AvailableReactions?, defaultReaction: MessageReaction.Reaction?, isPremium: Bool, accountPeer: EnginePeer?, forceInlineReactions: Bool = false, alwaysDisplayTranscribeButton: Bool = false) {
>>>>>>> e3d4c2e8
        self.automaticDownloadPeerType = automaticDownloadPeerType
        self.automaticDownloadNetworkType = automaticDownloadNetworkType
        self.isRecentActions = isRecentActions
        self.subject = subject
        self.contactsPeerIds = contactsPeerIds
        self.channelDiscussionGroup = channelDiscussionGroup
        self.animatedEmojiStickers = animatedEmojiStickers
        self.additionalAnimatedEmojiStickers = additionalAnimatedEmojiStickers
        self.forcedResourceStatus = forcedResourceStatus
        self.currentlyPlayingMessageId = currentlyPlayingMessageId
        self.isCopyProtectionEnabled = isCopyProtectionEnabled
        self.availableReactions = availableReactions
        self.defaultReaction = defaultReaction
        self.isPremium = isPremium
        self.accountPeer = accountPeer
        self.forceInlineReactions = forceInlineReactions
<<<<<<< HEAD
        self.topicAuthorId = topicAuthorId
=======
        self.alwaysDisplayTranscribeButton = alwaysDisplayTranscribeButton
>>>>>>> e3d4c2e8
    }
    
    public static func == (lhs: ChatMessageItemAssociatedData, rhs: ChatMessageItemAssociatedData) -> Bool {
        if lhs.automaticDownloadPeerType != rhs.automaticDownloadPeerType {
            return false
        }
        if lhs.automaticDownloadNetworkType != rhs.automaticDownloadNetworkType {
            return false
        }
        if lhs.isRecentActions != rhs.isRecentActions {
            return false
        }
        if lhs.subject != rhs.subject {
            return false
        }
        if lhs.contactsPeerIds != rhs.contactsPeerIds {
            return false
        }
        if lhs.channelDiscussionGroup != rhs.channelDiscussionGroup {
            return false
        }
        if lhs.animatedEmojiStickers != rhs.animatedEmojiStickers {
            return false
        }
        if lhs.additionalAnimatedEmojiStickers != rhs.additionalAnimatedEmojiStickers {
            return false
        }
        if lhs.forcedResourceStatus != rhs.forcedResourceStatus {
            return false
        }
        if lhs.currentlyPlayingMessageId != rhs.currentlyPlayingMessageId {
            return false
        }
        if lhs.isCopyProtectionEnabled != rhs.isCopyProtectionEnabled {
            return false
        }
        if lhs.availableReactions != rhs.availableReactions {
            return false
        }
        if lhs.isPremium != rhs.isPremium {
            return false
        }
        if lhs.accountPeer != rhs.accountPeer {
            return false
        }
        if lhs.forceInlineReactions != rhs.forceInlineReactions {
            return false
        }
<<<<<<< HEAD
        if lhs.topicAuthorId != rhs.topicAuthorId {
=======
        if lhs.alwaysDisplayTranscribeButton != rhs.alwaysDisplayTranscribeButton {
>>>>>>> e3d4c2e8
            return false
        }
        return true
    }
}

public extension ChatMessageItemAssociatedData {
    var isInPinnedListMode: Bool {
        if case .pinnedMessages = self.subject {
            return true
        } else {
            return false
        }
    }
}

public enum ChatControllerInteractionLongTapAction {
    case url(String)
    case mention(String)
    case peerMention(EnginePeer.Id, String)
    case command(String)
    case hashtag(String)
    case timecode(Double, String)
    case bankCard(String)
}

public enum ChatHistoryMessageSelection: Equatable {
    case none
    case selectable(selected: Bool)
    
    public static func ==(lhs: ChatHistoryMessageSelection, rhs: ChatHistoryMessageSelection) -> Bool {
        switch lhs {
            case .none:
                if case .none = rhs {
                    return true
                } else {
                    return false
                }
            case let .selectable(selected):
                if case .selectable(selected) = rhs {
                    return true
                } else {
                    return false
                }
        }
    }
}

public enum ChatControllerInitialBotStartBehavior {
    case interactive
    case automatic(returnToPeerId: EnginePeer.Id, scheduled: Bool)
}

public struct ChatControllerInitialBotStart {
    public let payload: String
    public let behavior: ChatControllerInitialBotStartBehavior
    
    public init(payload: String, behavior: ChatControllerInitialBotStartBehavior) {
        self.payload = payload
        self.behavior = behavior
    }
}

public struct ChatControllerInitialAttachBotStart {
    public let botId: PeerId
    public let payload: String?
    public let justInstalled: Bool
    
    public init(botId: PeerId, payload: String?, justInstalled: Bool) {
        self.botId = botId
        self.payload = payload
        self.justInstalled = justInstalled
    }
}

public enum ChatControllerInteractionNavigateToPeer {
    case `default`
    case chat(textInputState: ChatTextInputState?, subject: ChatControllerSubject?, peekData: ChatPeekTimeout?)
    case info
    case withBotStartPayload(ChatControllerInitialBotStart)
    case withAttachBot(ChatControllerInitialAttachBotStart)
}

public struct ChatInterfaceForwardOptionsState: Codable, Equatable {
    public var hideNames: Bool
    public var hideCaptions: Bool
    public var unhideNamesOnCaptionChange: Bool
    
    public static func ==(lhs: ChatInterfaceForwardOptionsState, rhs: ChatInterfaceForwardOptionsState) -> Bool {
        return lhs.hideNames == rhs.hideNames && lhs.hideCaptions == rhs.hideCaptions && lhs.unhideNamesOnCaptionChange == rhs.unhideNamesOnCaptionChange
    }
    
    public init(hideNames: Bool, hideCaptions: Bool, unhideNamesOnCaptionChange: Bool) {
        self.hideNames = hideNames
        self.hideCaptions = hideCaptions
        self.unhideNamesOnCaptionChange = unhideNamesOnCaptionChange
    }

    public init(from decoder: Decoder) throws {
        let container = try decoder.container(keyedBy: StringCodingKey.self)

        self.hideNames = (try? container.decodeIfPresent(Bool.self, forKey: "hn")) ?? false
        self.hideCaptions = (try? container.decodeIfPresent(Bool.self, forKey: "hc")) ?? false
        self.unhideNamesOnCaptionChange = false
    }

    public func encode(to encoder: Encoder) throws {
        var container = encoder.container(keyedBy: StringCodingKey.self)

        try container.encode(self.hideNames, forKey: "hn")
        try container.encode(self.hideCaptions, forKey: "hc")
    }
}

public struct ChatTextInputState: Codable, Equatable {
    public var inputText: NSAttributedString
    public var selectionRange: Range<Int>
    
    public static func ==(lhs: ChatTextInputState, rhs: ChatTextInputState) -> Bool {
        return lhs.inputText.isEqual(to: rhs.inputText) && lhs.selectionRange == rhs.selectionRange
    }
    
    public init() {
        self.inputText = NSAttributedString()
        self.selectionRange = 0 ..< 0
    }
    
    public init(inputText: NSAttributedString, selectionRange: Range<Int>) {
        self.inputText = inputText
        self.selectionRange = selectionRange
    }
    
    public init(inputText: NSAttributedString) {
        self.inputText = inputText
        let length = inputText.length
        self.selectionRange = length ..< length
    }

    public init(from decoder: Decoder) throws {
        let container = try decoder.container(keyedBy: StringCodingKey.self)
        self.inputText = ((try? container.decode(ChatTextInputStateText.self, forKey: "at")) ?? ChatTextInputStateText()).attributedText()
        let rangeFrom = (try? container.decode(Int32.self, forKey: "as0")) ?? 0
        let rangeTo = (try? container.decode(Int32.self, forKey: "as1")) ?? 0
        if rangeFrom <= rangeTo {
            self.selectionRange = Int(rangeFrom) ..< Int(rangeTo)
        } else {
            let length = self.inputText.length
            self.selectionRange = length ..< length
        }
    }

    public func encode(to encoder: Encoder) throws {
        var container = encoder.container(keyedBy: StringCodingKey.self)

        try container.encode(ChatTextInputStateText(attributedText: self.inputText), forKey: "at")
        try container.encode(Int32(self.selectionRange.lowerBound), forKey: "as0")
        try container.encode(Int32(self.selectionRange.upperBound), forKey: "as1")
    }
}

public enum ChatTextInputStateTextAttributeType: Codable, Equatable {
    case bold
    case italic
    case monospace
    case textMention(EnginePeer.Id)
    case textUrl(String)
    case customEmoji(stickerPack: StickerPackReference?, fileId: Int64)

    public init(from decoder: Decoder) throws {
        let container = try decoder.container(keyedBy: StringCodingKey.self)

        switch (try? container.decode(Int32.self, forKey: "t")) ?? 0 {
        case 0:
            self = .bold
        case 1:
            self = .italic
        case 2:
            self = .monospace
        case 3:
            let peerId = (try? container.decode(Int64.self, forKey: "peerId")) ?? 0
            self = .textMention(EnginePeer.Id(peerId))
        case 4:
            let url = (try? container.decode(String.self, forKey: "url")) ?? ""
            self = .textUrl(url)
        case 5:
            let stickerPack = try container.decodeIfPresent(StickerPackReference.self, forKey: "s")
            let fileId = try container.decode(Int64.self, forKey: "f")
            self = .customEmoji(stickerPack: stickerPack, fileId: fileId)
        default:
            assertionFailure()
            self = .bold
        }
    }

    public func encode(to encoder: Encoder) throws {
        var container = encoder.container(keyedBy: StringCodingKey.self)
        switch self {
        case .bold:
            try container.encode(0 as Int32, forKey: "t")
        case .italic:
            try container.encode(1 as Int32, forKey: "t")
        case .monospace:
            try container.encode(2 as Int32, forKey: "t")
        case let .textMention(id):
            try container.encode(3 as Int32, forKey: "t")
            try container.encode(id.toInt64(), forKey: "peerId")
        case let .textUrl(url):
            try container.encode(4 as Int32, forKey: "t")
            try container.encode(url, forKey: "url")
        case let .customEmoji(stickerPack, fileId):
            try container.encode(5 as Int32, forKey: "t")
            try container.encodeIfPresent(stickerPack, forKey: "s")
            try container.encode(fileId, forKey: "f")
        }
    }
}

public struct ChatTextInputStateTextAttribute: Codable, Equatable {
    public let type: ChatTextInputStateTextAttributeType
    public let range: Range<Int>
    
    public init(type: ChatTextInputStateTextAttributeType, range: Range<Int>) {
        self.type = type
        self.range = range
    }

    public init(from decoder: Decoder) throws {
        let container = try decoder.container(keyedBy: StringCodingKey.self)
        self.type = try container.decode(ChatTextInputStateTextAttributeType.self, forKey: "type")
        let rangeFrom = (try? container.decode(Int32.self, forKey: "range0")) ?? 0
        let rangeTo = (try? container.decode(Int32.self, forKey: "range1")) ?? 0

        self.range = Int(rangeFrom) ..< Int(rangeTo)
    }

    public func encode(to encoder: Encoder) throws {
        var container = encoder.container(keyedBy: StringCodingKey.self)

        try container.encode(self.type, forKey: "type")

        try container.encode(Int32(self.range.lowerBound), forKey: "range0")
        try container.encode(Int32(self.range.upperBound), forKey: "range1")
    }
    
    public static func ==(lhs: ChatTextInputStateTextAttribute, rhs: ChatTextInputStateTextAttribute) -> Bool {
        return lhs.type == rhs.type && lhs.range == rhs.range
    }
}

public struct ChatTextInputStateText: Codable, Equatable {
    public let text: String
    public let attributes: [ChatTextInputStateTextAttribute]
    
    public init() {
        self.text = ""
        self.attributes = []
    }
    
    public init(text: String, attributes: [ChatTextInputStateTextAttribute]) {
        self.text = text
        self.attributes = attributes
    }
    
    public init(attributedText: NSAttributedString) {
        self.text = attributedText.string
        var parsedAttributes: [ChatTextInputStateTextAttribute] = []
        attributedText.enumerateAttributes(in: NSRange(location: 0, length: attributedText.length), options: [], using: { attributes, range, _ in
            for (key, value) in attributes {
                if key == ChatTextInputAttributes.bold {
                    parsedAttributes.append(ChatTextInputStateTextAttribute(type: .bold, range: range.location ..< (range.location + range.length)))
                } else if key == ChatTextInputAttributes.italic {
                    parsedAttributes.append(ChatTextInputStateTextAttribute(type: .italic, range: range.location ..< (range.location + range.length)))
                } else if key == ChatTextInputAttributes.monospace {
                    parsedAttributes.append(ChatTextInputStateTextAttribute(type: .monospace, range: range.location ..< (range.location + range.length)))
                } else if key == ChatTextInputAttributes.textMention, let value = value as? ChatTextInputTextMentionAttribute {
                    parsedAttributes.append(ChatTextInputStateTextAttribute(type: .textMention(value.peerId), range: range.location ..< (range.location + range.length)))
                } else if key == ChatTextInputAttributes.textUrl, let value = value as? ChatTextInputTextUrlAttribute {
                    parsedAttributes.append(ChatTextInputStateTextAttribute(type: .textUrl(value.url), range: range.location ..< (range.location + range.length)))
                } else if key == ChatTextInputAttributes.customEmoji, let value = value as? ChatTextInputTextCustomEmojiAttribute {
                    parsedAttributes.append(ChatTextInputStateTextAttribute(type: .customEmoji(stickerPack: nil, fileId: value.fileId), range: range.location ..< (range.location + range.length)))
                }
            }
        })
        self.attributes = parsedAttributes
    }

    public init(from decoder: Decoder) throws {
        let container = try decoder.container(keyedBy: StringCodingKey.self)
        self.text = (try? container.decode(String.self, forKey: "text")) ?? ""
        self.attributes = (try? container.decode([ChatTextInputStateTextAttribute].self, forKey: "attributes")) ?? []
    }

    public func encode(to encoder: Encoder) throws {
        var container = encoder.container(keyedBy: StringCodingKey.self)
        try container.encode(self.text, forKey: "text")
        try container.encode(self.attributes, forKey: "attributes")
    }
    
    static public func ==(lhs: ChatTextInputStateText, rhs: ChatTextInputStateText) -> Bool {
        return lhs.text == rhs.text && lhs.attributes == rhs.attributes
    }
    
    public func attributedText() -> NSAttributedString {
        let result = NSMutableAttributedString(string: self.text)
        for attribute in self.attributes {
            switch attribute.type {
            case .bold:
                result.addAttribute(ChatTextInputAttributes.bold, value: true as NSNumber, range: NSRange(location: attribute.range.lowerBound, length: attribute.range.count))
            case .italic:
                result.addAttribute(ChatTextInputAttributes.italic, value: true as NSNumber, range: NSRange(location: attribute.range.lowerBound, length: attribute.range.count))
            case .monospace:
                result.addAttribute(ChatTextInputAttributes.monospace, value: true as NSNumber, range: NSRange(location: attribute.range.lowerBound, length: attribute.range.count))
            case let .textMention(id):
                result.addAttribute(ChatTextInputAttributes.textMention, value: ChatTextInputTextMentionAttribute(peerId: id), range: NSRange(location: attribute.range.lowerBound, length: attribute.range.count))
            case let .textUrl(url):
                result.addAttribute(ChatTextInputAttributes.textUrl, value: ChatTextInputTextUrlAttribute(url: url), range: NSRange(location: attribute.range.lowerBound, length: attribute.range.count))
            case let .customEmoji(_, fileId):
                result.addAttribute(ChatTextInputAttributes.customEmoji, value: ChatTextInputTextCustomEmojiAttribute(interactivelySelectedFromPackId: nil, fileId: fileId, file: nil), range: NSRange(location: attribute.range.lowerBound, length: attribute.range.count))
            }
        }
        return result
    }
}

public enum ChatControllerSubject: Equatable {
    public enum MessageSubject: Equatable {
        case id(MessageId)
        case timestamp(Int32)
    }

    public struct ForwardOptions: Equatable {
        public let hideNames: Bool
        public let hideCaptions: Bool
        
        public init(hideNames: Bool, hideCaptions: Bool) {
            self.hideNames = hideNames
            self.hideCaptions = hideCaptions
        }
    }
    
    case message(id: MessageSubject, highlight: Bool, timecode: Double?)
    case scheduledMessages
    case pinnedMessages(id: EngineMessage.Id?)
    case forwardedMessages(ids: [EngineMessage.Id], options: Signal<ForwardOptions, NoError>)
    
    public static func ==(lhs: ChatControllerSubject, rhs: ChatControllerSubject) -> Bool {
        switch lhs {
        case let .message(lhsId, lhsHighlight, lhsTimecode):
            if case let .message(rhsId, rhsHighlight, rhsTimecode) = rhs, lhsId == rhsId && lhsHighlight == rhsHighlight && lhsTimecode == rhsTimecode {
                return true
            } else {
                return false
            }
        case .scheduledMessages:
            if case .scheduledMessages = rhs {
                return true
            } else {
                return false
            }
        case let .pinnedMessages(id):
            if case .pinnedMessages(id) = rhs {
                return true
            } else {
                return false
            }
        case let .forwardedMessages(lhsIds, _):
            if case let .forwardedMessages(rhsIds, _) = rhs, lhsIds == rhsIds {
                return true
            } else {
                return false
            }
        }
    }
}

public enum ChatControllerPresentationMode: Equatable {
    case standard(previewing: Bool)
    case overlay(NavigationController?)
    case inline(NavigationController?)
}

public enum ChatPresentationInputQueryResult: Equatable {
    case stickers([FoundStickerItem])
    case hashtags([String])
    case mentions([EnginePeer])
    case commands([PeerCommand])
    case emojis([(String, TelegramMediaFile?, String)], NSRange)
    case contextRequestResult(EnginePeer?, ChatContextResultCollection?)
    
    public static func ==(lhs: ChatPresentationInputQueryResult, rhs: ChatPresentationInputQueryResult) -> Bool {
        switch lhs {
        case let .stickers(lhsItems):
            if case let .stickers(rhsItems) = rhs, lhsItems == rhsItems {
                return true
            } else {
                return false
            }
        case let .hashtags(lhsResults):
            if case let .hashtags(rhsResults) = rhs {
                return lhsResults == rhsResults
            } else {
                return false
            }
        case let .mentions(lhsPeers):
            if case let .mentions(rhsPeers) = rhs {
                if lhsPeers != rhsPeers {
                    return false
                }
                return true
            } else {
                return false
            }
        case let .commands(lhsCommands):
            if case let .commands(rhsCommands) = rhs {
                if lhsCommands != rhsCommands {
                    return false
                }
                return true
            } else {
                return false
            }
        case let .emojis(lhsValue, lhsRange):
            if case let .emojis(rhsValue, rhsRange) = rhs {
                if lhsRange != rhsRange {
                    return false
                }
                if lhsValue.count != rhsValue.count {
                    return false
                }
                for i in 0 ..< lhsValue.count {
                    if lhsValue[i].0 != rhsValue[i].0 {
                        return false
                    }
                    if lhsValue[i].1?.fileId != rhsValue[i].1?.fileId {
                        return false
                    }
                    if lhsValue[i].2 != rhsValue[i].2 {
                        return false
                    }
                }
                return true
            } else {
                return false
            }
        case let .contextRequestResult(lhsPeer, lhsCollection):
            if case let .contextRequestResult(rhsPeer, rhsCollection) = rhs {
                if lhsPeer != rhsPeer {
                    return false
                }
                if lhsCollection != rhsCollection {
                    return false
                }
                return true
            } else {
                return false
            }
        }
    }
}

public let ChatControllerCount = Atomic<Int32>(value: 0)

public protocol PeerInfoScreen: ViewController {
    
}

public protocol ChatController: ViewController {
    var chatLocation: ChatLocation { get }
    var canReadHistory: ValuePromise<Bool> { get }
    var parentController: ViewController? { get set }
    
    var purposefulAction: (() -> Void)? { get set }
    
    func updatePresentationMode(_ mode: ChatControllerPresentationMode)
    func beginMessageSearch(_ query: String)
    func displayPromoAnnouncement(text: String)
    
    func hintPlayNextOutgoingGift()
    
    var isSendButtonVisible: Bool { get }
}

public protocol ChatMessagePreviewItemNode: AnyObject {
    var forwardInfoReferenceNode: ASDisplayNode? { get }
}

public enum FileMediaResourcePlaybackStatus: Equatable {
    case playing
    case paused
}

public struct FileMediaResourceStatus: Equatable {
    public var mediaStatus: FileMediaResourceMediaStatus
    public var fetchStatus: MediaResourceStatus
    
    public init(mediaStatus: FileMediaResourceMediaStatus, fetchStatus: MediaResourceStatus) {
        self.mediaStatus = mediaStatus
        self.fetchStatus = fetchStatus
    }
}

public enum FileMediaResourceMediaStatus: Equatable {
    case fetchStatus(MediaResourceStatus)
    case playbackStatus(FileMediaResourcePlaybackStatus)
}

public protocol ChatMessageItemNodeProtocol: ListViewItemNode {
    func targetReactionView(value: MessageReaction.Reaction) -> UIView?
}<|MERGE_RESOLUTION|>--- conflicted
+++ resolved
@@ -34,11 +34,7 @@
     public let accountPeer: EnginePeer?
     public let topicAuthorId: EnginePeer.Id?
     
-<<<<<<< HEAD
-    public init(automaticDownloadPeerType: MediaAutoDownloadPeerType, automaticDownloadNetworkType: MediaAutoDownloadNetworkType, isRecentActions: Bool = false, subject: ChatControllerSubject? = nil, contactsPeerIds: Set<EnginePeer.Id> = Set(), channelDiscussionGroup: ChannelDiscussionGroupStatus = .unknown, animatedEmojiStickers: [String: [StickerPackItem]] = [:], additionalAnimatedEmojiStickers: [String: [Int: StickerPackItem]] = [:], forcedResourceStatus: FileMediaResourceStatus? = nil, currentlyPlayingMessageId: EngineMessage.Index? = nil, isCopyProtectionEnabled: Bool = false, availableReactions: AvailableReactions?, defaultReaction: MessageReaction.Reaction?, isPremium: Bool, accountPeer: EnginePeer?, forceInlineReactions: Bool = false, topicAuthorId: EnginePeer.Id? = nil) {
-=======
-    public init(automaticDownloadPeerType: MediaAutoDownloadPeerType, automaticDownloadNetworkType: MediaAutoDownloadNetworkType, isRecentActions: Bool = false, subject: ChatControllerSubject? = nil, contactsPeerIds: Set<EnginePeer.Id> = Set(), channelDiscussionGroup: ChannelDiscussionGroupStatus = .unknown, animatedEmojiStickers: [String: [StickerPackItem]] = [:], additionalAnimatedEmojiStickers: [String: [Int: StickerPackItem]] = [:], forcedResourceStatus: FileMediaResourceStatus? = nil, currentlyPlayingMessageId: EngineMessage.Index? = nil, isCopyProtectionEnabled: Bool = false, availableReactions: AvailableReactions?, defaultReaction: MessageReaction.Reaction?, isPremium: Bool, accountPeer: EnginePeer?, forceInlineReactions: Bool = false, alwaysDisplayTranscribeButton: Bool = false) {
->>>>>>> e3d4c2e8
+    public init(automaticDownloadPeerType: MediaAutoDownloadPeerType, automaticDownloadNetworkType: MediaAutoDownloadNetworkType, isRecentActions: Bool = false, subject: ChatControllerSubject? = nil, contactsPeerIds: Set<EnginePeer.Id> = Set(), channelDiscussionGroup: ChannelDiscussionGroupStatus = .unknown, animatedEmojiStickers: [String: [StickerPackItem]] = [:], additionalAnimatedEmojiStickers: [String: [Int: StickerPackItem]] = [:], forcedResourceStatus: FileMediaResourceStatus? = nil, currentlyPlayingMessageId: EngineMessage.Index? = nil, isCopyProtectionEnabled: Bool = false, availableReactions: AvailableReactions?, defaultReaction: MessageReaction.Reaction?, isPremium: Bool, accountPeer: EnginePeer?, forceInlineReactions: Bool = false, alwaysDisplayTranscribeButton: Bool = false, topicAuthorId: EnginePeer.Id? = nil) {
         self.automaticDownloadPeerType = automaticDownloadPeerType
         self.automaticDownloadNetworkType = automaticDownloadNetworkType
         self.isRecentActions = isRecentActions
@@ -55,11 +51,8 @@
         self.isPremium = isPremium
         self.accountPeer = accountPeer
         self.forceInlineReactions = forceInlineReactions
-<<<<<<< HEAD
         self.topicAuthorId = topicAuthorId
-=======
         self.alwaysDisplayTranscribeButton = alwaysDisplayTranscribeButton
->>>>>>> e3d4c2e8
     }
     
     public static func == (lhs: ChatMessageItemAssociatedData, rhs: ChatMessageItemAssociatedData) -> Bool {
@@ -108,11 +101,10 @@
         if lhs.forceInlineReactions != rhs.forceInlineReactions {
             return false
         }
-<<<<<<< HEAD
         if lhs.topicAuthorId != rhs.topicAuthorId {
-=======
+            return false
+        }
         if lhs.alwaysDisplayTranscribeButton != rhs.alwaysDisplayTranscribeButton {
->>>>>>> e3d4c2e8
             return false
         }
         return true
