import Foundation
import Display
import SwiftSignalKit
import Postbox
import TelegramCore

public struct ChatListNodePeersFilter: OptionSet {
    public var rawValue: Int32
    
    public init(rawValue: Int32) {
        self.rawValue = rawValue
    }
    
    public static let onlyWriteable = ChatListNodePeersFilter(rawValue: 1 << 0)
    public static let onlyPrivateChats = ChatListNodePeersFilter(rawValue: 1 << 1)
    public static let onlyGroups = ChatListNodePeersFilter(rawValue: 1 << 2)
    public static let onlyChannels = ChatListNodePeersFilter(rawValue: 1 << 3)
    public static let onlyManageable = ChatListNodePeersFilter(rawValue: 1 << 4)
    
    public static let excludeSecretChats = ChatListNodePeersFilter(rawValue: 1 << 5)
    public static let excludeRecent = ChatListNodePeersFilter(rawValue: 1 << 6)
    public static let excludeSavedMessages = ChatListNodePeersFilter(rawValue: 1 << 7)
    
    public static let doNotSearchMessages = ChatListNodePeersFilter(rawValue: 1 << 8)
    public static let removeSearchHeader = ChatListNodePeersFilter(rawValue: 1 << 9)
    
    public static let excludeDisabled = ChatListNodePeersFilter(rawValue: 1 << 10)
    public static let includeSavedMessages = ChatListNodePeersFilter(rawValue: 1 << 11)
    
    public static let excludeChannels = ChatListNodePeersFilter(rawValue: 1 << 12)
}

public final class PeerSelectionControllerParams {
    public let context: AccountContext
    public let filter: ChatListNodePeersFilter
    public let hasChatListSelector: Bool
    public let hasContactSelector: Bool
    public let hasGlobalSearch: Bool
    public let title: String?
    public let attemptSelection: ((Peer) -> Void)?
    public let createNewGroup: (() -> Void)?
    public let pretendPresentedInModal: Bool
    public let multipleSelection: Bool
<<<<<<< HEAD
    public let forwardedMessagesCount: Int
    
    public init(context: AccountContext, filter: ChatListNodePeersFilter = [.onlyWriteable], hasChatListSelector: Bool = true, hasContactSelector: Bool = true, hasGlobalSearch: Bool = true, title: String? = nil, attemptSelection: ((Peer) -> Void)? = nil, createNewGroup: (() -> Void)? = nil, pretendPresentedInModal: Bool = false, multipleSelection: Bool = false, forwardedMessagesCount: Int = 0) {
=======
    public let forwardedMessageIds: [EngineMessage.Id]
    
    public init(context: AccountContext, filter: ChatListNodePeersFilter = [.onlyWriteable], hasChatListSelector: Bool = true, hasContactSelector: Bool = true, hasGlobalSearch: Bool = true, title: String? = nil, attemptSelection: ((Peer) -> Void)? = nil, createNewGroup: (() -> Void)? = nil, pretendPresentedInModal: Bool = false, multipleSelection: Bool = false, forwardedMessageIds: [EngineMessage.Id] = []) {
>>>>>>> 4ca4bb2f
        self.context = context
        self.filter = filter
        self.hasChatListSelector = hasChatListSelector
        self.hasContactSelector = hasContactSelector
        self.hasGlobalSearch = hasGlobalSearch
        self.title = title
        self.attemptSelection = attemptSelection
        self.createNewGroup = createNewGroup
        self.pretendPresentedInModal = pretendPresentedInModal
        self.multipleSelection = multipleSelection
<<<<<<< HEAD
        self.forwardedMessagesCount = forwardedMessagesCount
=======
        self.forwardedMessageIds = forwardedMessageIds
>>>>>>> 4ca4bb2f
    }
}

public enum PeerSelectionControllerSendMode {
    case generic
    case silent
    case schedule
}

public protocol PeerSelectionController: ViewController {
    var peerSelected: ((Peer) -> Void)? { get set }
<<<<<<< HEAD
    var multiplePeersSelected: (([Peer], [PeerId: Peer], NSAttributedString, PeerSelectionControllerSendMode) -> Void)? { get set }
=======
    var multiplePeersSelected: (([Peer], [PeerId: Peer], NSAttributedString, PeerSelectionControllerSendMode, ChatInterfaceForwardOptionsState?) -> Void)? { get set }
>>>>>>> 4ca4bb2f
    var inProgress: Bool { get set }
    var customDismiss: (() -> Void)? { get set }
}<|MERGE_RESOLUTION|>--- conflicted
+++ resolved
@@ -41,15 +41,9 @@
     public let createNewGroup: (() -> Void)?
     public let pretendPresentedInModal: Bool
     public let multipleSelection: Bool
-<<<<<<< HEAD
-    public let forwardedMessagesCount: Int
-    
-    public init(context: AccountContext, filter: ChatListNodePeersFilter = [.onlyWriteable], hasChatListSelector: Bool = true, hasContactSelector: Bool = true, hasGlobalSearch: Bool = true, title: String? = nil, attemptSelection: ((Peer) -> Void)? = nil, createNewGroup: (() -> Void)? = nil, pretendPresentedInModal: Bool = false, multipleSelection: Bool = false, forwardedMessagesCount: Int = 0) {
-=======
     public let forwardedMessageIds: [EngineMessage.Id]
     
     public init(context: AccountContext, filter: ChatListNodePeersFilter = [.onlyWriteable], hasChatListSelector: Bool = true, hasContactSelector: Bool = true, hasGlobalSearch: Bool = true, title: String? = nil, attemptSelection: ((Peer) -> Void)? = nil, createNewGroup: (() -> Void)? = nil, pretendPresentedInModal: Bool = false, multipleSelection: Bool = false, forwardedMessageIds: [EngineMessage.Id] = []) {
->>>>>>> 4ca4bb2f
         self.context = context
         self.filter = filter
         self.hasChatListSelector = hasChatListSelector
@@ -60,11 +54,7 @@
         self.createNewGroup = createNewGroup
         self.pretendPresentedInModal = pretendPresentedInModal
         self.multipleSelection = multipleSelection
-<<<<<<< HEAD
-        self.forwardedMessagesCount = forwardedMessagesCount
-=======
         self.forwardedMessageIds = forwardedMessageIds
->>>>>>> 4ca4bb2f
     }
 }
 
@@ -76,11 +66,7 @@
 
 public protocol PeerSelectionController: ViewController {
     var peerSelected: ((Peer) -> Void)? { get set }
-<<<<<<< HEAD
-    var multiplePeersSelected: (([Peer], [PeerId: Peer], NSAttributedString, PeerSelectionControllerSendMode) -> Void)? { get set }
-=======
     var multiplePeersSelected: (([Peer], [PeerId: Peer], NSAttributedString, PeerSelectionControllerSendMode, ChatInterfaceForwardOptionsState?) -> Void)? { get set }
->>>>>>> 4ca4bb2f
     var inProgress: Bool { get set }
     var customDismiss: (() -> Void)? { get set }
 }