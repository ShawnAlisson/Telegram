import Foundation
import UIKit
import Display
import AsyncDisplayKit
import SwiftSignalKit
import Postbox
import TelegramCore
import TelegramPresentationData
import TelegramUIPreferences
import ItemListUI
import PresentationDataUtils
import AccountContext
import PresentationDataUtils

private enum PeerReactionsMode {
    case all
    case some
    case empty
}

private final class PeerAllowedReactionListControllerArguments {
    let context: AccountContext
    let setMode: (PeerReactionsMode, Bool) -> Void
    let toggleItem: (MessageReaction.Reaction) -> Void
    
    init(
        context: AccountContext,
        setMode: @escaping (PeerReactionsMode, Bool) -> Void,
        toggleItem: @escaping (MessageReaction.Reaction) -> Void
    ) {
        self.context = context
        self.setMode = setMode
        self.toggleItem = toggleItem
    }
}

private enum PeerAllowedReactionListControllerSection: Int32 {
    case all
    case items
}

private enum PeerAllowedReactionListControllerEntry: ItemListNodeEntry {
    enum StableId: Hashable {
        case allowSwitch
        case allowAllHeader
        case allowAll
        case allowSome
        case allowNone
        case allowAllInfo
        case itemsHeader
        case item(MessageReaction.Reaction)
    }
    
    case allowSwitch(text: String, value: Bool)
    case allowAllHeader(String)
    case allowAll(text: String, isEnabled: Bool)
    case allowSome(text: String, isEnabled: Bool)
    case allowNone(text: String, isEnabled: Bool)
    case allowAllInfo(String)
    
    case itemsHeader(String)
    case item(index: Int, value: MessageReaction.Reaction, availableReactions: AvailableReactions?, reaction: MessageReaction.Reaction, text: String, isEnabled: Bool, allDisabled: Bool)
    
    var section: ItemListSectionId {
        switch self {
        case .allowSwitch, .allowAllHeader, .allowAll, .allowSome, .allowNone, .allowAllInfo:
            return PeerAllowedReactionListControllerSection.all.rawValue
        case .itemsHeader, .item:
            return PeerAllowedReactionListControllerSection.items.rawValue
        }
    }
    
    var stableId: StableId {
        switch self {
        case .allowSwitch:
            return .allowSwitch
        case .allowAllHeader:
            return .allowAllHeader
        case .allowAll:
            return .allowAll
        case .allowSome:
            return .allowSome
        case .allowNone:
            return .allowNone
        case .allowAllInfo:
            return .allowAllInfo
        case .itemsHeader:
            return .itemsHeader
        case let .item(_, value, _, _, _, _, _):
            return .item(value)
        }
    }
    
    var sortId: Int {
        switch self {
        case .allowSwitch:
            return 0
        case .allowAllHeader:
            return 1
        case .allowAll:
            return 2
        case .allowSome:
            return 3
        case .allowNone:
            return 4
        case .allowAllInfo:
            return 5
        case .itemsHeader:
            return 6
        case let .item(index, _, _, _, _, _, _):
            return 100 + index
        }
    }
    
    static func ==(lhs: PeerAllowedReactionListControllerEntry, rhs: PeerAllowedReactionListControllerEntry) -> Bool {
        switch lhs {
        case let .allowSwitch(text, value):
            if case .allowSwitch(text, value) = rhs {
                return true
            } else {
                return false
            }
        case let .allowAllHeader(text):
            if case .allowAllHeader(text) = rhs {
                return true
            } else {
                return false
            }
        case let .allowAll(text, isEnabled):
            if case .allowAll(text, isEnabled) = rhs {
                return true
            } else {
                return false
            }
        case let .allowSome(text, isEnabled):
            if case .allowSome(text, isEnabled) = rhs {
                return true
            } else {
                return false
            }
        case let .allowNone(text, isEnabled):
            if case .allowNone(text, isEnabled) = rhs {
                return true
            } else {
                return false
            }
        case let .allowAllInfo(text):
            if case .allowAllInfo(text) = rhs {
                return true
            } else {
                return false
            }
        case let .itemsHeader(text):
            if case .itemsHeader(text) = rhs {
                return true
            } else {
                return false
            }
        case let .item(index, value, availableReactions, reaction, text, isEnabled, allDisabled):
            if case .item(index, value, availableReactions, reaction, text, isEnabled, allDisabled) = rhs {
                return true
            } else {
                return false
            }
        }
    }
    
    static func <(lhs: PeerAllowedReactionListControllerEntry, rhs: PeerAllowedReactionListControllerEntry) -> Bool {
        return lhs.sortId < rhs.sortId
    }
    
    func item(presentationData: ItemListPresentationData, arguments: Any) -> ListViewItem {
        let arguments = arguments as! PeerAllowedReactionListControllerArguments
        switch self {
        case let .allowSwitch(text, value):
            return ItemListSwitchItem(presentationData: presentationData, title: text, value: value, sectionId: self.section, style: .blocks, updated: { value in
                if value {
                    arguments.setMode(.some, false)
                } else {
                    arguments.setMode(.empty, false)
                }
            })
        case let .allowAllHeader(text):
            return ItemListSectionHeaderItem(presentationData: presentationData, text: text, sectionId: self.section)
        case let .allowAll(text, isEnabled):
            return ItemListCheckboxItem(
                presentationData: presentationData,
                icon: nil,
                iconSize: nil,
                iconPlacement: .default,
                title: text,
                subtitle: nil,
                style: .right,
                color: .accent,
                textColor: .primary,
                checked: isEnabled,
                zeroSeparatorInsets: false,
                sectionId: self.section,
                action: {
                    arguments.setMode(.all, true)
                },
                deleteAction: nil
            )
        case let .allowSome(text, isEnabled):
            return ItemListCheckboxItem(
                presentationData: presentationData,
                icon: nil,
                iconSize: nil,
                iconPlacement: .default,
                title: text,
                subtitle: nil,
                style: .right,
                color: .accent,
                textColor: .primary,
                checked: isEnabled,
                zeroSeparatorInsets: false,
                sectionId: self.section,
                action: {
                    arguments.setMode(.some, true)
                },
                deleteAction: nil
            )
        case let .allowNone(text, isEnabled):
            return ItemListCheckboxItem(
                presentationData: presentationData,
                icon: nil,
                iconSize: nil,
                iconPlacement: .default,
                title: text,
                subtitle: nil,
                style: .right,
                color: .accent,
                textColor: .primary,
                checked: isEnabled,
                zeroSeparatorInsets: false,
                sectionId: self.section,
                action: {
                    arguments.setMode(.empty, true)
                },
                deleteAction: nil
            )
        case let .allowAllInfo(text):
            return ItemListTextItem(presentationData: presentationData, text: .plain(text), sectionId: self.section)
        case let .itemsHeader(text):
            return ItemListSectionHeaderItem(presentationData: presentationData, text: text, sectionId: self.section)
        case let .item(_, value, availableReactions, reaction, text, isEnabled, allDisabled):
            return ItemListReactionItem(
                context: arguments.context,
                presentationData: presentationData,
                availableReactions: availableReactions,
                reaction: reaction,
                title: text,
                value: isEnabled,
                enabled: !allDisabled,
                sectionId: self.section,
                style: .blocks,
                updated: { _ in
                    arguments.toggleItem(value)
                }
            )
        }
    }
}

private struct PeerAllowedReactionListControllerState: Equatable {
    var updatedMode: PeerReactionsMode?
    var updatedAllowedReactions: Set<MessageReaction.Reaction>? = nil
}

private func peerAllowedReactionListControllerEntries(
    presentationData: PresentationData,
    availableReactions: AvailableReactions?,
    peer: Peer?,
    cachedData: CachedPeerData?,
    state: PeerAllowedReactionListControllerState
) -> [PeerAllowedReactionListControllerEntry] {
    var entries: [PeerAllowedReactionListControllerEntry] = []
    
    if let peer = peer, let availableReactions = availableReactions, let allowedReactions = state.updatedAllowedReactions, let mode = state.updatedMode {
        if let channel = peer as? TelegramChannel, case .broadcast = channel.info {
            entries.append(.allowSwitch(text: presentationData.strings.PeerInfo_AllowedReactions_AllowAllText, value: mode != .empty))
            
            entries.append(.itemsHeader(presentationData.strings.PeerInfo_AllowedReactions_ReactionListHeader))
            var index = 0
            for availableReaction in availableReactions.reactions {
                if !availableReaction.isEnabled {
                    continue
                }
                entries.append(.item(index: index, value: availableReaction.value, availableReactions: availableReactions, reaction: availableReaction.value, text: availableReaction.title, isEnabled: allowedReactions.contains(availableReaction.value), allDisabled: mode == .empty))
                index += 1
            }
        } else {
            entries.append(.allowAllHeader(presentationData.strings.PeerInfo_AllowedReactions_ReactionListHeader))
            
            entries.append(.allowAll(text: presentationData.strings.PeerInfo_AllowedReactions_OptionAllReactions, isEnabled: mode == .all))
            entries.append(.allowSome(text: presentationData.strings.PeerInfo_AllowedReactions_OptionSomeReactions, isEnabled: mode == .some))
            entries.append(.allowNone(text: presentationData.strings.PeerInfo_AllowedReactions_OptionNoReactions, isEnabled: mode == .empty))
            
            let allInfoText: String
            if let peer = peer as? TelegramChannel, case .broadcast = peer.info {
                switch mode {
                case .all:
                    allInfoText = presentationData.strings.PeerInfo_AllowedReactions_GroupOptionAllInfo
                case .some:
                    allInfoText = presentationData.strings.PeerInfo_AllowedReactions_GroupOptionSomeInfo
                case .empty:
                    allInfoText = presentationData.strings.PeerInfo_AllowedReactions_GroupOptionNoInfo
                }
            } else {
                switch mode {
                case .all:
                    allInfoText = presentationData.strings.PeerInfo_AllowedReactions_GroupOptionAllInfo
                case .some:
                    allInfoText = presentationData.strings.PeerInfo_AllowedReactions_GroupOptionSomeInfo
                case .empty:
                    allInfoText = presentationData.strings.PeerInfo_AllowedReactions_GroupOptionNoInfo
                }
            }
            
            entries.append(.allowAllInfo(allInfoText))
        
            if mode == .some {
                entries.append(.itemsHeader(presentationData.strings.PeerInfo_AllowedReactions_ReactionListHeader))
                var index = 0
                for availableReaction in availableReactions.reactions {
                    if !availableReaction.isEnabled {
                        continue
                    }
                    entries.append(.item(index: index, value: availableReaction.value, availableReactions: availableReactions, reaction: availableReaction.value, text: availableReaction.title, isEnabled: allowedReactions.contains(availableReaction.value), allDisabled: false))
                    index += 1
                }
            }
        }
    }
    
    return entries
}

public func peerAllowedReactionListController(
    context: AccountContext,
    updatedPresentationData: (initial: PresentationData, signal: Signal<PresentationData, NoError>)? = nil,
    peerId: PeerId
) -> ViewController {
    let statePromise = ValuePromise(PeerAllowedReactionListControllerState(), ignoreRepeated: true)
    let stateValue = Atomic(value: PeerAllowedReactionListControllerState())
    let updateState: ((PeerAllowedReactionListControllerState) -> PeerAllowedReactionListControllerState) -> Void = { f in
        statePromise.set(stateValue.modify { f($0) })
    }
    
    var dismissImpl: (() -> Void)?
    let _ = dismissImpl
    
    let actionsDisposable = DisposableSet()
    actionsDisposable.add((combineLatest(context.engine.data.get(TelegramEngine.EngineData.Item.Peer.AllowedReactions(id: peerId)), context.engine.stickers.availableReactions() |> take(1))
    |> deliverOnMainQueue).start(next: { allowedReactions, availableReactions in
        updateState { state in
            var state = state
            
            switch allowedReactions {
            case .unknown:
                break
            case let .known(value):
                switch value {
                case .all:
                    state.updatedMode = .all
                    if let availableReactions = availableReactions {
                        state.updatedAllowedReactions = Set(availableReactions.reactions.filter(\.isEnabled).map(\.value))
                    } else {
                        state.updatedAllowedReactions = Set()
                    }
                case let .limited(reactions):
                    state.updatedMode = .some
                    state.updatedAllowedReactions = Set(reactions)
                case .empty:
                    state.updatedMode = .empty
                    state.updatedAllowedReactions = Set()
                }
            }
            
            return state
        }
    }))
    
    let arguments = PeerAllowedReactionListControllerArguments(
        context: context,
        setMode: { mode, resetItems in
            let _ = (context.engine.stickers.availableReactions()
            |> take(1)
            |> deliverOnMainQueue).start(next: { availableReactions in
                guard let availableReactions = availableReactions else {
                    return
                }
                updateState { state in
                    var state = state
                    state.updatedMode = mode
                    
                    if var updatedAllowedReactions = state.updatedAllowedReactions {
                        switch mode {
                        case .all:
                            if resetItems {
                                updatedAllowedReactions.removeAll()
                                for availableReaction in availableReactions.reactions {
                                    if !availableReaction.isEnabled {
                                        continue
                                    }
                                    updatedAllowedReactions.insert(availableReaction.value)
                                }
                            }
                        case .some:
                            if resetItems {
                                updatedAllowedReactions.removeAll()
                                if let thumbsUp = availableReactions.reactions.first(where: { $0.value == .builtin("👍") }) {
                                    updatedAllowedReactions.insert(thumbsUp.value)
                                }
                                if let thumbsDown = availableReactions.reactions.first(where: { $0.value == .builtin("👎") }) {
                                    updatedAllowedReactions.insert(thumbsDown.value)
                                }
                            } else {
                                updatedAllowedReactions.removeAll()
                                for availableReaction in availableReactions.reactions {
                                    if !availableReaction.isEnabled {
                                        continue
                                    }
                                    updatedAllowedReactions.insert(availableReaction.value)
                                }
                            }
                        case .empty:
                            if resetItems {
                                updatedAllowedReactions.removeAll()
                            }
                        }
                        state.updatedAllowedReactions = updatedAllowedReactions
                    }
                    
                    return state
                }
            })
        },
        toggleItem: { reaction in
            updateState { state in
                var state = state
                if var updatedAllowedReactions = state.updatedAllowedReactions {
                    if updatedAllowedReactions.contains(reaction) {
                        updatedAllowedReactions.remove(reaction)
                        if state.updatedMode == .all {
                            state.updatedMode = .some
                        }
                    } else {
                        updatedAllowedReactions.insert(reaction)
                    }
                    state.updatedAllowedReactions = updatedAllowedReactions
                }
                return state
            }
        }
    )
    
    let peerView = context.account.viewTracker.peerView(peerId)
    |> deliverOnMainQueue
    
    let presentationData = updatedPresentationData?.signal ?? context.sharedContext.presentationData
    let signal = combineLatest(queue: .mainQueue(),
        presentationData,
        statePromise.get(),
        context.engine.stickers.availableReactions(),
        peerView
    )
    |> deliverOnMainQueue
    |> map { presentationData, state, availableReactions, peerView -> (ItemListControllerState, (ItemListNodeState, Any)) in
        let title: String = presentationData.strings.PeerInfo_AllowedReactions_Title
        
        let entries = peerAllowedReactionListControllerEntries(
            presentationData: presentationData,
            availableReactions: availableReactions,
            peer: peerView.peers[peerId],
            cachedData: peerView.cachedData,
            state: state
        )
        
        let controllerState = ItemListControllerState(
            presentationData: ItemListPresentationData(presentationData),
            title: .text(title),
            leftNavigationButton: nil,
            rightNavigationButton: nil,
            backNavigationButton: ItemListBackButton(title: presentationData.strings.Common_Back),
            animateChanges: false
        )
        let listState = ItemListNodeState(
            presentationData: ItemListPresentationData(presentationData),
            entries: entries,
            style: .blocks,
            animateChanges: false
        )
        
        return (controllerState, (listState, arguments))
    }
    |> afterDisposed {
        actionsDisposable.dispose()
    }
    
    let controller = ItemListController(context: context, state: signal)
    controller.willDisappear = { _ in
        let _ = (combineLatest(
            context.engine.data.get(
                TelegramEngine.EngineData.Item.Peer.Peer(id: peerId),
                TelegramEngine.EngineData.Item.Peer.AllowedReactions(id: peerId)
            ),
            context.engine.stickers.availableReactions() |> take(1)
        )
        |> deliverOnMainQueue).start(next: { data, availableReactions in
            let (peer, initialAllowedReactions) = data
            
            guard let peer = peer, let availableReactions = availableReactions else {
                return
            }
            
            let state = stateValue.with({ $0 })
            guard let updatedMode = state.updatedMode, let updatedAllowedReactions = state.updatedAllowedReactions else {
                return
            }
            
            let updatedValue: PeerAllowedReactions
            switch updatedMode {
            case .all:
                updatedValue = .all
            case .some:
                if case let .channel(channel) = peer, case .broadcast = channel.info {
                    if updatedAllowedReactions == Set(availableReactions.reactions.filter(\.isEnabled).map(\.value)) {
                        updatedValue = .all
                    } else {
                        updatedValue = .limited(Array(updatedAllowedReactions))
                    }
                } else {
                    updatedValue = .limited(Array(updatedAllowedReactions))
                }
            case .empty:
                updatedValue = .empty
            }
            
            if initialAllowedReactions != .known(updatedValue) {
<<<<<<< HEAD
                let _ = context.engine.peers.updatePeerAllowedReactions(peerId: peerId, allowedReactions: updatedValue, reactionsLimit: nil).start()
=======
                let _ = context.engine.peers.updatePeerReactionSettings(peerId: peerId, reactionSettings: PeerReactionSettings(allowedReactions: updatedValue, maxReactionCount: 11)).start()
>>>>>>> 53f6799f
            }
        })
    }
    dismissImpl = { [weak controller] in
        guard let controller = controller else {
            return
        }
        controller.dismiss()
    }
    
    return controller
}<|MERGE_RESOLUTION|>--- conflicted
+++ resolved
@@ -538,11 +538,7 @@
             }
             
             if initialAllowedReactions != .known(updatedValue) {
-<<<<<<< HEAD
-                let _ = context.engine.peers.updatePeerAllowedReactions(peerId: peerId, allowedReactions: updatedValue, reactionsLimit: nil).start()
-=======
                 let _ = context.engine.peers.updatePeerReactionSettings(peerId: peerId, reactionSettings: PeerReactionSettings(allowedReactions: updatedValue, maxReactionCount: 11)).start()
->>>>>>> 53f6799f
             }
         })
     }
