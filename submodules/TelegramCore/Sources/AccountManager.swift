import Foundation
import Postbox
import SwiftSignalKit
import TelegramApi
import MtProtoKit

import SyncCore

private enum AccountKind {
    case authorized
    case unauthorized
}

private var declaredEncodables: Void = {
    declareEncodable(AuthAccountRecord.self, f: { AuthAccountRecord(decoder: $0) })
    declareEncodable(UnauthorizedAccountState.self, f: { UnauthorizedAccountState(decoder: $0) })
    declareEncodable(AuthorizedAccountState.self, f: { AuthorizedAccountState(decoder: $0) })
    declareEncodable(TelegramUser.self, f: { TelegramUser(decoder: $0) })
    declareEncodable(TelegramGroup.self, f: { TelegramGroup(decoder: $0) })
    declareEncodable(TelegramChannel.self, f: { TelegramChannel(decoder: $0) })
    declareEncodable(TelegramMediaImage.self, f: { TelegramMediaImage(decoder: $0) })
    declareEncodable(TelegramMediaImageRepresentation.self, f: { TelegramMediaImageRepresentation(decoder: $0) })
    declareEncodable(TelegramMediaContact.self, f: { TelegramMediaContact(decoder: $0) })
    declareEncodable(TelegramMediaMap.self, f: { TelegramMediaMap(decoder: $0) })
    declareEncodable(TelegramMediaFile.self, f: { TelegramMediaFile(decoder: $0) })
    declareEncodable(TelegramMediaFileAttribute.self, f: { TelegramMediaFileAttribute(decoder: $0) })
    declareEncodable(CloudFileMediaResource.self, f: { CloudFileMediaResource(decoder: $0) })
    declareEncodable(ChannelState.self, f: { ChannelState(decoder: $0) })
    declareEncodable(RegularChatState.self, f: { RegularChatState(decoder: $0) })
    declareEncodable(InlineBotMessageAttribute.self, f: { InlineBotMessageAttribute(decoder: $0) })
    declareEncodable(TextEntitiesMessageAttribute.self, f: { TextEntitiesMessageAttribute(decoder: $0) })
    declareEncodable(ReplyMessageAttribute.self, f: { ReplyMessageAttribute(decoder: $0) })
    declareEncodable(ReactionsMessageAttribute.self, f: { ReactionsMessageAttribute(decoder: $0) })
    declareEncodable(PendingReactionsMessageAttribute.self, f: { PendingReactionsMessageAttribute(decoder: $0) })
    declareEncodable(CloudDocumentMediaResource.self, f: { CloudDocumentMediaResource(decoder: $0) })
    declareEncodable(TelegramMediaWebpage.self, f: { TelegramMediaWebpage(decoder: $0) })
    declareEncodable(ViewCountMessageAttribute.self, f: { ViewCountMessageAttribute(decoder: $0) })
    declareEncodable(NotificationInfoMessageAttribute.self, f: { NotificationInfoMessageAttribute(decoder: $0) })
    declareEncodable(TelegramMediaAction.self, f: { TelegramMediaAction(decoder: $0) })
    declareEncodable(TelegramPeerNotificationSettings.self, f: { TelegramPeerNotificationSettings(decoder: $0) })
    declareEncodable(CachedUserData.self, f: { CachedUserData(decoder: $0) })
    declareEncodable(BotInfo.self, f: { BotInfo(decoder: $0) })
    declareEncodable(CachedGroupData.self, f: { CachedGroupData(decoder: $0) })
    declareEncodable(CachedChannelData.self, f: { CachedChannelData(decoder: $0) })
    declareEncodable(TelegramUserPresence.self, f: { TelegramUserPresence(decoder: $0) })
    declareEncodable(LocalFileMediaResource.self, f: { LocalFileMediaResource(decoder: $0) })
    declareEncodable(StickerPackCollectionInfo.self, f: { StickerPackCollectionInfo(decoder: $0) })
    declareEncodable(StickerPackItem.self, f: { StickerPackItem(decoder: $0) })
    declareEncodable(LocalFileReferenceMediaResource.self, f: { LocalFileReferenceMediaResource(decoder: $0) })
    declareEncodable(OutgoingMessageInfoAttribute.self, f: { OutgoingMessageInfoAttribute(decoder: $0) })
    declareEncodable(ForwardSourceInfoAttribute.self, f: { ForwardSourceInfoAttribute(decoder: $0) })
    declareEncodable(SourceReferenceMessageAttribute.self, f: { SourceReferenceMessageAttribute(decoder: $0) })
    declareEncodable(EditedMessageAttribute.self, f: { EditedMessageAttribute(decoder: $0) })
    declareEncodable(ReplyMarkupMessageAttribute.self, f: { ReplyMarkupMessageAttribute(decoder: $0) })
    declareEncodable(CachedResolvedByNamePeer.self, f: { CachedResolvedByNamePeer(decoder: $0) })
    declareEncodable(OutgoingChatContextResultMessageAttribute.self, f: { OutgoingChatContextResultMessageAttribute(decoder: $0) })
    declareEncodable(HttpReferenceMediaResource.self, f: { HttpReferenceMediaResource(decoder: $0) })
    declareEncodable(WebFileReferenceMediaResource.self, f: { WebFileReferenceMediaResource(decoder: $0) })
    declareEncodable(EmptyMediaResource.self, f: { EmptyMediaResource(decoder: $0) })
    declareEncodable(TelegramSecretChat.self, f: { TelegramSecretChat(decoder: $0) })
    declareEncodable(SecretChatState.self, f: { SecretChatState(decoder: $0) })
    declareEncodable(SecretChatIncomingEncryptedOperation.self, f: { SecretChatIncomingEncryptedOperation(decoder: $0) })
    declareEncodable(SecretChatIncomingDecryptedOperation.self, f: { SecretChatIncomingDecryptedOperation(decoder: $0) })
    declareEncodable(SecretChatOutgoingOperation.self, f: { SecretChatOutgoingOperation(decoder: $0) })
    declareEncodable(SecretFileMediaResource.self, f: { SecretFileMediaResource(decoder: $0) })
    declareEncodable(CloudChatRemoveMessagesOperation.self, f: { CloudChatRemoveMessagesOperation(decoder: $0) })
    declareEncodable(AutoremoveTimeoutMessageAttribute.self, f: { AutoremoveTimeoutMessageAttribute(decoder: $0) })
    declareEncodable(GlobalNotificationSettings.self, f: { GlobalNotificationSettings(decoder: $0) })
    declareEncodable(CloudChatRemoveChatOperation.self, f: { CloudChatRemoveChatOperation(decoder: $0) })
    declareEncodable(SynchronizePinnedChatsOperation.self, f: { SynchronizePinnedChatsOperation(decoder: $0) })
    declareEncodable(SynchronizeConsumeMessageContentsOperation.self, f: { SynchronizeConsumeMessageContentsOperation(decoder: $0) })
    declareEncodable(RecentMediaItem.self, f: { RecentMediaItem(decoder: $0) })
    declareEncodable(RecentPeerItem.self, f: { RecentPeerItem(decoder: $0) })
    declareEncodable(RecentHashtagItem.self, f: { RecentHashtagItem(decoder: $0) })
    declareEncodable(LoggedOutAccountAttribute.self, f: { LoggedOutAccountAttribute(decoder: $0) })
    declareEncodable(AccountEnvironmentAttribute.self, f: { AccountEnvironmentAttribute(decoder: $0) })
    declareEncodable(AccountSortOrderAttribute.self, f: { AccountSortOrderAttribute(decoder: $0) })
    declareEncodable(CloudChatClearHistoryOperation.self, f: { CloudChatClearHistoryOperation(decoder: $0) })
    declareEncodable(OutgoingContentInfoMessageAttribute.self, f: { OutgoingContentInfoMessageAttribute(decoder: $0) })
    declareEncodable(ConsumableContentMessageAttribute.self, f: { ConsumableContentMessageAttribute(decoder: $0) })
    declareEncodable(TelegramMediaGame.self, f: { TelegramMediaGame(decoder: $0) })
    declareEncodable(TelegramMediaInvoice.self, f: { TelegramMediaInvoice(decoder: $0) })
    declareEncodable(TelegramMediaWebFile.self, f: { TelegramMediaWebFile(decoder: $0) })
    declareEncodable(SynchronizeInstalledStickerPacksOperation.self, f: { SynchronizeInstalledStickerPacksOperation(decoder: $0) })
    declareEncodable(FeaturedStickerPackItem.self, f: { FeaturedStickerPackItem(decoder: $0) })
    declareEncodable(SynchronizeMarkFeaturedStickerPacksAsSeenOperation.self, f: { SynchronizeMarkFeaturedStickerPacksAsSeenOperation(decoder: $0) })
    declareEncodable(ArchivedStickerPacksInfo.self, f: { ArchivedStickerPacksInfo(decoder: $0) })
    declareEncodable(SynchronizeChatInputStateOperation.self, f: { SynchronizeChatInputStateOperation(decoder: $0) })
    declareEncodable(SynchronizeSavedGifsOperation.self, f: { SynchronizeSavedGifsOperation(decoder: $0) })
    declareEncodable(SynchronizeSavedStickersOperation.self, f: { SynchronizeSavedStickersOperation(decoder: $0) })
    declareEncodable(SynchronizeRecentlyUsedMediaOperation.self, f: { SynchronizeRecentlyUsedMediaOperation(decoder: $0) })
    declareEncodable(CacheStorageSettings.self, f: { CacheStorageSettings(decoder: $0) })
    declareEncodable(LocalizationSettings.self, f: { LocalizationSettings(decoder: $0) })
    declareEncodable(LocalizationListState.self, f: { LocalizationListState(decoder: $0) })
    declareEncodable(ProxySettings.self, f: { ProxySettings(decoder: $0) })
    declareEncodable(NetworkSettings.self, f: { NetworkSettings(decoder: $0) })
    declareEncodable(RemoteStorageConfiguration.self, f: { RemoteStorageConfiguration(decoder: $0) })
    declareEncodable(LimitsConfiguration.self, f: { LimitsConfiguration(decoder: $0) })
    declareEncodable(VoipConfiguration.self, f: { VoipConfiguration(decoder: $0) })
    declareEncodable(SuggestedLocalizationEntry.self, f: { SuggestedLocalizationEntry(decoder: $0) })
    declareEncodable(SynchronizeLocalizationUpdatesOperation.self, f: { SynchronizeLocalizationUpdatesOperation(decoder: $0) })
    declareEncodable(ChannelMessageStateVersionAttribute.self, f: { ChannelMessageStateVersionAttribute(decoder: $0) })
    declareEncodable(PeerGroupMessageStateVersionAttribute.self, f: { PeerGroupMessageStateVersionAttribute(decoder: $0) })
    declareEncodable(CachedSecretChatData.self, f: { CachedSecretChatData(decoder: $0) })
    declareEncodable(TemporaryTwoStepPasswordToken.self, f: { TemporaryTwoStepPasswordToken(decoder: $0) })
    declareEncodable(AuthorSignatureMessageAttribute.self, f: { AuthorSignatureMessageAttribute(decoder: $0) })
    declareEncodable(TelegramMediaExpiredContent.self, f: { TelegramMediaExpiredContent(decoder: $0) })
    declareEncodable(SavedStickerItem.self, f: { SavedStickerItem(decoder: $0) })
    declareEncodable(ConsumablePersonalMentionMessageAttribute.self, f: { ConsumablePersonalMentionMessageAttribute(decoder: $0) })
    declareEncodable(ConsumePersonalMessageAction.self, f: { ConsumePersonalMessageAction(decoder: $0) })
    declareEncodable(CachedStickerPack.self, f: { CachedStickerPack(decoder: $0) })
    declareEncodable(LoggingSettings.self, f: { LoggingSettings(decoder: $0) })
    declareEncodable(CachedLocalizationInfos.self, f: { CachedLocalizationInfos(decoder: $0) })
    declareEncodable(CachedSecureIdConfiguration.self, f: { CachedSecureIdConfiguration(decoder: $0) })
    declareEncodable(CachedWallpapersConfiguration.self, f: { CachedWallpapersConfiguration(decoder: $0) })
    declareEncodable(CachedThemesConfiguration.self, f: { CachedThemesConfiguration(decoder: $0) })
    declareEncodable(SynchronizeGroupedPeersOperation.self, f: { SynchronizeGroupedPeersOperation(decoder: $0) })
    declareEncodable(ContentPrivacySettings.self, f: { ContentPrivacySettings(decoder: $0) })
    declareEncodable(TelegramDeviceContactImportedData.self, f: { TelegramDeviceContactImportedData(decoder: $0) })
    declareEncodable(SecureFileMediaResource.self, f: { SecureFileMediaResource(decoder: $0) })
    declareEncodable(CachedStickerQueryResult.self, f: { CachedStickerQueryResult(decoder: $0) })
    declareEncodable(TelegramWallpaper.self, f: { TelegramWallpaper(decoder: $0) })
    declareEncodable(TelegramTheme.self, f: { TelegramTheme(decoder: $0) })
    declareEncodable(ThemeSettings.self, f: { ThemeSettings(decoder: $0) })
    declareEncodable(SynchronizeMarkAllUnseenPersonalMessagesOperation.self, f: { SynchronizeMarkAllUnseenPersonalMessagesOperation(decoder: $0) })
    declareEncodable(SynchronizeAppLogEventsOperation.self, f: { SynchronizeAppLogEventsOperation(decoder: $0) })
    declareEncodable(CachedRecentPeers.self, f: { CachedRecentPeers(decoder: $0) })
    declareEncodable(AppChangelogState.self, f: { AppChangelogState(decoder: $0) })
    declareEncodable(AppConfiguration.self, f: { AppConfiguration(decoder: $0) })
    declareEncodable(JSON.self, f: { JSON(decoder: $0) })
    declareEncodable(SearchBotsConfiguration.self, f: { SearchBotsConfiguration(decoder: $0) })
    declareEncodable(AutodownloadSettings.self, f: { AutodownloadSettings(decoder: $0 )})
    declareEncodable(TelegramMediaPoll.self, f: { TelegramMediaPoll(decoder: $0) })
    declareEncodable(TelegramMediaUnsupported.self, f: { TelegramMediaUnsupported(decoder: $0) })
    declareEncodable(ContactsSettings.self, f: { ContactsSettings(decoder: $0) })
    declareEncodable(SecretChatSettings.self, f: { SecretChatSettings(decoder: $0) })
    declareEncodable(EmojiKeywordCollectionInfo.self, f: { EmojiKeywordCollectionInfo(decoder: $0) })
    declareEncodable(EmojiKeywordItem.self, f: { EmojiKeywordItem(decoder: $0) })
    declareEncodable(SynchronizeEmojiKeywordsOperation.self, f: { SynchronizeEmojiKeywordsOperation(decoder: $0) })
    declareEncodable(CloudPhotoSizeMediaResource.self, f: { CloudPhotoSizeMediaResource(decoder: $0) })
    declareEncodable(CloudDocumentSizeMediaResource.self, f: { CloudDocumentSizeMediaResource(decoder: $0) })
    declareEncodable(CloudPeerPhotoSizeMediaResource.self, f: { CloudPeerPhotoSizeMediaResource(decoder: $0) })
    declareEncodable(CloudStickerPackThumbnailMediaResource.self, f: { CloudStickerPackThumbnailMediaResource(decoder: $0) })
    declareEncodable(AccountBackupDataAttribute.self, f: { AccountBackupDataAttribute(decoder: $0) })
    declareEncodable(ContentRequiresValidationMessageAttribute.self, f: { ContentRequiresValidationMessageAttribute(decoder: $0) })
    declareEncodable(WasScheduledMessageAttribute.self, f: { WasScheduledMessageAttribute(decoder: $0) })
    declareEncodable(OutgoingScheduleInfoMessageAttribute.self, f: { OutgoingScheduleInfoMessageAttribute(decoder: $0) })
    declareEncodable(UpdateMessageReactionsAction.self, f: { UpdateMessageReactionsAction(decoder: $0) })
    declareEncodable(RestrictedContentMessageAttribute.self, f: { RestrictedContentMessageAttribute(decoder: $0) })
    declareEncodable(SendScheduledMessageImmediatelyAction.self, f: { SendScheduledMessageImmediatelyAction(decoder: $0) })
    declareEncodable(WalletCollection.self, f: { WalletCollection(decoder: $0) })
    declareEncodable(EmbeddedMediaStickersMessageAttribute.self, f: { EmbeddedMediaStickersMessageAttribute(decoder: $0) })
    declareEncodable(TelegramMediaWebpageAttribute.self, f: { TelegramMediaWebpageAttribute(decoder: $0) })
    declareEncodable(CachedPollOptionResult.self, f: { CachedPollOptionResult(decoder: $0) })
<<<<<<< HEAD
    //declareEncodable(ChatListFiltersState.self, f: { ChatListFiltersState(decoder: $0) })
    declareEncodable(PeersNearbyState.self, f: { PeersNearbyState(decoder: $0) })
=======
    declareEncodable(ChatListFiltersState.self, f: { ChatListFiltersState(decoder: $0) })
>>>>>>> 507e17f4
    
    return
}()

public func initializeAccountManagement() {
    let _ = declaredEncodables
}

public func rootPathForBasePath(_ appGroupPath: String) -> String {
    return appGroupPath + "/telegram-data"
}

public func performAppGroupUpgrades(appGroupPath: String, rootPath: String) {
    let _ = try? FileManager.default.createDirectory(at: URL(fileURLWithPath: rootPath), withIntermediateDirectories: true, attributes: nil)
    
    do {
        var resourceValues = URLResourceValues()
        resourceValues.isExcludedFromBackup = true
        var mutableUrl = URL(fileURLWithPath: rootPath)
        try mutableUrl.setResourceValues(resourceValues)
    } catch let e {
        print("\(e)")
    }
}

public final class TemporaryAccount {
    public let id: AccountRecordId
    public let basePath: String
    public let postbox: Postbox
    
    init(id: AccountRecordId, basePath: String, postbox: Postbox) {
        self.id = id
        self.basePath = basePath
        self.postbox = postbox
    }
}

public func temporaryAccount(manager: AccountManager, rootPath: String, encryptionParameters: ValueBoxEncryptionParameters) -> Signal<TemporaryAccount, NoError> {
    return manager.allocatedTemporaryAccountId()
    |> mapToSignal { id -> Signal<TemporaryAccount, NoError> in
        let path = "\(rootPath)/\(accountRecordIdPathName(id))"
        return openPostbox(basePath: path + "/postbox", seedConfiguration: telegramPostboxSeedConfiguration, encryptionParameters: encryptionParameters)
        |> mapToSignal { result -> Signal<TemporaryAccount, NoError> in
            switch result {
                case .upgrading:
                    return .complete()
                case let .postbox(postbox):
                    return .single(TemporaryAccount(id: id, basePath: path, postbox: postbox))
            }
        }
    }
}

public func currentAccount(allocateIfNotExists: Bool, networkArguments: NetworkInitializationArguments, supplementary: Bool, manager: AccountManager, rootPath: String, auxiliaryMethods: AccountAuxiliaryMethods, encryptionParameters: ValueBoxEncryptionParameters) -> Signal<AccountResult?, NoError> {
    return manager.currentAccountRecord(allocateIfNotExists: allocateIfNotExists)
    |> distinctUntilChanged(isEqual: { lhs, rhs in
        return lhs?.0 == rhs?.0
    })
    |> mapToSignal { record -> Signal<AccountResult?, NoError> in
        if let record = record {
            let reload = ValuePromise<Bool>(true, ignoreRepeated: false)
            return reload.get()
            |> mapToSignal { _ -> Signal<AccountResult?, NoError> in
                let beginWithTestingEnvironment = record.1.contains(where: { attribute in
                    if let attribute = attribute as? AccountEnvironmentAttribute, case .test = attribute.environment {
                        return true
                    } else {
                        return false
                    }
                })
                return accountWithId(accountManager: manager, networkArguments: networkArguments, id: record.0, encryptionParameters: encryptionParameters, supplementary: supplementary, rootPath: rootPath, beginWithTestingEnvironment: beginWithTestingEnvironment, backupData: nil, auxiliaryMethods: auxiliaryMethods)
                |> mapToSignal { accountResult -> Signal<AccountResult?, NoError> in
                    let postbox: Postbox
                    let initialKind: AccountKind
                    switch accountResult {
                        case .upgrading:
                            return .complete()
                        case let .unauthorized(account):
                            postbox = account.postbox
                            initialKind = .unauthorized
                        case let .authorized(account):
                            postbox = account.postbox
                            initialKind = .authorized
                    }
                    let updatedKind = postbox.stateView()
                    |> map { view -> Bool in
                        let kind: AccountKind
                        if view.state is AuthorizedAccountState {
                            kind = .authorized
                        } else {
                            kind = .unauthorized
                        }
                        if kind != initialKind {
                            return true
                        } else {
                            return false
                        }
                    }
                    |> distinctUntilChanged
                    
                    return Signal { subscriber in
                        subscriber.putNext(accountResult)
                        
                        return updatedKind.start(next: { value in
                            if value {
                                reload.set(true)
                            }
                        })
                    }
                }
            }
        } else {
            return .single(nil)
        }
    }
}

public func logoutFromAccount(id: AccountRecordId, accountManager: AccountManager, alreadyLoggedOutRemotely: Bool) -> Signal<Void, NoError> {
    Logger.shared.log("AccountManager", "logoutFromAccount \(id)")
    return accountManager.transaction { transaction -> Void in
        transaction.updateRecord(id, { current in
            if alreadyLoggedOutRemotely {
                return nil
            } else if let current = current {
                var found = false
                for attribute in current.attributes {
                    if attribute is LoggedOutAccountAttribute {
                        found = true
                        break
                    }
                }
                if found {
                    return current
                } else {
                    return AccountRecord(id: current.id, attributes: current.attributes + [LoggedOutAccountAttribute()], temporarySessionId: nil)
                }
            } else {
                return nil
            }
        })
    }
}

public func managedCleanupAccounts(networkArguments: NetworkInitializationArguments, accountManager: AccountManager, rootPath: String, auxiliaryMethods: AccountAuxiliaryMethods, encryptionParameters: ValueBoxEncryptionParameters) -> Signal<Void, NoError> {
    let currentTemporarySessionId = accountManager.temporarySessionId
    return Signal { subscriber in
        let loggedOutAccounts = Atomic<[AccountRecordId: MetaDisposable]>(value: [:])
        let _ = (accountManager.transaction { transaction -> Void in
            for record in transaction.getRecords() {
                if let temporarySessionId = record.temporarySessionId, temporarySessionId != currentTemporarySessionId {
                    transaction.updateRecord(record.id, { _ in
                        return nil
                    })
                }
            }
        }).start()
        let disposable = accountManager.accountRecords().start(next: { view in
            var disposeList: [(AccountRecordId, MetaDisposable)] = []
            var beginList: [(AccountRecordId, [AccountRecordAttribute], MetaDisposable)] = []
            let _ = loggedOutAccounts.modify { disposables in
                var validIds: [AccountRecordId: [AccountRecordAttribute]] = [:]
                outer: for record in view.records {
                    for attribute in record.attributes {
                        if attribute is LoggedOutAccountAttribute {
                            validIds[record.id] = record.attributes
                            continue outer
                        }
                    }
                }
                
                var disposables = disposables
                
                for id in disposables.keys {
                    if validIds[id] == nil {
                        disposeList.append((id, disposables[id]!))
                    }
                }
                
                for (id, _) in disposeList {
                    disposables.removeValue(forKey: id)
                }
                
                for (id, attributes) in validIds {
                    if disposables[id] == nil {
                        let disposable = MetaDisposable()
                        beginList.append((id, attributes, disposable))
                        disposables[id] = disposable
                    }
                }
                
                return disposables
            }
            for (_, disposable) in disposeList {
                disposable.dispose()
            }
            for (id, attributes, disposable) in beginList {
                Logger.shared.log("managedCleanupAccounts", "cleanup \(id), current is \(String(describing: view.currentRecord?.id))")
                disposable.set(cleanupAccount(networkArguments: networkArguments, accountManager: accountManager, id: id, encryptionParameters: encryptionParameters, attributes: attributes, rootPath: rootPath, auxiliaryMethods: auxiliaryMethods).start())
            }
            
            var validPaths = Set<String>()
            for record in view.records {
                if let temporarySessionId = record.temporarySessionId, temporarySessionId != currentTemporarySessionId {
                    continue
                }
                validPaths.insert("\(accountRecordIdPathName(record.id))")
            }
            if let record = view.currentAuthAccount {
                validPaths.insert("\(accountRecordIdPathName(record.id))")
            }
            
            if let files = try? FileManager.default.contentsOfDirectory(at: URL(fileURLWithPath: rootPath), includingPropertiesForKeys: [], options: []) {
                for url in files {
                    if url.lastPathComponent.hasPrefix("account-") {
                        if !validPaths.contains(url.lastPathComponent) {
                            try? FileManager.default.removeItem(at: url)
                        }
                    }
                }
            }
        })
        
        return ActionDisposable {
            disposable.dispose()
        }
    }
}

private func cleanupAccount(networkArguments: NetworkInitializationArguments, accountManager: AccountManager, id: AccountRecordId, encryptionParameters: ValueBoxEncryptionParameters, attributes: [AccountRecordAttribute], rootPath: String, auxiliaryMethods: AccountAuxiliaryMethods) -> Signal<Void, NoError> {
    let beginWithTestingEnvironment = attributes.contains(where: { attribute in
        if let attribute = attribute as? AccountEnvironmentAttribute, case .test = attribute.environment {
            return true
        } else {
            return false
        }
    })
    return accountWithId(accountManager: accountManager, networkArguments: networkArguments, id: id, encryptionParameters: encryptionParameters, supplementary: true, rootPath: rootPath, beginWithTestingEnvironment: beginWithTestingEnvironment, backupData: nil, auxiliaryMethods: auxiliaryMethods)
    |> mapToSignal { account -> Signal<Void, NoError> in
        switch account {
            case .upgrading:
                return .complete()
            case .unauthorized:
                return .complete()
            case let .authorized(account):
                account.shouldBeServiceTaskMaster.set(.single(.always))
                return account.network.request(Api.functions.auth.logOut())
                |> map(Optional.init)
                |> `catch` { _ -> Signal<Api.Bool?, NoError> in
                    return .single(.boolFalse)
                }
                |> mapToSignal { _ -> Signal<Void, NoError> in
                    account.shouldBeServiceTaskMaster.set(.single(.never))
                    return accountManager.transaction { transaction -> Void in
                        transaction.updateRecord(id, { _ in
                            return nil
                        })
                    }
                }
        }
    }
}<|MERGE_RESOLUTION|>--- conflicted
+++ resolved
@@ -152,12 +152,8 @@
     declareEncodable(EmbeddedMediaStickersMessageAttribute.self, f: { EmbeddedMediaStickersMessageAttribute(decoder: $0) })
     declareEncodable(TelegramMediaWebpageAttribute.self, f: { TelegramMediaWebpageAttribute(decoder: $0) })
     declareEncodable(CachedPollOptionResult.self, f: { CachedPollOptionResult(decoder: $0) })
-<<<<<<< HEAD
-    //declareEncodable(ChatListFiltersState.self, f: { ChatListFiltersState(decoder: $0) })
+    declareEncodable(ChatListFiltersState.self, f: { ChatListFiltersState(decoder: $0) })
     declareEncodable(PeersNearbyState.self, f: { PeersNearbyState(decoder: $0) })
-=======
-    declareEncodable(ChatListFiltersState.self, f: { ChatListFiltersState(decoder: $0) })
->>>>>>> 507e17f4
     
     return
 }()
