#include <metal_stdlib>
#include "EditorCommon.h"
#include "EditorUtils.h"

using namespace metal;

static inline float sRGBnonLinearNormToLinear(float normV) {
    if (normV <= 0.04045f) {
        normV *= (1.0f / 12.92f);
    } else {
        const float a = 0.055f;
        const float gamma = 2.4f;
        normV = (normV + a) * (1.0f / (1.0f + a));
        normV = pow(normV, gamma);
    }
    return normV;
}

<<<<<<< HEAD
static inline float4 sRGBGammaDecode(const float4 rgba) {
    float4 result = rgba;
    result.r = sRGBnonLinearNormToLinear(rgba.r);
    result.g = sRGBnonLinearNormToLinear(rgba.g);
    result.b = sRGBnonLinearNormToLinear(rgba.b);
    return rgba;
=======
static inline
float4 sRGB_gamma_decode(const float4 rgba) {
  float4 tmp = rgba;
  tmp.r = sRGB_nonLinearNormToLinear(rgba.r);
  tmp.g = sRGB_nonLinearNormToLinear(rgba.g);
  tmp.b = sRGB_nonLinearNormToLinear(rgba.b);
  return tmp;
>>>>>>> d3b3d991
}

static inline float4 BT709Decode(const float Y, const float Cb, const float Cr) {
    float Yn = Y;

    float Cbn = (Cb - (128.0f/255.0f));
    float Crn = (Cr - (128.0f/255.0f));

    float3 YCbCr = float3(Yn, Cbn, Crn);

    const float3x3 kColorConversion709 = float3x3(float3(1.0, 1.0, 1.0),
                                                  float3(0.0f, -0.18732, 1.8556),
                                                  float3(1.5748, -0.46812, 0.0));

    float3 rgb = kColorConversion709 * YCbCr;

    rgb = saturate(rgb);

    return float4(rgb.r, rgb.g, rgb.b, 1.0f);
}

fragment float4 bt709ToRGBFragmentShader(RasterizerData in [[stage_in]],
                                          texture2d<half, access::sample>  inYTexture  [[texture(0)]],
                                          texture2d<half, access::sample>  inUVTexture [[texture(1)]]
                                          )
{
    constexpr sampler textureSampler (mag_filter::nearest, min_filter::nearest);
    
    float Y = float(inYTexture.sample(textureSampler, in.texCoord).r);
    half2 uvSamples = inUVTexture.sample(textureSampler, in.texCoord).rg;
    
    float Cb = float(uvSamples[0]);
    float Cr = float(uvSamples[1]);

    float4 pixel = BT709Decode(Y, Cb, Cr);
    pixel = sRGBGammaDecode(pixel);
    pixel.rgb = pow(pixel.rgb, 1.0 / 2.2);
    return pixel;
}<|MERGE_RESOLUTION|>--- conflicted
+++ resolved
@@ -16,23 +16,12 @@
     return normV;
 }
 
-<<<<<<< HEAD
 static inline float4 sRGBGammaDecode(const float4 rgba) {
     float4 result = rgba;
     result.r = sRGBnonLinearNormToLinear(rgba.r);
     result.g = sRGBnonLinearNormToLinear(rgba.g);
     result.b = sRGBnonLinearNormToLinear(rgba.b);
     return rgba;
-=======
-static inline
-float4 sRGB_gamma_decode(const float4 rgba) {
-  float4 tmp = rgba;
-  tmp.r = sRGB_nonLinearNormToLinear(rgba.r);
-  tmp.g = sRGB_nonLinearNormToLinear(rgba.g);
-  tmp.b = sRGB_nonLinearNormToLinear(rgba.b);
-  return tmp;
->>>>>>> d3b3d991
-}
 
 static inline float4 BT709Decode(const float Y, const float Cb, const float Cr) {
     float Yn = Y;
