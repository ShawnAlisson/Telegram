--- conflicted
+++ resolved
@@ -156,15 +156,6 @@
     
     private final class ContentsData {
         let peer: EnginePeer?
-<<<<<<< HEAD
-        let wallpaper: TelegramWallpaper?
-        let subscriberCount: Int?
-        let availableThemes: [TelegramTheme]
-        
-        init(peer: EnginePeer?, wallpaper: TelegramWallpaper?, subscriberCount: Int?, availableThemes: [TelegramTheme]) {
-            self.peer = peer
-            self.wallpaper = wallpaper
-=======
         let peerWallpaper: TelegramWallpaper?
         let subscriberCount: Int?
         let availableThemes: [TelegramTheme]
@@ -172,7 +163,6 @@
         init(peer: EnginePeer?, peerWallpaper: TelegramWallpaper?, subscriberCount: Int?, availableThemes: [TelegramTheme]) {
             self.peer = peer
             self.peerWallpaper = peerWallpaper
->>>>>>> 02f04e4c
             self.subscriberCount = subscriberCount
             self.availableThemes = availableThemes
         }
@@ -190,11 +180,7 @@
                 let (peer, subscriberCount, wallpaper) = peerData
                 return ContentsData(
                     peer: peer,
-<<<<<<< HEAD
-                    wallpaper: wallpaper,
-=======
                     peerWallpaper: wallpaper,
->>>>>>> 02f04e4c
                     subscriberCount: subscriberCount,
                     availableThemes: cloudThemes
                 )
@@ -233,22 +219,14 @@
         
         var changes: Changes
         
-<<<<<<< HEAD
-        init(nameColor: PeerNameColor, profileColor: PeerNameColor?, replyFileId: Int64?, backgroundFileId: Int64?, emojiStatus: PeerEmojiStatus?, wallpaper: TelegramWallpaper?, hasChanges: Bool) {
-=======
         init(nameColor: PeerNameColor, profileColor: PeerNameColor?, replyFileId: Int64?, backgroundFileId: Int64?, emojiStatus: PeerEmojiStatus?, wallpaper: TelegramWallpaper?, changes: Changes) {
->>>>>>> 02f04e4c
             self.nameColor = nameColor
             self.profileColor = profileColor
             self.replyFileId = replyFileId
             self.backgroundFileId = backgroundFileId
             self.emojiStatus = emojiStatus
             self.wallpaper = wallpaper
-<<<<<<< HEAD
-            self.hasChanges = hasChanges
-=======
             self.changes = changes
->>>>>>> 02f04e4c
         }
     }
     
@@ -427,24 +405,19 @@
                 changes.insert(.emojiStatus)
             }
             
-            let wallpaper = self.resolvedCurrentTheme?.wallpaper
-            if wallpaper != contentsData.peerWallpaper {
-                changes.insert(.wallpaper)
-            }
-            
             let wallpaper: TelegramWallpaper?
             if let updatedPeerWallpaper = self.updatedPeerWallpaper {
                 switch updatedPeerWallpaper {
                 case .remove:
                     wallpaper = nil
                 case let .emoticon(emoticon):
-                    wallpaper = contentsData.availableThemes.first(where: { $0.emoticon == emoticon })?.settings?.first?.wallpaper
+                    wallpaper = .emoticon(emoticon)
                 case .custom:
                     wallpaper = self.temporaryPeerWallpaper
                 }
-                hasChanges = true
+                changes.insert(.wallpaper)
             } else {
-                wallpaper = contentsData.wallpaper
+                wallpaper = contentsData.peerWallpaper
             }
             
             return ResolvedState(
@@ -454,11 +427,7 @@
                 backgroundFileId: backgroundFileId,
                 emojiStatus: emojiStatus,
                 wallpaper: wallpaper,
-<<<<<<< HEAD
-                hasChanges: hasChanges
-=======
                 changes: changes
->>>>>>> 02f04e4c
             )
         }
         
@@ -488,39 +457,13 @@
             
             let statusFileId = resolvedState.emojiStatus?.fileId
             
-            var wallpaperEmoji: String?
-            if let currentTheme = self.currentTheme {
-                switch currentTheme {
-                case let .cloud(cloudTheme):
-                    wallpaperEmoji = cloudTheme.theme.emoticon
-                default:
-                    break
-                }
-            }
-            
             enum ApplyError {
                 case generic
             }
             
-<<<<<<< HEAD
-            if let updatedPeerWallpaper {
-                switch updatedPeerWallpaper {
-                case .remove:
-                    let _ = component.context.engine.themes.setChatWallpaper(peerId: component.peerId, wallpaper: nil, forBoth: false).start()
-                case let .emoticon(emoticon):
-                    let _ = component.context.engine.themes.setChatWallpaper(peerId: component.peerId, wallpaper: .emoticon(emoticon), forBoth: false).start()
-                case let .custom(wallpaperEntry, options, editedImage, cropRect, brightness):
-                    uploadCustomPeerWallpaper(context: component.context, wallpaper: wallpaperEntry, mode: options, editedImage: editedImage, cropRect: cropRect, brightness: brightness, peerId: component.peerId, forBoth: false, completion: {})
-                }
-            }
-            
-            self.applyDisposable = (combineLatest([
-                component.context.engine.peers.updatePeerNameColorAndEmoji(peerId: component.peerId, nameColor: resolvedState.nameColor, backgroundEmojiId: resolvedState.replyFileId, profileColor: resolvedState.profileColor, profileBackgroundEmojiId: resolvedState.backgroundFileId)
-=======
             var signals: [Signal<Never, ApplyError>] = []
             if !resolvedState.changes.intersection([.nameColor, .profileColor, .replyFileId, .backgroundFileId]).isEmpty {
                 signals.append(component.context.engine.peers.updatePeerNameColorAndEmoji(peerId: component.peerId, nameColor: resolvedState.nameColor, backgroundEmojiId: resolvedState.replyFileId, profileColor: resolvedState.profileColor, profileBackgroundEmojiId: resolvedState.backgroundFileId)
->>>>>>> 02f04e4c
                 |> ignoreValues
                 |> mapError { _ -> ApplyError in
                     return .generic
@@ -534,11 +477,24 @@
                 })
             }
             if resolvedState.changes.contains(.wallpaper) {
-                let _ = wallpaperEmoji
-                /*signals.append(component.context.engine.themes.setBuiltinChannelWallpaper(peerId: component.peerId, emoji: wallpaperEmoji, wallpaper: self.resolvedCurrentTheme?.wallpaper)
-                |> mapError { _ -> ApplyError in
-                    return .generic
-                })*/
+                if let updatedPeerWallpaper {
+                    switch updatedPeerWallpaper {
+                    case .remove:
+                        signals.append(component.context.engine.themes.setChatWallpaper(peerId: component.peerId, wallpaper: nil, forBoth: false)
+                        |> ignoreValues
+                        |> mapError { _ -> ApplyError in
+                            return .generic
+                        })
+                    case let .emoticon(emoticon):
+                        signals.append(component.context.engine.themes.setChatWallpaper(peerId: component.peerId, wallpaper: .emoticon(emoticon), forBoth: false)
+                        |> ignoreValues
+                        |> mapError { _ -> ApplyError in
+                            return .generic
+                        })
+                    case let .custom(wallpaperEntry, options, editedImage, cropRect, brightness):
+                        uploadCustomPeerWallpaper(context: component.context, wallpaper: wallpaperEntry, mode: options, editedImage: editedImage, cropRect: cropRect, brightness: brightness, peerId: component.peerId, forBoth: false, completion: {})
+                    }
+                }
             }
             
             self.applyDisposable = (combineLatest(signals)
@@ -624,7 +580,7 @@
                 self.updatedPeerWallpaper = result
                 switch result {
                 case let .emoticon(emoticon):
-                    if let selectedTheme = contentsData.availableThemes.first(where: { $0.emoticon == emoticon }) {
+                    if let selectedTheme = contentsData.availableThemes.first(where: { $0.emoticon?.strippedEmoji == emoticon.strippedEmoji }) {
                         self.currentTheme = .cloud(PresentationCloudTheme(theme: selectedTheme, resolvedWallpaper: nil, creatorAccountId: nil))
                     }
                     self.temporaryPeerWallpaper = nil
@@ -782,20 +738,9 @@
                     }
                     if self.contentsData == nil, let peerWallpaper = contentsData.peerWallpaper {
                         for cloudTheme in contentsData.availableThemes {
-                            let settings: TelegramThemeSettings?
-                            if let exactSettings = cloudTheme.settings?.first(where: { ($0.baseTheme == .night || $0.baseTheme == .tinted || $0.baseTheme == .classic || $0.baseTheme == .day) }) {
-                                settings = exactSettings
-                            } else if let firstSettings = cloudTheme.settings?.first {
-                                settings = firstSettings
-                            } else {
-                                settings = nil
-                            }
-                            
-                            if let settings {
-                                if settings.wallpaper == peerWallpaper {
-                                    self.currentTheme = .cloud(PresentationCloudTheme(theme: cloudTheme, resolvedWallpaper: nil, creatorAccountId: cloudTheme.isCreator ? component.context.account.id : nil))
-                                    break
-                                }
+                            if case let .emoticon(emoticon) = peerWallpaper, cloudTheme.emoticon?.strippedEmoji == emoticon.strippedEmoji {
+                                self.currentTheme = .cloud(PresentationCloudTheme(theme: cloudTheme, resolvedWallpaper: nil, creatorAccountId: cloudTheme.isCreator ? component.context.account.id : nil))
+                                break
                             }
                         }
                     }
@@ -895,20 +840,13 @@
                     }))
                 }
             } else if self.currentTheme == nil {
-<<<<<<< HEAD
-                self.resolvedCurrentTheme = nil
                 self.resolvingCurrentTheme?.disposable.dispose()
                 self.resolvingCurrentTheme = nil
-=======
-                self.resolvingCurrentTheme?.disposable.dispose()
-                self.resolvingCurrentTheme = nil
-                
                 self.resolvedCurrentTheme = nil
->>>>>>> 02f04e4c
             }
             
             if let wallpaper = resolvedState.wallpaper {
-                if wallpaper.isPattern {
+                if wallpaper.isEmoticon {
                     requiredBoostSubjects.append(.wallpaper)
                 } else {
                     requiredBoostSubjects.append(.customWallpaper)
@@ -993,6 +931,8 @@
                 if let wallpaper = resolvedCurrentTheme.wallpaper {
                     chatPreviewWallpaper = wallpaper
                 }
+            } else if let initialWallpaper = contentsData.peerWallpaper, !initialWallpaper.isEmoticon {
+                chatPreviewWallpaper = initialWallpaper
             }
             
             let replySectionSize = self.replySection.update(
@@ -1094,7 +1034,7 @@
                 
                 var currentTheme = self.currentTheme
                 var selectedWallpaper: TelegramWallpaper?
-                if currentTheme == nil, let wallpaper = resolvedState.wallpaper, !wallpaper.isPattern {
+                if currentTheme == nil, let wallpaper = resolvedState.wallpaper, !wallpaper.isEmoticon {
                     let theme: PresentationThemeReference = .builtin(.day)
                     currentTheme = theme
                     selectedWallpaper = wallpaper
