--- conflicted
+++ resolved
@@ -142,11 +142,8 @@
         "//submodules/TelegramUI/Components/PlainButtonComponent",
         "//submodules/TelegramUI/Components/TextLoadingEffect",
         "//submodules/TelegramUI/Components/Settings/BirthdayPickerScreen",
-<<<<<<< HEAD
         "//submodules/TelegramUI/Components/Settings/PeerSelectionScreen",
-=======
         "//submodules/ConfettiEffect",
->>>>>>> 03738070
     ],
     visibility = [
         "//visibility:public",
