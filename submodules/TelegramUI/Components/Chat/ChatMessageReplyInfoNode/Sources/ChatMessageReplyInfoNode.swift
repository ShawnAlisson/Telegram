--- conflicted
+++ resolved
@@ -346,19 +346,6 @@
             let placeholderColor: UIColor = arguments.parentMessage.effectivelyIncoming(arguments.context.account.peerId) ? arguments.presentationData.theme.theme.chat.message.incoming.mediaPlaceholderColor : arguments.presentationData.theme.theme.chat.message.outgoing.mediaPlaceholderColor
             
             let textColor: UIColor
-<<<<<<< HEAD
-            switch arguments.type {
-            case let .bubble(incoming):
-                if isExpiredStory || isStory {
-                    textColor = incoming ? arguments.presentationData.theme.theme.chat.message.incoming.accentTextColor : arguments.presentationData.theme.theme.chat.message.outgoing.accentTextColor
-                } else if isMedia {
-                    textColor = incoming ? arguments.presentationData.theme.theme.chat.message.incoming.secondaryTextColor : arguments.presentationData.theme.theme.chat.message.outgoing.secondaryTextColor
-                } else {
-                    textColor = incoming ? arguments.presentationData.theme.theme.chat.message.incoming.primaryTextColor : arguments.presentationData.theme.theme.chat.message.outgoing.primaryTextColor
-                }
-            case .standalone:
-                textColor = titleColor
-=======
             let dustColor: UIColor
             
             var authorNameColor: UIColor?
@@ -423,7 +410,6 @@
                     mainColor = serviceMessageColorComponents(chatTheme: arguments.presentationData.theme.theme.chat, wallpaper: arguments.presentationData.theme.wallpaper).primaryText
                     textColor = titleColor
                     dustColor = titleColor
->>>>>>> ec51634d
             }
             
             let messageText: NSAttributedString
