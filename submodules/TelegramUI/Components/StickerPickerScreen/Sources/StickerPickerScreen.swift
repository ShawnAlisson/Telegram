--- conflicted
+++ resolved
@@ -2538,7 +2538,6 @@
     var reactionAction: () -> Void = {}
     var linkAction: () -> Void = {}
     
-<<<<<<< HEAD
     init(isPremium: Bool) {
         self.isPremium = isPremium
         
@@ -2549,11 +2548,7 @@
         fatalError("init(coder:) has not been implemented")
     }
     
-    func update(theme: PresentationTheme, strings: PresentationStrings, useOpaqueTheme: Bool, availableSize: CGSize, transition: Transition) -> CGSize {
-=======
     func update(theme: PresentationTheme, strings: PresentationStrings, useOpaqueTheme: Bool, availableSize: CGSize, transition: ComponentTransition) -> CGSize {
-        //TODO:localize
->>>>>>> 2f177e9a
         let padding: CGFloat = 22.0
         let size = self.container.update(
             transition: transition,
