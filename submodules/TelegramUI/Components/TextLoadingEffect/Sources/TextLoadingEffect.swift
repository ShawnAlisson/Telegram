--- conflicted
+++ resolved
@@ -112,9 +112,6 @@
         self.borderBackgroundView.layer.add(animation, forKey: "shimmer")
     }
     
-<<<<<<< HEAD
-    public func update(color: UIColor, textNode: TextNodeProtocol, range: NSRange) {
-=======
     public func update(color: UIColor, rect: CGRect) {
         let maskFrame = CGRect(origin: CGPoint(), size: rect.size).insetBy(dx: -4.0, dy: -4.0)
         
@@ -142,8 +139,7 @@
         }
     }
     
-    public func update(color: UIColor, textNode: TextNode, range: NSRange) {
->>>>>>> 4e55e3aa
+    public func update(color: UIColor, textNode: TextNodeProtocol, range: NSRange) {
         var rectsSet: [CGRect] = []
         if let rects = textNode.textRangeRects(in: range)?.rects, !rects.isEmpty {
             rectsSet = rects
