--- conflicted
+++ resolved
@@ -2000,13 +2000,10 @@
             mappedSubject = .wallpapers
         case .messageTags:
             mappedSubject = .messageTags
-<<<<<<< HEAD
-=======
         case .lastSeen:
             mappedSubject = .lastSeen
         case .messagePrivacy:
             mappedSubject = .messagePrivacy
->>>>>>> b909d1be
         }
         return PremiumDemoScreen(context: context, subject: mappedSubject, action: action)
     }
