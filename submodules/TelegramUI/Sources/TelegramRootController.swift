import Foundation
import UIKit
import Display
import AsyncDisplayKit
import Postbox
import TelegramCore
import SwiftSignalKit
import TelegramPresentationData
import AccountContext
import ContactListUI
import CallListUI
import ChatListUI
import SettingsUI
import AppBundle
import DatePickerNode
import DebugSettingsUI
import TabBarUI
import WallpaperBackgroundNode
import ChatPresentationInterfaceState
import CameraScreen
import MediaEditorScreen
import LegacyComponents
import LegacyMediaPickerUI
import LegacyCamera
import AvatarNode
import LocalMediaResources

private class DetailsChatPlaceholderNode: ASDisplayNode, NavigationDetailsPlaceholderNode {
    private var presentationData: PresentationData
    private var presentationInterfaceState: ChatPresentationInterfaceState
    
    let wallpaperBackgroundNode: WallpaperBackgroundNode
    let emptyNode: ChatEmptyNode
    
    init(context: AccountContext) {
        self.presentationData = context.sharedContext.currentPresentationData.with { $0 }
        self.presentationInterfaceState = ChatPresentationInterfaceState(chatWallpaper: self.presentationData.chatWallpaper, theme: self.presentationData.theme, strings: self.presentationData.strings, dateTimeFormat: self.presentationData.dateTimeFormat, nameDisplayOrder: self.presentationData.nameDisplayOrder, limitsConfiguration: context.currentLimitsConfiguration.with { $0 }, fontSize: self.presentationData.chatFontSize, bubbleCorners: self.presentationData.chatBubbleCorners, accountPeerId: context.account.peerId, mode: .standard(previewing: false), chatLocation: .peer(id: context.account.peerId), subject: nil, peerNearbyData: nil, greetingData: nil, pendingUnpinnedAllMessages: false, activeGroupCallInfo: nil, hasActiveGroupCall: false, importState: nil, threadData: nil, isGeneralThreadClosed: nil)
        
        self.wallpaperBackgroundNode = createWallpaperBackgroundNode(context: context, forChatDisplay: true, useSharedAnimationPhase: true)
        self.emptyNode = ChatEmptyNode(context: context, interaction: nil)
        
        super.init()
        
        self.addSubnode(self.wallpaperBackgroundNode)
        self.addSubnode(self.emptyNode)
    }
    
    func updatePresentationData(_ presentationData: PresentationData) {
        self.presentationData = presentationData
        self.presentationInterfaceState = ChatPresentationInterfaceState(chatWallpaper: self.presentationData.chatWallpaper, theme: self.presentationData.theme, strings: self.presentationData.strings, dateTimeFormat: self.presentationData.dateTimeFormat, nameDisplayOrder: self.presentationData.nameDisplayOrder, limitsConfiguration: self.presentationInterfaceState.limitsConfiguration, fontSize: self.presentationData.chatFontSize, bubbleCorners: self.presentationData.chatBubbleCorners, accountPeerId: self.presentationInterfaceState.accountPeerId, mode: .standard(previewing: false), chatLocation: self.presentationInterfaceState.chatLocation, subject: nil, peerNearbyData: nil, greetingData: nil, pendingUnpinnedAllMessages: false, activeGroupCallInfo: nil, hasActiveGroupCall: false, importState: nil, threadData: nil, isGeneralThreadClosed: nil)
        
        self.wallpaperBackgroundNode.update(wallpaper: presentationData.chatWallpaper)
    }
    
    func updateLayout(size: CGSize, needsTiling: Bool, transition: ContainedViewLayoutTransition) {
        let contentBounds = CGRect(origin: .zero, size: size)
        self.wallpaperBackgroundNode.updateLayout(size: size, displayMode: needsTiling ? .aspectFit : .aspectFill, transition: transition)
        transition.updateFrame(node: self.wallpaperBackgroundNode, frame: contentBounds)
        
        self.emptyNode.updateLayout(interfaceState: self.presentationInterfaceState, subject: .detailsPlaceholder, loadingNode: nil, backgroundNode: self.wallpaperBackgroundNode, size: contentBounds.size, insets: .zero, transition: transition)
        transition.updateFrame(node: self.emptyNode, frame: CGRect(origin: .zero, size: size))
        self.emptyNode.update(rect: contentBounds, within: contentBounds.size, transition: transition)
    }
}

public final class TelegramRootController: NavigationController, TelegramRootControllerInterface {
    private let context: AccountContext
    
    public var rootTabController: TabBarController?
    
    public var contactsController: ContactsController?
    public var callListController: CallListController?
    public var chatListController: ChatListController?
    public var accountSettingsController: PeerInfoScreen?
    
    private var permissionsDisposable: Disposable?
    private var presentationDataDisposable: Disposable?
    private var presentationData: PresentationData
    
    private var detailsPlaceholderNode: DetailsChatPlaceholderNode?
    
    private var applicationInFocusDisposable: Disposable?
        
    public init(context: AccountContext) {
        self.context = context
        
        self.presentationData = context.sharedContext.currentPresentationData.with { $0 }
        
        super.init(mode: .automaticMasterDetail, theme: NavigationControllerTheme(presentationTheme: self.presentationData.theme))
        
        self.presentationDataDisposable = (context.sharedContext.presentationData
        |> deliverOnMainQueue).start(next: { [weak self] presentationData in
            if let strongSelf = self {
                strongSelf.detailsPlaceholderNode?.updatePresentationData(presentationData)
                
                let previousTheme = strongSelf.presentationData.theme
                strongSelf.presentationData = presentationData
                if previousTheme !== presentationData.theme {
                    (strongSelf.rootTabController as? TabBarControllerImpl)?.updateTheme(navigationBarPresentationData: NavigationBarPresentationData(presentationData: presentationData), theme: TabBarControllerTheme(rootControllerTheme: presentationData.theme))
                    strongSelf.rootTabController?.statusBar.statusBarStyle = presentationData.theme.rootController.statusBarStyle.style
                }
            }
        })
        
        if context.sharedContext.applicationBindings.isMainApp {
            self.applicationInFocusDisposable = (context.sharedContext.applicationBindings.applicationIsActive
            |> distinctUntilChanged
            |> deliverOn(Queue.mainQueue())).start(next: { value in
                context.sharedContext.mainWindow?.setForceBadgeHidden(!value)
            })
        }
    }
    
    required public init(coder aDecoder: NSCoder) {
        fatalError("init(coder:) has not been implemented")
    }
    
    deinit {
        self.permissionsDisposable?.dispose()
        self.presentationDataDisposable?.dispose()
        self.applicationInFocusDisposable?.dispose()
    }
    
    override public func containerLayoutUpdated(_ layout: ContainerViewLayout, transition: ContainedViewLayoutTransition) {
        let needsRootWallpaperBackgroundNode: Bool
        if case .regular = layout.metrics.widthClass {
            needsRootWallpaperBackgroundNode = true
        } else {
            needsRootWallpaperBackgroundNode = false
        }
        
        if needsRootWallpaperBackgroundNode {
            let detailsPlaceholderNode: DetailsChatPlaceholderNode
            if let current = self.detailsPlaceholderNode {
                detailsPlaceholderNode = current
            } else {
                detailsPlaceholderNode = DetailsChatPlaceholderNode(context: self.context)
                detailsPlaceholderNode.wallpaperBackgroundNode.update(wallpaper: self.presentationData.chatWallpaper)
                self.detailsPlaceholderNode = detailsPlaceholderNode
            }
            self.updateDetailsPlaceholderNode(detailsPlaceholderNode)
        } else if let _ = self.detailsPlaceholderNode {
            self.detailsPlaceholderNode = nil
            self.updateDetailsPlaceholderNode(nil)
        }
    
        super.containerLayoutUpdated(layout, transition: transition)
    }
    
    public func addRootControllers(showCallsTab: Bool) {
        let tabBarController = TabBarControllerImpl(navigationBarPresentationData: NavigationBarPresentationData(presentationData: self.presentationData), theme: TabBarControllerTheme(rootControllerTheme: self.presentationData.theme))
        tabBarController.navigationPresentation = .master
        let chatListController = self.context.sharedContext.makeChatListController(context: self.context, location: .chatList(groupId: .root), controlsHistoryPreload: true, hideNetworkActivityStatus: false, previewing: false, enableDebugActions: !GlobalExperimentalSettings.isAppStoreBuild)
        if let sharedContext = self.context.sharedContext as? SharedAccountContextImpl {
            chatListController.tabBarItem.badgeValue = sharedContext.switchingData.chatListBadge
        }
        let callListController = CallListController(context: self.context, mode: .tab)
        
        var controllers: [ViewController] = []
        
        let contactsController = ContactsController(context: self.context)
        contactsController.switchToChatsController = {  [weak self] in
            self?.openChatsController(activateSearch: false)
        }
        controllers.append(contactsController)
        
        if showCallsTab {
            controllers.append(callListController)
        }
        controllers.append(chatListController)
        
        var restoreSettignsController: (ViewController & SettingsController)?
        if let sharedContext = self.context.sharedContext as? SharedAccountContextImpl {
            restoreSettignsController = sharedContext.switchingData.settingsController
        }
        restoreSettignsController?.updateContext(context: self.context)
        if let sharedContext = self.context.sharedContext as? SharedAccountContextImpl {
            sharedContext.switchingData = (nil, nil, nil)
        }
        
        let accountSettingsController = PeerInfoScreenImpl(context: self.context, updatedPresentationData: nil, peerId: self.context.account.peerId, avatarInitiallyExpanded: false, isOpenedFromChat: false, nearbyPeerDistance: nil, reactionSourceMessageId: nil, callMessages: [], isSettings: true)
        accountSettingsController.tabBarItemDebugTapAction = { [weak self] in
            guard let strongSelf = self else {
                return
            }
            strongSelf.pushViewController(debugController(sharedContext: strongSelf.context.sharedContext, context: strongSelf.context))
        }
        accountSettingsController.parentController = self
        controllers.append(accountSettingsController)
                
        if self.context.sharedContext.immediateExperimentalUISettings.storiesExperiment {
            tabBarController.cameraItemAndAction = (
                UITabBarItem(title: "Camera", image: UIImage(bundleImageName: "Chat List/Tabs/IconCamera"), tag: 2),
                { [weak self] in
                    guard let self else {
                        return
                    }
                    var transitionIn: StoryCameraTransitionIn?
                    if let cameraItemView = self.rootTabController?.viewForCameraItem() {
                        transitionIn = StoryCameraTransitionIn(
                            sourceView: cameraItemView,
                            sourceRect: cameraItemView.bounds,
                            sourceCornerRadius: cameraItemView.bounds.height / 2.0
                        )
                    }
                    self.openStoryCamera(
                        transitionIn: transitionIn,
                        transitionOut: { [weak self] finished in
                            guard let self else {
                                return nil
                            }
                            if finished {
                                
                            } else {
                                if let cameraItemView = self.rootTabController?.viewForCameraItem() {
                                    return StoryCameraTransitionOut(
                                        destinationView: cameraItemView,
                                        destinationRect: cameraItemView.bounds,
                                        destinationCornerRadius: cameraItemView.bounds.height / 2.0
                                    )
                                }
                            }
                            return nil
//                            if finished {
//                                return nil
//                            } else {
//                                if let self, let cameraItemView = self.rootTabController?.viewForCameraItem() {
//                                    return StoryCameraTransitionOut(
//                                        destinationView: cameraItemView,
//                                        destinationRect: cameraItemView.bounds,
//                                        destinationCornerRadius: cameraItemView.bound.height / 2.0
//                                    )
//                                }
//                            }
//                            return nil
                        }
                    )
                }
            )
        }
        
        tabBarController.setControllers(controllers, selectedIndex: restoreSettignsController != nil ? (controllers.count - 1) : (controllers.count - 2))
        
        self.contactsController = contactsController
        self.callListController = callListController
        self.chatListController = chatListController
        self.accountSettingsController = accountSettingsController
        self.rootTabController = tabBarController
        self.pushViewController(tabBarController, animated: false)
    }
        
    public func updateRootControllers(showCallsTab: Bool) {
        guard let rootTabController = self.rootTabController as? TabBarControllerImpl else {
            return
        }
        var controllers: [ViewController] = []
        controllers.append(self.contactsController!)
        if showCallsTab {
            controllers.append(self.callListController!)
        }
        controllers.append(self.chatListController!)
        controllers.append(self.accountSettingsController!)
        
        rootTabController.setControllers(controllers, selectedIndex: nil)
    }
    
    public func openChatsController(activateSearch: Bool, filter: ChatListSearchFilter = .chats, query: String? = nil) {
        guard let rootTabController = self.rootTabController else {
            return
        }
        
        if activateSearch {
            self.popToRoot(animated: false)
        }
        
        if let index = rootTabController.controllers.firstIndex(where: { $0 is ChatListController}) {
            rootTabController.selectedIndex = index
        }
        
        if activateSearch {
            self.chatListController?.activateSearch(filter: filter, query: query)
        }
    }
    
    public func openRootCompose() {
        self.chatListController?.activateCompose()
    }
    
    public func openRootCamera() {
        guard let controller = self.viewControllers.last as? ViewController else {
            return
        }
        controller.view.endEditing(true)
        presentedLegacyShortcutCamera(context: self.context, saveCapturedMedia: false, saveEditedPhotos: false, mediaGrouping: true, parentController: controller)
    }
    
    public func openStoryCamera(transitionIn: StoryCameraTransitionIn?, transitionOut: @escaping (Bool) -> StoryCameraTransitionOut?) {
        guard let controller = self.viewControllers.last as? ViewController else {
            return
        }
        controller.view.endEditing(true)
        
        let context = self.context
        
        var presentImpl: ((ViewController) -> Void)?
        var returnToCameraImpl: (() -> Void)?
        var dismissCameraImpl: (() -> Void)?
        let cameraController = CameraScreen(
            context: context,
            mode: .story,
            transitionIn: transitionIn.flatMap {
                if let sourceView = $0.sourceView {
                    return CameraScreen.TransitionIn(
                        sourceView: sourceView,
                        sourceRect: $0.sourceRect,
                        sourceCornerRadius: $0.sourceCornerRadius
                    )
                } else {
                    return nil
                }
            },
            transitionOut: { finished in
                if let transitionOut = transitionOut(finished), let destinationView = transitionOut.destinationView {
                    return CameraScreen.TransitionOut(
                        destinationView: destinationView,
                        destinationRect: transitionOut.destinationRect,
                        destinationCornerRadius: transitionOut.destinationCornerRadius
                    )
                } else {
                    return nil
                }
            },
            completion: { result in
            let subject: Signal<MediaEditorScreen.Subject?, NoError> = result
            |> map { value -> MediaEditorScreen.Subject? in
                switch value {
                case .pendingImage:
                    return nil
                case let .image(image):
                    return .image(image, PixelDimensions(image.size))
                case let .video(path, dimensions):
                    return .video(path, dimensions)
                case let .asset(asset):
                    return .asset(asset)
                }
            }
            let controller = MediaEditorScreen(context: context, subject: subject, completion: { mediaResult, commit in
                enum AdditionalCategoryId: Int {
                    case everyone
                    case contacts
                    case closeFriends
                }
                
                let presentationData = self.context.sharedContext.currentPresentationData.with({ $0 })
                
                let additionalCategories: [ChatListNodeAdditionalCategory] = [
                    ChatListNodeAdditionalCategory(
                        id: AdditionalCategoryId.everyone.rawValue,
                        icon: generateAvatarImage(size: CGSize(width: 40.0, height: 40.0), icon: generateTintedImage(image: UIImage(bundleImageName: "Chat List/Filters/Channel"), color: .white), cornerRadius: nil, color: .blue),
                        smallIcon: generateAvatarImage(size: CGSize(width: 22.0, height: 22.0), icon: generateTintedImage(image: UIImage(bundleImageName: "Chat List/Filters/Channel"), color: .white), iconScale: 0.6, cornerRadius: 6.0, circleCorners: true, color: .blue),
                        title: "Everyone",
                        appearance: .option(sectionTitle: "WHO CAN VIEW FOR 24 HOURS")
                    ),
                    ChatListNodeAdditionalCategory(
                        id: AdditionalCategoryId.contacts.rawValue,
                        icon: generateAvatarImage(size: CGSize(width: 40.0, height: 40.0), icon: generateTintedImage(image: UIImage(bundleImageName: "Chat List/Tabs/IconContacts"), color: .white), iconScale: 1.0 * 0.8, cornerRadius: nil, color: .yellow),
                        smallIcon: generateAvatarImage(size: CGSize(width: 22.0, height: 22.0), icon: generateTintedImage(image: UIImage(bundleImageName: "Chat List/Tabs/IconContacts"), color: .white), iconScale: 0.6 * 0.8, cornerRadius: 6.0, circleCorners: true, color: .yellow),
                        title: presentationData.strings.ChatListFolder_CategoryContacts,
                        appearance: .option(sectionTitle: "WHO CAN VIEW FOR 24 HOURS")
                    ),
                    ChatListNodeAdditionalCategory(
                        id: AdditionalCategoryId.closeFriends.rawValue,
                        icon: generateAvatarImage(size: CGSize(width: 40.0, height: 40.0), icon: generateTintedImage(image: UIImage(bundleImageName: "Call/StarHighlighted"), color: .white), iconScale: 1.0 * 0.6, cornerRadius: nil, color: .green),
                        smallIcon: generateAvatarImage(size: CGSize(width: 22.0, height: 22.0), icon: generateTintedImage(image: UIImage(bundleImageName: "Call/StarHighlighted"), color: .white), iconScale: 0.6 * 0.6, cornerRadius: 6.0, circleCorners: true, color: .green),
                        title: "Close Friends",
                        appearance: .option(sectionTitle: "WHO CAN VIEW FOR 24 HOURS")
                    )
                ]
                
                let selectionController = self.context.sharedContext.makeContactMultiselectionController(ContactMultiselectionControllerParams(context: self.context, mode: .chatSelection(ContactMultiselectionControllerMode.ChatSelection(
                    title: "Share Story",
                    searchPlaceholder: "Search contacts",
                    selectedChats: Set(),
                    additionalCategories: ContactMultiselectionControllerAdditionalCategories(categories: additionalCategories, selectedCategories: Set([AdditionalCategoryId.everyone.rawValue])),
                    chatListFilters: nil,
                    displayPresence: true
                )), options: [], filters: [.excludeSelf], alwaysEnabled: true, limit: 1000, reachedLimit: { _ in
                }))
                selectionController.navigationPresentation = .modal
                self.pushViewController(selectionController)
                
                let _ = (selectionController.result
                |> take(1)
                |> deliverOnMainQueue).start(next: { [weak selectionController] result in
                    guard case let .result(peerIds, additionalCategoryIds) = result else {
                        selectionController?.dismiss()
                        return
                    }
                    
                    var privacy = EngineStoryPrivacy(base: .everyone, additionallyIncludePeers: [])
                    if additionalCategoryIds.contains(AdditionalCategoryId.everyone.rawValue) {
                        privacy.base = .everyone
                    } else if additionalCategoryIds.contains(AdditionalCategoryId.contacts.rawValue) {
                        privacy.base = .contacts
                    } else if additionalCategoryIds.contains(AdditionalCategoryId.closeFriends.rawValue) {
                        privacy.base = .closeFriends
                    }
                    privacy.additionallyIncludePeers = peerIds.compactMap { id -> EnginePeer.Id? in
                        switch id {
                        case let .peer(peerId):
                            return peerId
                        default:
                            return nil
                        }
                    }
                    
                    selectionController?.displayProgress = true
                    
                    if let chatListController = self.chatListController as? ChatListControllerImpl, let storyListContext = chatListController.storyListContext {
                        switch mediaResult {
<<<<<<< HEAD
                        case let .image(image, dimensions, _):
                            if let data = image.jpegData(compressionQuality: 0.8) {
                                storyListContext.upload(media: .image(dimensions: dimensions, data: data), text: nil, entities: nil, privacy: privacy)
                            }
                        case let .video(content, _, values, duration, dimensions, _):
                            let adjustments: VideoMediaResourceAdjustments
                            if let valuesData = try? JSONEncoder().encode(values) {
                                let data = MemoryBuffer(data: valuesData)
                                let digest = MemoryBuffer(data: data.md5Digest())
                                adjustments = VideoMediaResourceAdjustments(data: data, digest: digest, isStory: true)

                                let resource: TelegramMediaResource
                                switch content {
                                case let .imageFile(path):
                                    resource = LocalFileVideoMediaResource(randomId: Int64.random(in: .min ... .max), path: path, adjustments: adjustments)
                                case let .videoFile(path):
                                    resource = LocalFileVideoMediaResource(randomId: Int64.random(in: .min ... .max), path: path, adjustments: adjustments)
                                case let .asset(localIdentifier):
                                    resource = VideoLibraryMediaResource(localIdentifier: localIdentifier, conversion: .compress(adjustments))
                                }
                                storyListContext.upload(media: .video(dimensions: dimensions, duration: Int(duration), resource: resource), text: nil, entities: nil, privacy: privacy)
=======
                        case let .image(image):
                            _ = image
                            selectionController?.dismiss()
                        case let .video(path):
                            _ = path
                            selectionController?.dismiss()
                        case let .asset(asset):
                            let options = PHImageRequestOptions()
                            options.deliveryMode = .highQualityFormat
                            options.isNetworkAccessAllowed = true
                            switch asset.mediaType {
                            case .image:
                                PHImageManager.default().requestImageData(for: asset, options:options, resultHandler: { [weak self] data, _, _, _ in
                                    if let data, let image = UIImage(data: data) {
                                        Queue.mainQueue().async {
                                            guard let self else {
                                                return
                                            }
                                            if let chatListController = self.chatListController as? ChatListControllerImpl, let storyListContext = chatListController.storyListContext {
                                                storyListContext.upload(media: .image(dimensions: PixelDimensions(image.size), data: data), text: "", entities: [], privacy: privacy)
                                                Queue.mainQueue().after(0.3, { [weak chatListController] in
                                                    chatListController?.animateStoryUploadRipple()
                                                })
                                            }
                                            selectionController?.dismiss()
                                        }
                                    }
                                })
                            case .video:
                                let resource = VideoLibraryMediaResource(localIdentifier: asset.localIdentifier, conversion: VideoLibraryMediaResourceConversion.passthrough)
                                
                                if let chatListController = self.chatListController as? ChatListControllerImpl, let storyListContext = chatListController.storyListContext {
                                    storyListContext.upload(media: .video(dimensions: PixelDimensions(width: Int32(asset.pixelWidth), height: Int32(asset.pixelHeight)), duration: Int(asset.duration), resource: resource), text: "", entities: [], privacy: privacy)
                                    Queue.mainQueue().after(0.3, { [weak chatListController] in
                                        chatListController?.animateStoryUploadRipple()
                                    })
                                }
                                selectionController?.dismiss()
                            default:
                                selectionController?.dismiss()
>>>>>>> 8477cf45
                            }
                        }
                    }
                    dismissCameraImpl?()
                    commit()
                    selectionController?.dismiss()
                })
            })
            controller.sourceHint = .camera
            controller.cancelled = {
                returnToCameraImpl?()
            }
            presentImpl?(controller)
        })
        controller.push(cameraController)
        presentImpl = { [weak cameraController] c in
            if let navigationController = cameraController?.navigationController as? NavigationController {
                var controllers = navigationController.viewControllers
                controllers.append(c)
                navigationController.setViewControllers(controllers, animated: false)
            }
        }
        dismissCameraImpl = { [weak cameraController] in
            cameraController?.dismiss(animated: false)
        }
        returnToCameraImpl = { [weak cameraController] in
            if let cameraController {
                cameraController.returnFromEditor()
            }
        }
    }
    
    public func openSettings() {
        guard let rootTabController = self.rootTabController else {
            return
        }
        
        self.popToRoot(animated: false)
    
        if let index = rootTabController.controllers.firstIndex(where: { $0 is PeerInfoScreenImpl }) {
            rootTabController.selectedIndex = index
        }
    }
}<|MERGE_RESOLUTION|>--- conflicted
+++ resolved
@@ -418,10 +418,12 @@
                     
                     if let chatListController = self.chatListController as? ChatListControllerImpl, let storyListContext = chatListController.storyListContext {
                         switch mediaResult {
-<<<<<<< HEAD
                         case let .image(image, dimensions, _):
                             if let data = image.jpegData(compressionQuality: 0.8) {
-                                storyListContext.upload(media: .image(dimensions: dimensions, data: data), text: nil, entities: nil, privacy: privacy)
+                                storyListContext.upload(media: .image(dimensions: dimensions, data: data), text: "", entities: [], privacy: privacy)
+                                Queue.mainQueue().after(0.3, { [weak chatListController] in
+                                    chatListController?.animateStoryUploadRipple()
+                                })
                             }
                         case let .video(content, _, values, duration, dimensions, _):
                             let adjustments: VideoMediaResourceAdjustments
@@ -439,49 +441,10 @@
                                 case let .asset(localIdentifier):
                                     resource = VideoLibraryMediaResource(localIdentifier: localIdentifier, conversion: .compress(adjustments))
                                 }
-                                storyListContext.upload(media: .video(dimensions: dimensions, duration: Int(duration), resource: resource), text: nil, entities: nil, privacy: privacy)
-=======
-                        case let .image(image):
-                            _ = image
-                            selectionController?.dismiss()
-                        case let .video(path):
-                            _ = path
-                            selectionController?.dismiss()
-                        case let .asset(asset):
-                            let options = PHImageRequestOptions()
-                            options.deliveryMode = .highQualityFormat
-                            options.isNetworkAccessAllowed = true
-                            switch asset.mediaType {
-                            case .image:
-                                PHImageManager.default().requestImageData(for: asset, options:options, resultHandler: { [weak self] data, _, _, _ in
-                                    if let data, let image = UIImage(data: data) {
-                                        Queue.mainQueue().async {
-                                            guard let self else {
-                                                return
-                                            }
-                                            if let chatListController = self.chatListController as? ChatListControllerImpl, let storyListContext = chatListController.storyListContext {
-                                                storyListContext.upload(media: .image(dimensions: PixelDimensions(image.size), data: data), text: "", entities: [], privacy: privacy)
-                                                Queue.mainQueue().after(0.3, { [weak chatListController] in
-                                                    chatListController?.animateStoryUploadRipple()
-                                                })
-                                            }
-                                            selectionController?.dismiss()
-                                        }
-                                    }
+                                storyListContext.upload(media: .video(dimensions: dimensions, duration: Int(duration), resource: resource), text: "", entities: [], privacy: privacy)
+                                Queue.mainQueue().after(0.3, { [weak chatListController] in
+                                    chatListController?.animateStoryUploadRipple()
                                 })
-                            case .video:
-                                let resource = VideoLibraryMediaResource(localIdentifier: asset.localIdentifier, conversion: VideoLibraryMediaResourceConversion.passthrough)
-                                
-                                if let chatListController = self.chatListController as? ChatListControllerImpl, let storyListContext = chatListController.storyListContext {
-                                    storyListContext.upload(media: .video(dimensions: PixelDimensions(width: Int32(asset.pixelWidth), height: Int32(asset.pixelHeight)), duration: Int(asset.duration), resource: resource), text: "", entities: [], privacy: privacy)
-                                    Queue.mainQueue().after(0.3, { [weak chatListController] in
-                                        chatListController?.animateStoryUploadRipple()
-                                    })
-                                }
-                                selectionController?.dismiss()
-                            default:
-                                selectionController?.dismiss()
->>>>>>> 8477cf45
                             }
                         }
                     }
