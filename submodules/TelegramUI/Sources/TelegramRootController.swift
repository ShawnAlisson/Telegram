import Foundation
import UIKit
import Display
import AsyncDisplayKit
import Postbox
import TelegramCore
import SwiftSignalKit
import TelegramPresentationData
import AccountContext
import ContactListUI
import CallListUI
import ChatListUI
import SettingsUI
import AppBundle
import DatePickerNode
import DebugSettingsUI
import TabBarUI
import WallpaperBackgroundNode
import ChatPresentationInterfaceState
import CameraScreen
import MediaEditorScreen
import LegacyComponents
import LegacyMediaPickerUI
import LegacyCamera
import AvatarNode
import LocalMediaResources
import ShareWithPeersScreen
import ImageCompression

private class DetailsChatPlaceholderNode: ASDisplayNode, NavigationDetailsPlaceholderNode {
    private var presentationData: PresentationData
    private var presentationInterfaceState: ChatPresentationInterfaceState
    
    let wallpaperBackgroundNode: WallpaperBackgroundNode
    let emptyNode: ChatEmptyNode
    
    init(context: AccountContext) {
        self.presentationData = context.sharedContext.currentPresentationData.with { $0 }
        self.presentationInterfaceState = ChatPresentationInterfaceState(chatWallpaper: self.presentationData.chatWallpaper, theme: self.presentationData.theme, strings: self.presentationData.strings, dateTimeFormat: self.presentationData.dateTimeFormat, nameDisplayOrder: self.presentationData.nameDisplayOrder, limitsConfiguration: context.currentLimitsConfiguration.with { $0 }, fontSize: self.presentationData.chatFontSize, bubbleCorners: self.presentationData.chatBubbleCorners, accountPeerId: context.account.peerId, mode: .standard(previewing: false), chatLocation: .peer(id: context.account.peerId), subject: nil, peerNearbyData: nil, greetingData: nil, pendingUnpinnedAllMessages: false, activeGroupCallInfo: nil, hasActiveGroupCall: false, importState: nil, threadData: nil, isGeneralThreadClosed: nil)
        
        self.wallpaperBackgroundNode = createWallpaperBackgroundNode(context: context, forChatDisplay: true, useSharedAnimationPhase: true)
        self.emptyNode = ChatEmptyNode(context: context, interaction: nil)
        
        super.init()
        
        self.addSubnode(self.wallpaperBackgroundNode)
        self.addSubnode(self.emptyNode)
    }
    
    func updatePresentationData(_ presentationData: PresentationData) {
        self.presentationData = presentationData
        self.presentationInterfaceState = ChatPresentationInterfaceState(chatWallpaper: self.presentationData.chatWallpaper, theme: self.presentationData.theme, strings: self.presentationData.strings, dateTimeFormat: self.presentationData.dateTimeFormat, nameDisplayOrder: self.presentationData.nameDisplayOrder, limitsConfiguration: self.presentationInterfaceState.limitsConfiguration, fontSize: self.presentationData.chatFontSize, bubbleCorners: self.presentationData.chatBubbleCorners, accountPeerId: self.presentationInterfaceState.accountPeerId, mode: .standard(previewing: false), chatLocation: self.presentationInterfaceState.chatLocation, subject: nil, peerNearbyData: nil, greetingData: nil, pendingUnpinnedAllMessages: false, activeGroupCallInfo: nil, hasActiveGroupCall: false, importState: nil, threadData: nil, isGeneralThreadClosed: nil)
        
        self.wallpaperBackgroundNode.update(wallpaper: presentationData.chatWallpaper)
    }
    
    func updateLayout(size: CGSize, needsTiling: Bool, transition: ContainedViewLayoutTransition) {
        let contentBounds = CGRect(origin: .zero, size: size)
        self.wallpaperBackgroundNode.updateLayout(size: size, displayMode: needsTiling ? .aspectFit : .aspectFill, transition: transition)
        transition.updateFrame(node: self.wallpaperBackgroundNode, frame: contentBounds)
        
        self.emptyNode.updateLayout(interfaceState: self.presentationInterfaceState, subject: .detailsPlaceholder, loadingNode: nil, backgroundNode: self.wallpaperBackgroundNode, size: contentBounds.size, insets: .zero, transition: transition)
        transition.updateFrame(node: self.emptyNode, frame: CGRect(origin: .zero, size: size))
        self.emptyNode.update(rect: contentBounds, within: contentBounds.size, transition: transition)
    }
}

public final class TelegramRootController: NavigationController, TelegramRootControllerInterface {
    private let context: AccountContext
    
    public var rootTabController: TabBarController?
    
    public var contactsController: ContactsController?
    public var callListController: CallListController?
    public var chatListController: ChatListController?
    public var accountSettingsController: PeerInfoScreen?
    
    private var permissionsDisposable: Disposable?
    private var presentationDataDisposable: Disposable?
    private var presentationData: PresentationData
    
    private var detailsPlaceholderNode: DetailsChatPlaceholderNode?
    
    private var applicationInFocusDisposable: Disposable?
        
    public init(context: AccountContext) {
        self.context = context
        
        self.presentationData = context.sharedContext.currentPresentationData.with { $0 }
        
        super.init(mode: .automaticMasterDetail, theme: NavigationControllerTheme(presentationTheme: self.presentationData.theme))
        
        self.presentationDataDisposable = (context.sharedContext.presentationData
        |> deliverOnMainQueue).start(next: { [weak self] presentationData in
            if let strongSelf = self {
                strongSelf.detailsPlaceholderNode?.updatePresentationData(presentationData)
                
                let previousTheme = strongSelf.presentationData.theme
                strongSelf.presentationData = presentationData
                if previousTheme !== presentationData.theme {
                    (strongSelf.rootTabController as? TabBarControllerImpl)?.updateTheme(navigationBarPresentationData: NavigationBarPresentationData(presentationData: presentationData), theme: TabBarControllerTheme(rootControllerTheme: presentationData.theme))
                    strongSelf.rootTabController?.statusBar.statusBarStyle = presentationData.theme.rootController.statusBarStyle.style
                }
            }
        })
        
        if context.sharedContext.applicationBindings.isMainApp {
            self.applicationInFocusDisposable = (context.sharedContext.applicationBindings.applicationIsActive
            |> distinctUntilChanged
            |> deliverOn(Queue.mainQueue())).start(next: { value in
                context.sharedContext.mainWindow?.setForceBadgeHidden(!value)
            })
        }
    }
    
    required public init(coder aDecoder: NSCoder) {
        fatalError("init(coder:) has not been implemented")
    }
    
    deinit {
        self.permissionsDisposable?.dispose()
        self.presentationDataDisposable?.dispose()
        self.applicationInFocusDisposable?.dispose()
    }
    
    override public func containerLayoutUpdated(_ layout: ContainerViewLayout, transition: ContainedViewLayoutTransition) {
        let needsRootWallpaperBackgroundNode: Bool
        if case .regular = layout.metrics.widthClass {
            needsRootWallpaperBackgroundNode = true
        } else {
            needsRootWallpaperBackgroundNode = false
        }
        
        if needsRootWallpaperBackgroundNode {
            let detailsPlaceholderNode: DetailsChatPlaceholderNode
            if let current = self.detailsPlaceholderNode {
                detailsPlaceholderNode = current
            } else {
                detailsPlaceholderNode = DetailsChatPlaceholderNode(context: self.context)
                detailsPlaceholderNode.wallpaperBackgroundNode.update(wallpaper: self.presentationData.chatWallpaper)
                self.detailsPlaceholderNode = detailsPlaceholderNode
            }
            self.updateDetailsPlaceholderNode(detailsPlaceholderNode)
        } else if let _ = self.detailsPlaceholderNode {
            self.detailsPlaceholderNode = nil
            self.updateDetailsPlaceholderNode(nil)
        }
    
        super.containerLayoutUpdated(layout, transition: transition)
    }
    
    public func addRootControllers(showCallsTab: Bool) {
        let tabBarController = TabBarControllerImpl(navigationBarPresentationData: NavigationBarPresentationData(presentationData: self.presentationData), theme: TabBarControllerTheme(rootControllerTheme: self.presentationData.theme))
        tabBarController.navigationPresentation = .master
        let chatListController = self.context.sharedContext.makeChatListController(context: self.context, location: .chatList(groupId: .root), controlsHistoryPreload: true, hideNetworkActivityStatus: false, previewing: false, enableDebugActions: !GlobalExperimentalSettings.isAppStoreBuild)
        if let sharedContext = self.context.sharedContext as? SharedAccountContextImpl {
            chatListController.tabBarItem.badgeValue = sharedContext.switchingData.chatListBadge
        }
        let callListController = CallListController(context: self.context, mode: .tab)
        
        var controllers: [ViewController] = []
        
        let contactsController = ContactsController(context: self.context)
        contactsController.switchToChatsController = {  [weak self] in
            self?.openChatsController(activateSearch: false)
        }
        controllers.append(contactsController)
        
        if showCallsTab {
            controllers.append(callListController)
        }
        controllers.append(chatListController)
        
        var restoreSettignsController: (ViewController & SettingsController)?
        if let sharedContext = self.context.sharedContext as? SharedAccountContextImpl {
            restoreSettignsController = sharedContext.switchingData.settingsController
        }
        restoreSettignsController?.updateContext(context: self.context)
        if let sharedContext = self.context.sharedContext as? SharedAccountContextImpl {
            sharedContext.switchingData = (nil, nil, nil)
        }
        
        let accountSettingsController = PeerInfoScreenImpl(context: self.context, updatedPresentationData: nil, peerId: self.context.account.peerId, avatarInitiallyExpanded: false, isOpenedFromChat: false, nearbyPeerDistance: nil, reactionSourceMessageId: nil, callMessages: [], isSettings: true)
        accountSettingsController.tabBarItemDebugTapAction = { [weak self] in
            guard let strongSelf = self else {
                return
            }
            strongSelf.pushViewController(debugController(sharedContext: strongSelf.context.sharedContext, context: strongSelf.context))
        }
        accountSettingsController.parentController = self
        controllers.append(accountSettingsController)
                
        if self.context.sharedContext.immediateExperimentalUISettings.storiesExperiment {
            tabBarController.cameraItemAndAction = (
                UITabBarItem(title: "Camera", image: UIImage(bundleImageName: "Chat List/Tabs/IconCamera"), tag: 2),
                { [weak self] in
                    guard let self else {
                        return
                    }
                    var transitionIn: StoryCameraTransitionIn?
                    if let cameraItemView = self.rootTabController?.viewForCameraItem() {
                        transitionIn = StoryCameraTransitionIn(
                            sourceView: cameraItemView,
                            sourceRect: cameraItemView.bounds,
                            sourceCornerRadius: cameraItemView.bounds.height / 2.0
                        )
                    }
                    self.openStoryCamera(
                        transitionIn: transitionIn,
                        transitionOut: { [weak self] finished in
                            guard let self else {
                                return nil
                            }
                            if finished {
                                if let chatListController = self.chatListController as? ChatListControllerImpl, let transitionView = chatListController.transitionViewForOwnStoryItem() {
                                    return StoryCameraTransitionOut(
                                        destinationView: transitionView,
                                        destinationRect: transitionView.bounds,
                                        destinationCornerRadius: transitionView.bounds.height / 2.0
                                    )
                                }
                            } else {
                                if let cameraItemView = self.rootTabController?.viewForCameraItem() {
                                    return StoryCameraTransitionOut(
                                        destinationView: cameraItemView,
                                        destinationRect: cameraItemView.bounds,
                                        destinationCornerRadius: cameraItemView.bounds.height / 2.0
                                    )
                                }
                            }
                            return nil
                        }
                    )
                }
            )
        }
        
        tabBarController.setControllers(controllers, selectedIndex: restoreSettignsController != nil ? (controllers.count - 1) : (controllers.count - 2))
        
        self.contactsController = contactsController
        self.callListController = callListController
        self.chatListController = chatListController
        self.accountSettingsController = accountSettingsController
        self.rootTabController = tabBarController
        self.pushViewController(tabBarController, animated: false)
    }
        
    public func updateRootControllers(showCallsTab: Bool) {
        guard let rootTabController = self.rootTabController as? TabBarControllerImpl else {
            return
        }
        var controllers: [ViewController] = []
        controllers.append(self.contactsController!)
        if showCallsTab {
            controllers.append(self.callListController!)
        }
        controllers.append(self.chatListController!)
        controllers.append(self.accountSettingsController!)
        
        rootTabController.setControllers(controllers, selectedIndex: nil)
    }
    
    public func openChatsController(activateSearch: Bool, filter: ChatListSearchFilter = .chats, query: String? = nil) {
        guard let rootTabController = self.rootTabController else {
            return
        }
        
        if activateSearch {
            self.popToRoot(animated: false)
        }
        
        if let index = rootTabController.controllers.firstIndex(where: { $0 is ChatListController}) {
            rootTabController.selectedIndex = index
        }
        
        if activateSearch {
            self.chatListController?.activateSearch(filter: filter, query: query)
        }
    }
    
    public func openRootCompose() {
        self.chatListController?.activateCompose()
    }
    
    public func openRootCamera() {
        guard let controller = self.viewControllers.last as? ViewController else {
            return
        }
        controller.view.endEditing(true)
        presentedLegacyShortcutCamera(context: self.context, saveCapturedMedia: false, saveEditedPhotos: false, mediaGrouping: true, parentController: controller)
    }
    
    public func openStoryCamera(transitionIn: StoryCameraTransitionIn?, transitionOut: @escaping (Bool) -> StoryCameraTransitionOut?) {
        guard let controller = self.viewControllers.last as? ViewController else {
            return
        }
        controller.view.endEditing(true)
        
        let context = self.context
        
        var presentImpl: ((ViewController) -> Void)?
        var returnToCameraImpl: (() -> Void)?
        var dismissCameraImpl: (() -> Void)?
        var hideCameraImpl: (() -> Void)?
        var showDraftTooltipImpl: (() -> Void)?
        let cameraController = CameraScreen(
            context: context,
            mode: .story,
            transitionIn: transitionIn.flatMap {
                if let sourceView = $0.sourceView {
                    return CameraScreen.TransitionIn(
                        sourceView: sourceView,
                        sourceRect: $0.sourceRect,
                        sourceCornerRadius: $0.sourceCornerRadius
                    )
                } else {
                    return nil
                }
            },
            transitionOut: { finished in
                if let transitionOut = transitionOut(finished), let destinationView = transitionOut.destinationView {
                    return CameraScreen.TransitionOut(
                        destinationView: destinationView,
                        destinationRect: transitionOut.destinationRect,
                        destinationCornerRadius: transitionOut.destinationCornerRadius
                    )
                } else {
                    return nil
                }
            },
            completion: { result in
                let subject: Signal<MediaEditorScreen.Subject?, NoError> = result
                |> map { value -> MediaEditorScreen.Subject? in
                    switch value {
                    case .pendingImage:
                        return nil
                    case let .image(image):
                        return .image(image, PixelDimensions(image.size))
                    case let .video(path, dimensions):
                        return .video(path, dimensions)
                    case let .asset(asset):
                        return .asset(asset)
                    case let .draft(draft):
                        return .draft(draft)
                    }
                }
<<<<<<< HEAD
                let controller = MediaEditorScreen(
                    context: context,
                    subject: subject,
                    transitionIn: nil,
                    transitionOut: { finished in
                        if finished, let transitionOut = transitionOut(true), let destinationView = transitionOut.destinationView {
                            return MediaEditorScreen.TransitionOut(
                                destinationView: destinationView,
                                destinationRect: transitionOut.destinationRect,
                                destinationCornerRadius: transitionOut.destinationCornerRadius
                            )
                        } else {
                            return nil
                        }
                    }, completion: { [weak self] mediaResult, commit, privacy in
                        guard let self else {
                            dismissCameraImpl?()
                            commit()
                            return
=======
                
                if let chatListController = self.chatListController as? ChatListControllerImpl, let storyListContext = chatListController.storyListContext {
                    switch mediaResult {
                    case let .image(image, dimensions, caption):
                        var randomId: Int64 = 0
                        arc4random_buf(&randomId, 8)
                        let scaledSize = image.size.aspectFittedOrSmaller(CGSize(width: 1920, height: 1920))
                        if let scaledImage = scaleImageToPixelSize(image: image, size: scaledSize) {
                            if let scaledImageData = compressImageToJPEG(scaledImage, quality: 0.6) {
                                storyListContext.upload(media: .image(dimensions: dimensions, data: scaledImageData), text: caption?.string ?? "", entities: [], privacy: privacy)
                                Queue.mainQueue().after(0.2, { [weak chatListController] in
                                    chatListController?.animateStoryUploadRipple()
                                })
                            }
>>>>>>> efdfffea
                        }
                        
                        if let chatListController = self.chatListController as? ChatListControllerImpl, let storyListContext = chatListController.storyListContext {
                            switch mediaResult {
                            case let .image(image, dimensions, caption):
                                if let data = image.jpegData(compressionQuality: 0.8) {
                                    storyListContext.upload(media: .image(dimensions: dimensions, data: data), text: caption?.string ?? "", entities: [], privacy: privacy)
                                    Queue.mainQueue().after(0.2, { [weak chatListController] in
                                        chatListController?.animateStoryUploadRipple()
                                    })
                                }
                            case let .video(content, _, values, duration, dimensions, caption):
                                let adjustments: VideoMediaResourceAdjustments
                                if let valuesData = try? JSONEncoder().encode(values) {
                                    let data = MemoryBuffer(data: valuesData)
                                    let digest = MemoryBuffer(data: data.md5Digest())
                                    adjustments = VideoMediaResourceAdjustments(data: data, digest: digest, isStory: true)
                                    
                                    let resource: TelegramMediaResource
                                    switch content {
                                    case let .imageFile(path):
                                        resource = LocalFileVideoMediaResource(randomId: Int64.random(in: .min ... .max), path: path, adjustments: adjustments)
                                    case let .videoFile(path):
                                        resource = LocalFileVideoMediaResource(randomId: Int64.random(in: .min ... .max), path: path, adjustments: adjustments)
                                    case let .asset(localIdentifier):
                                        resource = VideoLibraryMediaResource(localIdentifier: localIdentifier, conversion: .compress(adjustments))
                                    }
                                    storyListContext.upload(media: .video(dimensions: dimensions, duration: Int(duration), resource: resource), text: caption?.string ?? "", entities: [], privacy: privacy)
                                    Queue.mainQueue().after(0.2, { [weak chatListController] in
                                        chatListController?.animateStoryUploadRipple()
                                    })
                                }
                            }
                        }
                        
                        dismissCameraImpl?()
                        commit()
                    }
                )
                controller.sourceHint = .camera
                controller.cancelled = { showDraftTooltip in
                    if showDraftTooltip {
                        showDraftTooltipImpl?()
                    }
                    returnToCameraImpl?()
                }
                controller.onReady = {
                    hideCameraImpl?()
                }
                presentImpl?(controller)
            }
        )
        controller.push(cameraController)
        presentImpl = { [weak cameraController] c in
            if let navigationController = cameraController?.navigationController as? NavigationController {
                var controllers = navigationController.viewControllers
                controllers.append(c)
                navigationController.setViewControllers(controllers, animated: false)
            }
        }
        dismissCameraImpl = { [weak cameraController] in
            cameraController?.dismiss(animated: false)
        }
        returnToCameraImpl = { [weak cameraController] in
            if let cameraController {
                cameraController.returnFromEditor()
            }
        }
        hideCameraImpl = { [weak cameraController] in
            if let cameraController {
                cameraController.commitTransitionToEditor()
            }
        }
        showDraftTooltipImpl = { [weak cameraController] in
            if let cameraController {
                cameraController.presentDraftTooltip()
            }
        }
    }
    
    public func openSettings() {
        guard let rootTabController = self.rootTabController else {
            return
        }
        
        self.popToRoot(animated: false)
    
        if let index = rootTabController.controllers.firstIndex(where: { $0 is PeerInfoScreenImpl }) {
            rootTabController.selectedIndex = index
        }
    }
}<|MERGE_RESOLUTION|>--- conflicted
+++ resolved
@@ -344,7 +344,6 @@
                         return .draft(draft)
                     }
                 }
-<<<<<<< HEAD
                 let controller = MediaEditorScreen(
                     context: context,
                     subject: subject,
@@ -364,29 +363,13 @@
                             dismissCameraImpl?()
                             commit()
                             return
-=======
-                
-                if let chatListController = self.chatListController as? ChatListControllerImpl, let storyListContext = chatListController.storyListContext {
-                    switch mediaResult {
-                    case let .image(image, dimensions, caption):
-                        var randomId: Int64 = 0
-                        arc4random_buf(&randomId, 8)
-                        let scaledSize = image.size.aspectFittedOrSmaller(CGSize(width: 1920, height: 1920))
-                        if let scaledImage = scaleImageToPixelSize(image: image, size: scaledSize) {
-                            if let scaledImageData = compressImageToJPEG(scaledImage, quality: 0.6) {
-                                storyListContext.upload(media: .image(dimensions: dimensions, data: scaledImageData), text: caption?.string ?? "", entities: [], privacy: privacy)
-                                Queue.mainQueue().after(0.2, { [weak chatListController] in
-                                    chatListController?.animateStoryUploadRipple()
-                                })
-                            }
->>>>>>> efdfffea
                         }
                         
                         if let chatListController = self.chatListController as? ChatListControllerImpl, let storyListContext = chatListController.storyListContext {
                             switch mediaResult {
                             case let .image(image, dimensions, caption):
-                                if let data = image.jpegData(compressionQuality: 0.8) {
-                                    storyListContext.upload(media: .image(dimensions: dimensions, data: data), text: caption?.string ?? "", entities: [], privacy: privacy)
+                                if let scaledImageData = compressImageToJPEG(image, quality: 0.6) {
+                                    storyListContext.upload(media: .image(dimensions: dimensions, data: scaledImageData), text: caption?.string ?? "", entities: [], privacy: privacy)
                                     Queue.mainQueue().after(0.2, { [weak chatListController] in
                                         chatListController?.animateStoryUploadRipple()
                                     })
