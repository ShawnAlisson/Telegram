import Foundation
import UIKit
import AsyncDisplayKit
import Display
import Postbox
import TelegramCore
import AvatarNode
import AccountContext
import SwiftSignalKit
import TelegramPresentationData
import PhotoResources
import PeerAvatarGalleryUI
import TelegramStringFormatting
import PhoneNumberFormat
import ActivityIndicator
import TelegramUniversalVideoContent
import GalleryUI
import UniversalMediaPlayer
import RadialStatusNode
import TelegramUIPreferences
import PeerInfoAvatarListNode
import AnimationUI
import ContextUI

enum PeerInfoHeaderButtonKey: Hashable {
    case message
    case discussion
    case call
    case videoCall
    case voiceChat
    case mute
    case more
    case addMember
    case search
    case leave
}

enum PeerInfoHeaderButtonIcon {
    case message
    case call
    case videoCall
    case voiceChat
    case mute
    case unmute
    case more
    case addMember
    case search
    case leave
}

final class PeerInfoHeaderButtonNode: HighlightableButtonNode {
    let key: PeerInfoHeaderButtonKey
    private let action: (PeerInfoHeaderButtonNode, ContextGesture?) -> Void
    let referenceNode: ContextReferenceContentNode
    let containerNode: ContextControllerSourceNode
    private let backgroundNode: ASImageNode
    private let iconNode: ASImageNode
    private let textNode: ImmediateTextNode
    private var animationNode: AnimationNode?
    
    private var theme: PresentationTheme?
    private var icon: PeerInfoHeaderButtonIcon?
    private var isActive: Bool?
    
    init(key: PeerInfoHeaderButtonKey, action: @escaping (PeerInfoHeaderButtonNode, ContextGesture?) -> Void) {
        self.key = key
        self.action = action
        
        self.referenceNode = ContextReferenceContentNode()
        self.containerNode = ContextControllerSourceNode()
        self.containerNode.animateScale = false
        
        self.backgroundNode = ASImageNode()
        self.backgroundNode.displaysAsynchronously = false
        self.backgroundNode.displayWithoutProcessing = true
        
        self.iconNode = ASImageNode()
        self.iconNode.displaysAsynchronously = false
        self.iconNode.displayWithoutProcessing = true
        
        self.textNode = ImmediateTextNode()
        self.textNode.displaysAsynchronously = false
        
        super.init()
        
        self.accessibilityTraits = .button
        
        self.containerNode.addSubnode(self.referenceNode)
        self.referenceNode.addSubnode(self.backgroundNode)
        self.referenceNode.addSubnode(self.iconNode)
        self.addSubnode(self.containerNode)
        self.addSubnode(self.textNode)
        
        self.highligthedChanged = { [weak self] highlighted in
            if let strongSelf = self {
                if highlighted {
                    strongSelf.layer.removeAnimation(forKey: "opacity")
                    strongSelf.alpha = 0.4
                } else {
                    strongSelf.alpha = 1.0
                    strongSelf.layer.animateAlpha(from: 0.4, to: 1.0, duration: 0.2)
                }
            }
        }
        
        self.containerNode.activated = { [weak self] gesture, _ in
            if let strongSelf = self {
                strongSelf.action(strongSelf, gesture)
            }
        }
        
        self.addTarget(self, action: #selector(self.buttonPressed), forControlEvents: .touchUpInside)
    }
    
    @objc private func buttonPressed() {
        switch self.icon {
            case .voiceChat, .more, .leave:
                self.animationNode?.playOnce()
            default:
                break
        }
        self.action(self, nil)
    }
    
    func update(size: CGSize, text: String, icon: PeerInfoHeaderButtonIcon, isActive: Bool, isExpanded: Bool, presentationData: PresentationData, transition: ContainedViewLayoutTransition) {
        let previousIcon = self.icon
        let iconUpdated = self.icon != icon
        let isActiveUpdated = self.isActive != isActive
        self.isActive = isActive
        if self.theme != presentationData.theme || self.icon != icon {
            self.theme = presentationData.theme
            self.icon = icon
            
            var isGestureEnabled = false
            if [.mute, .voiceChat, .more].contains(icon) {
                isGestureEnabled = true
            }
            self.containerNode.isGestureEnabled = isGestureEnabled
                        
            let animationName: String?
            var colors: [String: UIColor] = [:]
            var playOnce = false
            var seekToEnd = false
            let iconColor = presentationData.theme.list.itemCheckColors.foregroundColor
            switch icon {
                case .voiceChat:
                    animationName = "anim_profilevc"
                    colors = ["Line 3.Group 1.Stroke 1": iconColor,
                              "Line 1.Group 1.Stroke 1": iconColor,
                              "Line 2.Group 1.Stroke 1": iconColor]
                case .mute:
                    animationName = "anim_profileunmute"
                    colors = ["Middle.Group 1.Fill 1": iconColor,
                              "Top.Group 1.Fill 1": iconColor,
                              "Bottom.Group 1.Fill 1": iconColor,
                              "EXAMPLE.Group 1.Fill 1": iconColor,
                              "Line.Group 1.Stroke 1": iconColor]
                    if previousIcon == .unmute {
                        playOnce = true
                    } else {
                        seekToEnd = true
                    }
                case .unmute:
                    animationName = "anim_profilemute"
                    colors = ["Middle.Group 1.Fill 1": iconColor,
                              "Top.Group 1.Fill 1": iconColor,
                              "Bottom.Group 1.Fill 1": iconColor,
                              "EXAMPLE.Group 1.Fill 1": iconColor,
                              "Line.Group 1.Stroke 1": iconColor]
                    if previousIcon == .mute {
                        playOnce = true
                    } else {
                        seekToEnd = true
                    }
                case .more:
                    animationName = "anim_profilemore"
                    colors = ["Point 2.Group 1.Fill 1": iconColor,
                              "Point 3.Group 1.Fill 1": iconColor,
                              "Point 1.Group 1.Fill 1": iconColor]
                case .leave:
                    animationName = "anim_profileleave"
                    colors = ["Arrow.Group 2.Stroke 1": iconColor,
                              "Door.Group 1.Stroke 1": iconColor,
                              "Arrow.Group 1.Stroke 1": iconColor]
                default:
                    animationName = nil
            }
            
            if let animationName = animationName {
                let animationNode: AnimationNode
                if let current = self.animationNode {
                    animationNode = current
                    if iconUpdated {
                        animationNode.setAnimation(name: animationName, colors: colors)
                    }
                } else {
                    animationNode = AnimationNode(animation: animationName, colors: colors, scale: 1.0)
                    self.referenceNode.addSubnode(animationNode)
                    self.animationNode = animationNode
                }
                animationNode.frame = CGRect(origin: CGPoint(), size: size)
            } else if let animationNode = self.animationNode {
                self.animationNode = nil
                animationNode.removeFromSupernode()
            }
            
            if playOnce {
                self.animationNode?.play()
            } else if seekToEnd {
                self.animationNode?.seekToEnd()
            }
                        
            self.backgroundNode.image = generateFilledCircleImage(diameter: 40.0, color: presentationData.theme.list.itemAccentColor)
            self.iconNode.image = generateImage(CGSize(width: 40.0, height: 40.0), contextGenerator: { size, context in
                context.clear(CGRect(origin: CGPoint(), size: size))
                context.setBlendMode(.normal)
                context.setFillColor(presentationData.theme.list.itemCheckColors.foregroundColor.cgColor)
                let imageName: String?
                switch icon {
                case .message:
                    imageName = "Peer Info/ButtonMessage"
                case .call:
                    imageName = "Peer Info/ButtonCall"
                case .videoCall:
                    imageName = "Peer Info/ButtonVideo"
                case .voiceChat:
                    imageName = nil
                case .mute:
                    imageName = nil
                case .unmute:
                    imageName = nil
                case .more:
                    imageName = nil
                case .addMember:
                    imageName = "Peer Info/ButtonAddMember"
                case .search:
                    imageName = "Peer Info/ButtonSearch"
                case .leave:
                    imageName = nil
                }
                if let imageName = imageName, let image = generateTintedImage(image: UIImage(bundleImageName: imageName), color: .white) {
                    let imageRect = CGRect(origin: CGPoint(x: floor((size.width - image.size.width) / 2.0), y: floor((size.height - image.size.height) / 2.0)), size: image.size)
                    context.clip(to: imageRect, mask: image.cgImage!)
                    context.fill(imageRect)
                }
            })
        }
        
        let alpha: CGFloat = isActive ? 1.0 : 0.3
        if isActiveUpdated, !self.containerNode.alpha.isZero {
            let alphaTransition = ContainedViewLayoutTransition.animated(duration: 0.2, curve: .easeInOut)
            alphaTransition.updateAlpha(node: self.backgroundNode, alpha: isActive ? 1.0 : 0.3)
            if !isExpanded {
                alphaTransition.updateAlpha(node: self.textNode, alpha: isActive ? 1.0 : 0.3)
            }
        }
        
        self.textNode.attributedText = NSAttributedString(string: text, font: Font.regular(12.0), textColor: presentationData.theme.list.itemAccentColor)
        self.accessibilityLabel = text
        let titleSize = self.textNode.updateLayout(CGSize(width: 120.0, height: .greatestFiniteMagnitude))
        
        transition.updateFrame(node: self.containerNode, frame: CGRect(origin: CGPoint(), size: size))
        transition.updateFrame(node: self.backgroundNode, frame: CGRect(origin: CGPoint(), size: size))
        transition.updateFrame(node: self.iconNode, frame: CGRect(origin: CGPoint(), size: size))
        transition.updateFrameAdditiveToCenter(node: self.textNode, frame: CGRect(origin: CGPoint(x: floor((size.width - titleSize.width) / 2.0), y: size.height + 6.0), size: titleSize))
        transition.updateAlpha(node: self.textNode, alpha: isExpanded ? 0.0 : alpha)
        
        self.referenceNode.frame = self.containerNode.bounds
    }
}

final class PeerInfoHeaderNavigationTransition {
    let sourceNavigationBar: NavigationBar
    let sourceTitleView: ChatTitleView
    let sourceTitleFrame: CGRect
    let sourceSubtitleFrame: CGRect
    let fraction: CGFloat
    
    init(sourceNavigationBar: NavigationBar, sourceTitleView: ChatTitleView, sourceTitleFrame: CGRect, sourceSubtitleFrame: CGRect, fraction: CGFloat) {
        self.sourceNavigationBar = sourceNavigationBar
        self.sourceTitleView = sourceTitleView
        self.sourceTitleFrame = sourceTitleFrame
        self.sourceSubtitleFrame = sourceSubtitleFrame
        self.fraction = fraction
    }
}

final class PeerInfoAvatarTransformContainerNode: ASDisplayNode {
    let context: AccountContext
    
    private let containerNode: ContextControllerSourceNode
    
    let avatarNode: AvatarNode
    fileprivate var videoNode: UniversalVideoNode?
    private var videoContent: NativeVideoContent?
    private var videoStartTimestamp: Double?
    
    var isExpanded: Bool = false
    var canAttachVideo: Bool = true {
        didSet {
            if oldValue != self.canAttachVideo {
                self.videoNode?.canAttachContent = !self.isExpanded && self.canAttachVideo
            }
        }
    }
    
    var tapped: (() -> Void)?
    var contextAction: ((ASDisplayNode, ContextGesture?) -> Void)?
    
    private var isFirstAvatarLoading = true
    var item: PeerInfoAvatarListItem?
    
    private let playbackStartDisposable = MetaDisposable()
    
    init(context: AccountContext) {
        self.context = context
        self.containerNode = ContextControllerSourceNode()
        
        let avatarFont = avatarPlaceholderFont(size: floor(100.0 * 16.0 / 37.0))
        self.avatarNode = AvatarNode(font: avatarFont)
        
        super.init()
        
        self.addSubnode(self.containerNode)
        self.containerNode.addSubnode(self.avatarNode)
        self.containerNode.frame = CGRect(origin: CGPoint(x: -50.0, y: -50.0), size: CGSize(width: 100.0, height: 100.0))
        self.avatarNode.frame = self.containerNode.bounds
        
        let tapGestureRecognizer = UITapGestureRecognizer(target: self, action: #selector(self.tapGesture(_:)))
        self.avatarNode.view.addGestureRecognizer(tapGestureRecognizer)
       
        self.containerNode.activated = { [weak self] gesture, _ in
            guard let strongSelf = self else {
                return
            }
            tapGestureRecognizer.isEnabled = false
            tapGestureRecognizer.isEnabled = true
            strongSelf.contextAction?(strongSelf.containerNode, gesture)
        }
    }
    
    deinit {
        self.playbackStartDisposable.dispose()
    }
    
    @objc private func tapGesture(_ recognizer: UITapGestureRecognizer) {
        if case .ended = recognizer.state {
            self.tapped?()
        }
    }
        
    func updateTransitionFraction(_ fraction: CGFloat, transition: ContainedViewLayoutTransition) {
        if let videoNode = self.videoNode {
            if case .immediate = transition, fraction == 1.0 {
                return
            }
            if fraction > 0.0 {
                self.videoNode?.pause()
            } else {
                self.videoNode?.play()
            }
            transition.updateAlpha(node: videoNode, alpha: 1.0 - fraction)
        }
    }
        
    var removedPhotoResourceIds = Set<String>()
    func update(peer: Peer?, item: PeerInfoAvatarListItem?, theme: PresentationTheme, avatarSize: CGFloat, isExpanded: Bool, isSettings: Bool) {
        if let peer = peer {
            let previousItem = self.item
            var item = item
            self.item = item
            
            var overrideImage: AvatarNodeImageOverride?
            if peer.isDeleted {
                overrideImage = .deletedIcon
            } else if let previousItem = previousItem, item == nil {
                if case let .image(_, representations, _, _) = previousItem, let rep = representations.last {
                    self.removedPhotoResourceIds.insert(rep.representation.resource.id.stringRepresentation)
                }
                overrideImage = AvatarNodeImageOverride.none
                item = nil
            } else if let rep = peer.profileImageRepresentations.last, self.removedPhotoResourceIds.contains(rep.resource.id.stringRepresentation) {
                overrideImage = AvatarNodeImageOverride.none
                item = nil
            }
            
            if let _ = overrideImage {
                self.containerNode.isGestureEnabled = false
            } else if peer.profileImageRepresentations.isEmpty {
                self.containerNode.isGestureEnabled = false
            } else {
                self.containerNode.isGestureEnabled = false
            }
            
            self.avatarNode.setPeer(context: self.context, theme: theme, peer: EnginePeer(peer), overrideImage: overrideImage, synchronousLoad: self.isFirstAvatarLoading, displayDimensions: CGSize(width: avatarSize, height: avatarSize), storeUnrounded: true)
            self.isFirstAvatarLoading = false
            
            self.containerNode.frame = CGRect(origin: CGPoint(x: -avatarSize / 2.0, y: -avatarSize / 2.0), size: CGSize(width: avatarSize, height: avatarSize))
            self.avatarNode.frame = self.containerNode.bounds
            self.avatarNode.font = avatarPlaceholderFont(size: floor(avatarSize * 16.0 / 37.0))

            if let item = item {
                let representations: [ImageRepresentationWithReference]
                let videoRepresentations: [VideoRepresentationWithReference]
                let immediateThumbnailData: Data?
                var id: Int64
                switch item {
                case .custom:
                    representations = []
                    videoRepresentations = []
                    immediateThumbnailData = nil
                    id = 0
                case let .topImage(topRepresentations, videoRepresentationsValue, immediateThumbnail):
                    representations = topRepresentations
                    videoRepresentations = videoRepresentationsValue
                    immediateThumbnailData = immediateThumbnail
                    id = peer.id.id._internalGetInt64Value()
                    if let resource = videoRepresentations.first?.representation.resource as? CloudPhotoSizeMediaResource {
                        id = id &+ resource.photoId
                    }
                case let .image(reference, imageRepresentations, videoRepresentationsValue, immediateThumbnail):
                    representations = imageRepresentations
                    videoRepresentations = videoRepresentationsValue
                    immediateThumbnailData = immediateThumbnail
                    if case let .cloud(imageId, _, _) = reference {
                        id = imageId
                    } else {
                        id = peer.id.id._internalGetInt64Value()
                    }
                }
                
                self.containerNode.isGestureEnabled = !isSettings
                
                if let video = videoRepresentations.last, let peerReference = PeerReference(peer) {
                    let videoFileReference = FileMediaReference.avatarList(peer: peerReference, media: TelegramMediaFile(fileId: MediaId(namespace: Namespaces.Media.LocalFile, id: 0), partialReference: nil, resource: video.representation.resource, previewRepresentations: representations.map { $0.representation }, videoThumbnails: [], immediateThumbnailData: immediateThumbnailData, mimeType: "video/mp4", size: nil, attributes: [.Animated, .Video(duration: 0, size: video.representation.dimensions, flags: [])]))
                    let videoContent = NativeVideoContent(id: .profileVideo(id, nil), fileReference: videoFileReference, streamVideo: isMediaStreamable(resource: video.representation.resource) ? .conservative : .none, loopVideo: true, enableSound: false, fetchAutomatically: true, onlyFullSizeThumbnail: false, useLargeThumbnail: true, autoFetchFullSizeThumbnail: true, startTimestamp: video.representation.startTimestamp, continuePlayingWithoutSoundOnLostAudioSession: false, placeholderColor: .clear)
                    if videoContent.id != self.videoContent?.id {
                        self.videoNode?.removeFromSupernode()
                        
                        let mediaManager = self.context.sharedContext.mediaManager
                        let videoNode = UniversalVideoNode(postbox: self.context.account.postbox, audioSession: mediaManager.audioSession, manager: mediaManager.universalVideoManager, decoration: GalleryVideoDecoration(), content: videoContent, priority: .embedded)
                        videoNode.isUserInteractionEnabled = false
                        videoNode.isHidden = true
                        
                        if let startTimestamp = video.representation.startTimestamp {
                            self.videoStartTimestamp = startTimestamp
                            self.playbackStartDisposable.set((videoNode.status
                            |> map { status -> Bool in
                                if let status = status, case .playing = status.status {
                                    return true
                                } else {
                                    return false
                                }
                            }
                            |> filter { playing in
                                return playing
                            }
                            |> take(1)
                            |> deliverOnMainQueue).start(completed: { [weak self] in
                                if let strongSelf = self {
                                    Queue.mainQueue().after(0.15) {
                                        strongSelf.videoNode?.isHidden = false
                                    }
                                }
                            }))
                        } else {
                            self.videoStartTimestamp = nil
                            self.playbackStartDisposable.set(nil)
                            videoNode.isHidden = false
                        }
                        
                        self.videoContent = videoContent
                        self.videoNode = videoNode
                        
                        let maskPath = UIBezierPath(ovalIn: CGRect(origin: CGPoint(), size: self.avatarNode.frame.size))
                        let shape = CAShapeLayer()
                        shape.path = maskPath.cgPath
                        videoNode.layer.mask = shape
                                                            
                        self.containerNode.addSubnode(videoNode)
                    }
                } else if let videoNode = self.videoNode {
                    self.videoContent = nil
                    self.videoNode = nil
                    
                    videoNode.removeFromSupernode()
                }
            } else if let videoNode = self.videoNode {
                self.videoContent = nil
                self.videoNode = nil
                
                videoNode.removeFromSupernode()
                
                self.containerNode.isGestureEnabled = false
            }
            
            if let videoNode = self.videoNode {
                if self.canAttachVideo {
                    videoNode.updateLayout(size: self.avatarNode.frame.size, transition: .immediate)
                }
                videoNode.frame = self.avatarNode.frame
                
                if isExpanded == videoNode.canAttachContent {
                    self.isExpanded = isExpanded
                    let update = {
                        videoNode.canAttachContent = !self.isExpanded && self.canAttachVideo
                        if videoNode.canAttachContent {
                            videoNode.play()
                        }
                    }
                    if isExpanded {
                        DispatchQueue.main.async {
                            update()
                        }
                    } else {
                        update()
                    }
                }
            }
        }
    }
}

final class PeerInfoEditingAvatarOverlayNode: ASDisplayNode {
    private let context: AccountContext
    
    private let imageNode: ImageNode
    private let updatingAvatarOverlay: ASImageNode
    private let iconNode: ASImageNode
    private var statusNode: RadialStatusNode
    
    private var currentRepresentation: TelegramMediaImageRepresentation?
    
    init(context: AccountContext) {
        self.context = context
        
        self.imageNode = ImageNode(enableEmpty: true)
        
        self.updatingAvatarOverlay = ASImageNode()
        self.updatingAvatarOverlay.displayWithoutProcessing = true
        self.updatingAvatarOverlay.displaysAsynchronously = false
        self.updatingAvatarOverlay.alpha = 0.0
        
        self.statusNode = RadialStatusNode(backgroundNodeColor: UIColor(rgb: 0x000000, alpha: 0.6))
        self.statusNode.isUserInteractionEnabled = false
        
        self.iconNode = ASImageNode()
        self.iconNode.image = generateTintedImage(image: UIImage(bundleImageName: "Avatar/EditAvatarIconLarge"), color: .white)
        self.iconNode.alpha = 0.0
        
        super.init()
        
        self.imageNode.frame = CGRect(origin: CGPoint(x: -50.0, y: -50.0), size: CGSize(width: 100.0, height: 100.0))
        self.updatingAvatarOverlay.frame = self.imageNode.frame
        
        let radialStatusSize: CGFloat = 50.0
        let imagePosition = self.imageNode.position
        self.statusNode.frame = CGRect(origin: CGPoint(x: floor(imagePosition.x - radialStatusSize / 2.0), y: floor(imagePosition.y - radialStatusSize / 2.0)), size: CGSize(width: radialStatusSize, height: radialStatusSize))
        
        if let image = self.iconNode.image {
            self.iconNode.frame = CGRect(origin: CGPoint(x: floor(imagePosition.x - image.size.width / 2.0), y: floor(imagePosition.y - image.size.height / 2.0)), size: image.size)
        }
        
        self.addSubnode(self.imageNode)
        self.addSubnode(self.updatingAvatarOverlay)
        self.addSubnode(self.statusNode)
    }
    
    func updateTransitionFraction(_ fraction: CGFloat, transition: ContainedViewLayoutTransition) {
        transition.updateAlpha(node: self, alpha: 1.0 - fraction)
    }
    
    func update(peer: Peer?, item: PeerInfoAvatarListItem?, updatingAvatar: PeerInfoUpdatingAvatar?, uploadProgress: CGFloat?, theme: PresentationTheme, avatarSize: CGFloat, isEditing: Bool) {
        guard let peer = peer else {
            return
        }
        
        self.imageNode.frame = CGRect(origin: CGPoint(x: -avatarSize / 2.0, y: -avatarSize / 2.0), size: CGSize(width: avatarSize, height: avatarSize))
        self.updatingAvatarOverlay.frame = self.imageNode.frame
        
        let transition = ContainedViewLayoutTransition.animated(duration: 0.2, curve: .linear)
        
        if canEditPeerInfo(context: self.context, peer: peer) {
            var overlayHidden = true
            if let updatingAvatar = updatingAvatar {
                overlayHidden = false
                
                self.statusNode.transitionToState(.progress(color: .white, lineWidth: nil, value: max(0.027, uploadProgress ?? 0.0), cancelEnabled: true, animateRotation: true))
                
                if case let .image(representation) = updatingAvatar {
                    if representation != self.currentRepresentation {
                        self.currentRepresentation = representation
                        if let signal = peerAvatarImage(account: context.account, peerReference: nil, authorOfMessage: nil, representation: representation, displayDimensions: CGSize(width: avatarSize, height: avatarSize), emptyColor: nil, synchronousLoad: false, provideUnrounded: false) {
                            self.imageNode.setSignal(signal |> map { $0?.0 })
                        }
                    }
                }
                
                transition.updateAlpha(node: self.updatingAvatarOverlay, alpha: 1.0)
            } else {
                let targetOverlayAlpha: CGFloat = 0.0
                if self.updatingAvatarOverlay.alpha != targetOverlayAlpha {
                    let update = {
                        self.statusNode.transitionToState(.none)
                        self.currentRepresentation = nil
                        self.imageNode.setSignal(.single(nil))
                        transition.updateAlpha(node: self.updatingAvatarOverlay, alpha: overlayHidden ? 0.0 : 1.0)
                    }
                    Queue.mainQueue().after(0.3) {
                        update()
                    }
                }
            }
            if !overlayHidden && self.updatingAvatarOverlay.image == nil {
                self.updatingAvatarOverlay.image = generateFilledCircleImage(diameter: avatarSize, color: UIColor(white: 0.0, alpha: 0.4), backgroundColor: nil)
            }
        } else {
            self.statusNode.transitionToState(.none)
            self.currentRepresentation = nil
            transition.updateAlpha(node: self.iconNode, alpha: 0.0)
            transition.updateAlpha(node: self.updatingAvatarOverlay, alpha: 0.0)
        }
    }
}

final class PeerInfoEditingAvatarNode: ASDisplayNode {
    private let context: AccountContext
    let avatarNode: AvatarNode
    fileprivate var videoNode: UniversalVideoNode?
    private var videoContent: NativeVideoContent?
    private var videoStartTimestamp: Double?
    var item: PeerInfoAvatarListItem?
    
    var tapped: ((Bool) -> Void)?
        
    var canAttachVideo: Bool = true
    
    init(context: AccountContext) {
        self.context = context
        let avatarFont = avatarPlaceholderFont(size: floor(100.0 * 16.0 / 37.0))
        self.avatarNode = AvatarNode(font: avatarFont)
    
        super.init()
        
        self.addSubnode(self.avatarNode)
        self.avatarNode.frame = CGRect(origin: CGPoint(x: -50.0, y: -50.0), size: CGSize(width: 100.0, height: 100.0))
    
        self.avatarNode.view.addGestureRecognizer(UITapGestureRecognizer(target: self, action: #selector(self.tapGesture(_:))))
    }
    
    @objc private func tapGesture(_ recognizer: UITapGestureRecognizer) {
        if case .ended = recognizer.state {
            self.tapped?(false)
        }
    }
    
    func reset() {
        guard let videoNode = self.videoNode else {
            return
        }
        videoNode.isHidden = true
        videoNode.seek(self.videoStartTimestamp ?? 0.0)
        Queue.mainQueue().after(0.15) {
            videoNode.isHidden = false
        }
    }
    
    var removedPhotoResourceIds = Set<String>()
    func update(peer: Peer?, item: PeerInfoAvatarListItem?, updatingAvatar: PeerInfoUpdatingAvatar?, uploadProgress: CGFloat?, theme: PresentationTheme, avatarSize: CGFloat, isEditing: Bool) {
        guard let peer = peer else {
            return
        }
        
        let previousItem = self.item
        var item = item
        self.item = item
                
        let overrideImage: AvatarNodeImageOverride?
        if canEditPeerInfo(context: self.context, peer: peer), peer.profileImageRepresentations.isEmpty {
            overrideImage = .editAvatarIcon
        } else if let previousItem = previousItem, item == nil {
            if case let .image(_, representations, _, _) = previousItem, let rep = representations.last {
                self.removedPhotoResourceIds.insert(rep.representation.resource.id.stringRepresentation)
            }
            overrideImage = AvatarNodeImageOverride.none
            item = nil
        } else if let rep = peer.profileImageRepresentations.last, self.removedPhotoResourceIds.contains(rep.resource.id.stringRepresentation) {
            overrideImage = AvatarNodeImageOverride.none
            item = nil
        } else {
            overrideImage = nil
        }
        self.avatarNode.font = avatarPlaceholderFont(size: floor(avatarSize * 16.0 / 37.0))
        self.avatarNode.setPeer(context: self.context, theme: theme, peer: EnginePeer(peer), overrideImage: overrideImage, synchronousLoad: false, displayDimensions: CGSize(width: avatarSize, height: avatarSize))
        self.avatarNode.frame = CGRect(origin: CGPoint(x: -avatarSize / 2.0, y: -avatarSize / 2.0), size: CGSize(width: avatarSize, height: avatarSize))
        
        if let item = item {
            let representations: [ImageRepresentationWithReference]
            let videoRepresentations: [VideoRepresentationWithReference]
            let immediateThumbnailData: Data?
            var id: Int64
            switch item {
                case .custom:
                    representations = []
                    videoRepresentations = []
                    immediateThumbnailData = nil
                    id = 0
                case let .topImage(topRepresentations, videoRepresentationsValue, immediateThumbnail):
                    representations = topRepresentations
                    videoRepresentations = videoRepresentationsValue
                    immediateThumbnailData = immediateThumbnail
                    id = peer.id.id._internalGetInt64Value()
                    if let resource = videoRepresentations.first?.representation.resource as? CloudPhotoSizeMediaResource {
                        id = id &+ resource.photoId
                    }
                case let .image(reference, imageRepresentations, videoRepresentationsValue, immediateThumbnail):
                    representations = imageRepresentations
                    videoRepresentations = videoRepresentationsValue
                    immediateThumbnailData = immediateThumbnail
                    if case let .cloud(imageId, _, _) = reference {
                        id = imageId
                    } else {
                        id = peer.id.id._internalGetInt64Value()
                    }
            }
            
            if let video = videoRepresentations.last, let peerReference = PeerReference(peer) {
                let videoFileReference = FileMediaReference.avatarList(peer: peerReference, media: TelegramMediaFile(fileId: MediaId(namespace: Namespaces.Media.LocalFile, id: 0), partialReference: nil, resource: video.representation.resource, previewRepresentations: representations.map { $0.representation }, videoThumbnails: [], immediateThumbnailData: immediateThumbnailData, mimeType: "video/mp4", size: nil, attributes: [.Animated, .Video(duration: 0, size: video.representation.dimensions, flags: [])]))
                let videoContent = NativeVideoContent(id: .profileVideo(id, nil), fileReference: videoFileReference, streamVideo: isMediaStreamable(resource: video.representation.resource) ? .conservative : .none, loopVideo: true, enableSound: false, fetchAutomatically: true, onlyFullSizeThumbnail: false, useLargeThumbnail: true, autoFetchFullSizeThumbnail: true, startTimestamp: video.representation.startTimestamp, continuePlayingWithoutSoundOnLostAudioSession: false, placeholderColor: .clear)
                if videoContent.id != self.videoContent?.id {
                    self.videoNode?.removeFromSupernode()
                    
                    let mediaManager = self.context.sharedContext.mediaManager
                    let videoNode = UniversalVideoNode(postbox: self.context.account.postbox, audioSession: mediaManager.audioSession, manager: mediaManager.universalVideoManager, decoration: GalleryVideoDecoration(), content: videoContent, priority: .gallery)
                    videoNode.isUserInteractionEnabled = false
                    self.videoStartTimestamp = video.representation.startTimestamp
                    self.videoContent = videoContent
                    self.videoNode = videoNode
                    
                    let maskPath = UIBezierPath(ovalIn: CGRect(origin: CGPoint(), size: self.avatarNode.frame.size))
                    let shape = CAShapeLayer()
                    shape.path = maskPath.cgPath
                    videoNode.layer.mask = shape
                    
                    self.insertSubnode(videoNode, aboveSubnode: self.avatarNode)
                }
            } else if let videoNode = self.videoNode {
                self.videoStartTimestamp = nil
                self.videoContent = nil
                self.videoNode = nil
                
                videoNode.removeFromSupernode()
            }
        } else if let videoNode = self.videoNode {
            self.videoStartTimestamp = nil
            self.videoContent = nil
            self.videoNode = nil
            
            videoNode.removeFromSupernode()
        }
        
        if let videoNode = self.videoNode {
            if self.canAttachVideo {
                videoNode.updateLayout(size: self.avatarNode.frame.size, transition: .immediate)
            }
            videoNode.frame = self.avatarNode.frame
            
            if isEditing != videoNode.canAttachContent {
                videoNode.canAttachContent = isEditing && self.canAttachVideo
            }
        }
    }
    
    override func hitTest(_ point: CGPoint, with event: UIEvent?) -> UIView? {
        if self.avatarNode.frame.contains(point) {
            return self.avatarNode.view
        }
        return super.hitTest(point, with: event)
    }
}

final class PeerInfoAvatarListNode: ASDisplayNode {
    private let isSettings: Bool
    let pinchSourceNode: PinchSourceContainerNode
    let avatarContainerNode: PeerInfoAvatarTransformContainerNode
    let listContainerTransformNode: ASDisplayNode
    let listContainerNode: PeerInfoAvatarListContainerNode
    
    let isReady = Promise<Bool>()
   
    var arguments: (Peer?, PresentationTheme, CGFloat, Bool)?
    var item: PeerInfoAvatarListItem?
    
    var itemsUpdated: (([PeerInfoAvatarListItem]) -> Void)?
    var animateOverlaysFadeIn: (() -> Void)?
    
    init(context: AccountContext, readyWhenGalleryLoads: Bool, isSettings: Bool) {
        self.isSettings = isSettings

        self.pinchSourceNode = PinchSourceContainerNode()
        
        self.avatarContainerNode = PeerInfoAvatarTransformContainerNode(context: context)
        self.listContainerTransformNode = ASDisplayNode()
        self.listContainerNode = PeerInfoAvatarListContainerNode(context: context)
        self.listContainerNode.clipsToBounds = true
        self.listContainerNode.isHidden = true
        
        super.init()

        self.addSubnode(self.pinchSourceNode)
        self.pinchSourceNode.contentNode.addSubnode(self.avatarContainerNode)
        self.listContainerTransformNode.addSubnode(self.listContainerNode)
        self.pinchSourceNode.contentNode.addSubnode(self.listContainerTransformNode)
        
        let avatarReady = (self.avatarContainerNode.avatarNode.ready
        |> mapToSignal { _ -> Signal<Bool, NoError> in
            return .complete()
        }
        |> then(.single(true)))
        
        let galleryReady = self.listContainerNode.isReady.get()
        |> filter { value in
            return value
        }
        |> take(1)
        
        let combinedSignal: Signal<Bool, NoError>
        if readyWhenGalleryLoads {
            combinedSignal = combineLatest(queue: .mainQueue(),
                avatarReady,
                galleryReady
            )
            |> map { lhs, rhs in
                return lhs && rhs
            }
        } else {
            combinedSignal = avatarReady
        }
        
        self.isReady.set(combinedSignal
        |> filter { value in
            return value
        }
        |> take(1))
        
        self.listContainerNode.itemsUpdated = { [weak self] items in
            if let strongSelf = self {
                strongSelf.item = items.first
                strongSelf.itemsUpdated?(items)
                if let (peer, theme, avatarSize, isExpanded) = strongSelf.arguments {
                    strongSelf.avatarContainerNode.update(peer: peer, item: strongSelf.item, theme: theme, avatarSize: avatarSize, isExpanded: isExpanded, isSettings: strongSelf.isSettings)
                }
            }
        }

        self.pinchSourceNode.activate = { [weak self] sourceNode in
            guard let _ = self else {
                return
            }
            let pinchController = PinchController(sourceNode: sourceNode, getContentAreaInScreenSpace: {
                return UIScreen.main.bounds
            })
            context.sharedContext.mainWindow?.presentInGlobalOverlay(pinchController)
        }

        self.pinchSourceNode.animatedOut = { [weak self] in
            guard let strongSelf = self else {
                return
            }
            strongSelf.animateOverlaysFadeIn?()
        }
    }
    
    func update(size: CGSize, avatarSize: CGFloat, isExpanded: Bool, peer: Peer?, theme: PresentationTheme, transition: ContainedViewLayoutTransition) {
        self.arguments = (peer, theme, avatarSize, isExpanded)
        self.pinchSourceNode.update(size: size, transition: transition)
        self.pinchSourceNode.frame = CGRect(origin: CGPoint(), size: size)
        self.avatarContainerNode.update(peer: peer, item: self.item, theme: theme, avatarSize: avatarSize, isExpanded: isExpanded, isSettings: self.isSettings)
    }
    
    override func hitTest(_ point: CGPoint, with event: UIEvent?) -> UIView? {
        if !self.listContainerNode.isHidden {
            if let result = self.listContainerNode.view.hitTest(self.view.convert(point, to: self.listContainerNode.view), with: event) {
                return result
            }
        } else {
            if let result = self.avatarContainerNode.avatarNode.view.hitTest(self.view.convert(point, to: self.avatarContainerNode.avatarNode.view), with: event) {
                return result
            }
        }
        
        return super.hitTest(point, with: event)
    }
    
    func animateAvatarCollapse(transition: ContainedViewLayoutTransition) {
        if let currentItemNode = self.listContainerNode.currentItemNode, case .animated = transition {
            if let _ = self.avatarContainerNode.videoNode {

            } else if let unroundedImage = self.avatarContainerNode.avatarNode.unroundedImage {
                let avatarCopyView = UIImageView()
                avatarCopyView.image = unroundedImage
                avatarCopyView.frame = self.avatarContainerNode.avatarNode.frame
                avatarCopyView.center = currentItemNode.imageNode.position
                currentItemNode.view.addSubview(avatarCopyView)
                let scale = currentItemNode.imageNode.bounds.height / avatarCopyView.bounds.height
                avatarCopyView.layer.transform = CATransform3DMakeScale(scale, scale, scale)
                avatarCopyView.alpha = 0.0
                transition.updateAlpha(layer: avatarCopyView.layer, alpha: 1.0, completion: { [weak avatarCopyView] _ in
                    Queue.mainQueue().after(0.1, {
                        avatarCopyView?.removeFromSuperview()
                    })
                })
            }
        }
    }
}

final class PeerInfoHeaderNavigationButton: HighlightableButtonNode {
    private let regularTextNode: ImmediateTextNode
    private let whiteTextNode: ImmediateTextNode
    private let iconNode: ASImageNode
    
    private var key: PeerInfoHeaderNavigationButtonKey?
    private var theme: PresentationTheme?
    
    var isWhite: Bool = false {
        didSet {
            if self.isWhite != oldValue {
                self.regularTextNode.isHidden = self.isWhite
                self.whiteTextNode.isHidden = !self.isWhite
            }
        }
    }
    
    var action: (() -> Void)?
    
    init() {
        self.regularTextNode = ImmediateTextNode()
        self.whiteTextNode = ImmediateTextNode()
        self.whiteTextNode.isHidden = true
        
        self.iconNode = ASImageNode()
        self.iconNode.displaysAsynchronously = false
        self.iconNode.displayWithoutProcessing = true
        
        super.init(pointerStyle: .default)
        
        self.isAccessibilityElement = true
        self.accessibilityTraits = .button
        
        self.addSubnode(self.regularTextNode)
        self.addSubnode(self.whiteTextNode)
        self.addSubnode(self.iconNode)
        
        self.addTarget(self, action: #selector(self.pressed), forControlEvents: .touchUpInside)
    }
    
    @objc private func pressed() {
        self.action?()
    }
    
    func update(key: PeerInfoHeaderNavigationButtonKey, presentationData: PresentationData, height: CGFloat) -> CGSize {
        let textSize: CGSize
        if self.key != key || self.theme !== presentationData.theme {
            self.key = key
            self.theme = presentationData.theme
            
            let text: String
            var icon: UIImage?
            var isBold = false
            switch key {
                case .edit:
                    text = presentationData.strings.Common_Edit
                case .done, .cancel, .selectionDone:
                    text = presentationData.strings.Common_Done
                    isBold = true
                case .select:
                    text = presentationData.strings.Common_Select
                case .search:
                    text = ""
                    icon = PresentationResourcesRootController.navigationCompactSearchIcon(presentationData.theme)
                case .editPhoto:
                    text = presentationData.strings.Settings_EditPhoto
                case .editVideo:
                    text = presentationData.strings.Settings_EditVideo
            }
            self.accessibilityLabel = text
            
            let font: UIFont = isBold ? Font.semibold(17.0) : Font.regular(17.0)
            
            self.regularTextNode.attributedText = NSAttributedString(string: text, font: font, textColor: presentationData.theme.rootController.navigationBar.accentTextColor)
            self.whiteTextNode.attributedText = NSAttributedString(string: text, font: font, textColor: .white)
            self.iconNode.image = icon
            
            textSize = self.regularTextNode.updateLayout(CGSize(width: 200.0, height: .greatestFiniteMagnitude))
            let _ = self.whiteTextNode.updateLayout(CGSize(width: 200.0, height: .greatestFiniteMagnitude))
        } else {
            textSize = self.regularTextNode.bounds.size
        }
        
        let inset: CGFloat = 0.0
        
        let textFrame = CGRect(origin: CGPoint(x: inset, y: floor((height - textSize.height) / 2.0)), size: textSize)
        self.regularTextNode.frame = textFrame
        self.whiteTextNode.frame = textFrame
        
        if let image = self.iconNode.image {
            self.iconNode.frame = CGRect(origin: CGPoint(x: inset, y: floor((height - image.size.height) / 2.0)), size: image.size)
            
            return CGSize(width: image.size.width + inset * 2.0, height: height)
        } else {
            return CGSize(width: textSize.width + inset * 2.0, height: height)
        }
    }
}

enum PeerInfoHeaderNavigationButtonKey {
    case edit
    case done
    case cancel
    case select
    case selectionDone
    case search
    case editPhoto
    case editVideo
}

struct PeerInfoHeaderNavigationButtonSpec: Equatable {
    let key: PeerInfoHeaderNavigationButtonKey
    let isForExpandedView: Bool
}

final class PeerInfoHeaderNavigationButtonContainerNode: ASDisplayNode {
    private var buttonNodes: [PeerInfoHeaderNavigationButtonKey: PeerInfoHeaderNavigationButton] = [:]
    
    private var currentButtons: [PeerInfoHeaderNavigationButtonSpec] = []
    
    var isWhite: Bool = false {
        didSet {
            if self.isWhite != oldValue {
                for (_, buttonNode) in self.buttonNodes {
                    buttonNode.isWhite = self.isWhite
                }
            }
        }
    }
    
    var performAction: ((PeerInfoHeaderNavigationButtonKey) -> Void)?
    
    override init() {
        super.init()
    }
    
    func update(size: CGSize, presentationData: PresentationData, buttons: [PeerInfoHeaderNavigationButtonSpec], expandFraction: CGFloat, transition: ContainedViewLayoutTransition) {
        let maximumExpandOffset: CGFloat = 14.0
        let expandOffset: CGFloat = -expandFraction * maximumExpandOffset
        if self.currentButtons != buttons {
            self.currentButtons = buttons
            
            var nextRegularButtonOrigin = size.width - 16.0
            var nextExpandedButtonOrigin = size.width - 16.0
            for spec in buttons.reversed() {
                let buttonNode: PeerInfoHeaderNavigationButton
                var wasAdded = false
                if let current = self.buttonNodes[spec.key] {
                    buttonNode = current
                } else {
                    wasAdded = true
                    buttonNode = PeerInfoHeaderNavigationButton()
                    self.buttonNodes[spec.key] = buttonNode
                    self.addSubnode(buttonNode)
                    buttonNode.isWhite = self.isWhite
                    buttonNode.action = { [weak self] in
                        self?.performAction?(spec.key)
                    }
                }
                let buttonSize = buttonNode.update(key: spec.key, presentationData: presentationData, height: size.height)
                var nextButtonOrigin = spec.isForExpandedView ? nextExpandedButtonOrigin : nextRegularButtonOrigin
                let buttonFrame = CGRect(origin: CGPoint(x: nextButtonOrigin - buttonSize.width, y: expandOffset + (spec.isForExpandedView ? maximumExpandOffset : 0.0)), size: buttonSize)
                nextButtonOrigin -= buttonSize.width + 4.0
                if spec.isForExpandedView {
                    nextExpandedButtonOrigin = nextButtonOrigin
                } else {
                    nextRegularButtonOrigin = nextButtonOrigin
                }
                let alphaFactor: CGFloat = spec.isForExpandedView ? expandFraction : (1.0 - expandFraction)
                if wasAdded {
                    buttonNode.frame = buttonFrame
                    buttonNode.alpha = 0.0
                    transition.updateAlpha(node: buttonNode, alpha: alphaFactor * alphaFactor)
                } else {
                    transition.updateFrameAdditiveToCenter(node: buttonNode, frame: buttonFrame)
                    transition.updateAlpha(node: buttonNode, alpha: alphaFactor * alphaFactor)
                }
            }
            var removeKeys: [PeerInfoHeaderNavigationButtonKey] = []
            for (key, _) in self.buttonNodes {
                if !buttons.contains(where: { $0.key == key }) {
                    removeKeys.append(key)
                }
            }
            for key in removeKeys {
                if let buttonNode = self.buttonNodes.removeValue(forKey: key) {
                    buttonNode.removeFromSupernode()
                }
            }
        } else {
            var nextRegularButtonOrigin = size.width - 16.0
            var nextExpandedButtonOrigin = size.width - 16.0
            for spec in buttons.reversed() {
                if let buttonNode = self.buttonNodes[spec.key] {
                    let buttonSize = buttonNode.bounds.size
                    var nextButtonOrigin = spec.isForExpandedView ? nextExpandedButtonOrigin : nextRegularButtonOrigin
                    let buttonFrame = CGRect(origin: CGPoint(x: nextButtonOrigin - buttonSize.width, y: expandOffset + (spec.isForExpandedView ? maximumExpandOffset : 0.0)), size: buttonSize)
                    nextButtonOrigin -= buttonSize.width + 4.0
                    if spec.isForExpandedView {
                        nextExpandedButtonOrigin = nextButtonOrigin
                    } else {
                        nextRegularButtonOrigin = nextButtonOrigin
                    }
                    transition.updateFrameAdditiveToCenter(node: buttonNode, frame: buttonFrame)
                    let alphaFactor: CGFloat = spec.isForExpandedView ? expandFraction : (1.0 - expandFraction)
                    
                    var buttonTransition = transition
                    if case let .animated(duration, curve) = buttonTransition, alphaFactor == 0.0 {
                        buttonTransition = .animated(duration: duration * 0.25, curve: curve)
                    }
                    buttonTransition.updateAlpha(node: buttonNode, alpha: alphaFactor * alphaFactor)
                }
            }
        }
    }
}

final class PeerInfoHeaderRegularContentNode: ASDisplayNode {
    
}

enum PeerInfoHeaderTextFieldNodeKey {
    case firstName
    case lastName
    case title
    case description
}

protocol PeerInfoHeaderTextFieldNode: ASDisplayNode {
    var text: String { get }
    
    func update(width: CGFloat, safeInset: CGFloat, hasPrevious: Bool, placeholder: String, isEnabled: Bool, presentationData: PresentationData, updateText: String?) -> CGFloat
}

final class PeerInfoHeaderSingleLineTextFieldNode: ASDisplayNode, PeerInfoHeaderTextFieldNode, UITextFieldDelegate {
    private let textNode: TextFieldNode
    private let measureTextNode: ImmediateTextNode
    private let clearIconNode: ASImageNode
    private let clearButtonNode: HighlightableButtonNode
    private let topSeparator: ASDisplayNode
    
    private var theme: PresentationTheme?
    
    var text: String {
        return self.textNode.textField.text ?? ""
    }
    
    override init() {
        self.textNode = TextFieldNode()
        self.measureTextNode = ImmediateTextNode()
        self.measureTextNode.maximumNumberOfLines = 0
        
        self.clearIconNode = ASImageNode()
        self.clearIconNode.isLayerBacked = true
        self.clearIconNode.displayWithoutProcessing = true
        self.clearIconNode.displaysAsynchronously = false
        self.clearIconNode.isHidden = true
        
        self.clearButtonNode = HighlightableButtonNode()
        self.clearButtonNode.isHidden = true
        
        self.topSeparator = ASDisplayNode()
        
        super.init()
        
        self.addSubnode(self.textNode)
        self.addSubnode(self.clearIconNode)
        self.addSubnode(self.clearButtonNode)
        self.addSubnode(self.topSeparator)
        
        self.textNode.textField.delegate = self
        
        self.clearButtonNode.addTarget(self, action: #selector(self.clearButtonPressed), forControlEvents: .touchUpInside)
        self.clearButtonNode.highligthedChanged = { [weak self] highlighted in
            if let strongSelf = self {
                if highlighted {
                    strongSelf.clearIconNode.layer.removeAnimation(forKey: "opacity")
                    strongSelf.clearIconNode.alpha = 0.4
                } else {
                    strongSelf.clearIconNode.alpha = 1.0
                    strongSelf.clearIconNode.layer.animateAlpha(from: 0.4, to: 1.0, duration: 0.2)
                }
            }
        }
    }
    
    @objc private func clearButtonPressed() {
        self.textNode.textField.text = ""
        self.updateClearButtonVisibility()
    }
    
    @objc func textFieldDidBeginEditing(_ textField: UITextField) {
        self.updateClearButtonVisibility()
    }
    
    @objc func textFieldDidEndEditing(_ textField: UITextField) {
        self.updateClearButtonVisibility()
    }
    
    private func updateClearButtonVisibility() {
        let isHidden = !self.textNode.textField.isFirstResponder || self.text.isEmpty
        self.clearIconNode.isHidden = isHidden
        self.clearButtonNode.isHidden = isHidden
        self.clearButtonNode.isAccessibilityElement = isHidden
    }
    
    func update(width: CGFloat, safeInset: CGFloat, hasPrevious: Bool, placeholder: String, isEnabled: Bool, presentationData: PresentationData, updateText: String?) -> CGFloat {
        let titleFont = Font.regular(presentationData.listsFontSize.itemListBaseFontSize)
        self.textNode.textField.font = titleFont
        
        if self.theme !== presentationData.theme {
            self.theme = presentationData.theme
            self.textNode.textField.textColor = presentationData.theme.list.itemPrimaryTextColor
            self.textNode.textField.keyboardAppearance = presentationData.theme.rootController.keyboardColor.keyboardAppearance
            self.textNode.textField.tintColor = presentationData.theme.list.itemAccentColor
            
            self.clearIconNode.image = PresentationResourcesItemList.itemListClearInputIcon(presentationData.theme)
        }
        
        let attributedPlaceholderText = NSAttributedString(string: placeholder, font: titleFont, textColor: presentationData.theme.list.itemPlaceholderTextColor)
        if self.textNode.textField.attributedPlaceholder == nil || !self.textNode.textField.attributedPlaceholder!.isEqual(to: attributedPlaceholderText) {
            self.textNode.textField.attributedPlaceholder = attributedPlaceholderText
            self.textNode.textField.accessibilityHint = attributedPlaceholderText.string
        }
        
        if let updateText = updateText {
            self.textNode.textField.text = updateText
        }
        
        self.topSeparator.backgroundColor = presentationData.theme.list.itemBlocksSeparatorColor
        self.topSeparator.frame = CGRect(origin: CGPoint(x: safeInset + (hasPrevious ? 16.0 : 0.0), y: 0.0), size: CGSize(width: width, height: UIScreenPixel))
        
        let measureText = "|"
        let attributedMeasureText = NSAttributedString(string: measureText, font: titleFont, textColor: .black)
        self.measureTextNode.attributedText = attributedMeasureText
        let measureTextSize = self.measureTextNode.updateLayout(CGSize(width: width - safeInset * 2.0 - 16.0 * 2.0 - 38.0, height: .greatestFiniteMagnitude))
        
        let height = measureTextSize.height + 22.0
        
        let buttonSize = CGSize(width: 38.0, height: height)
        self.clearButtonNode.frame = CGRect(origin: CGPoint(x: width - safeInset - buttonSize.width, y: 0.0), size: buttonSize)
        if let image = self.clearIconNode.image {
            self.clearIconNode.frame = CGRect(origin: CGPoint(x: width - safeInset - buttonSize.width + floor((buttonSize.width - image.size.width) / 2.0), y: floor((height - image.size.height) / 2.0)), size: image.size)
        }
        
        self.textNode.frame = CGRect(origin: CGPoint(x: safeInset + 16.0, y: floor((height - 40.0) / 2.0)), size: CGSize(width: max(1.0, width - 16.0 * 2.0 - 32.0), height: 40.0))
        
        self.textNode.isUserInteractionEnabled = isEnabled
        self.textNode.alpha = isEnabled ? 1.0 : 0.6
        
        return height
    }
}

final class PeerInfoHeaderMultiLineTextFieldNode: ASDisplayNode, PeerInfoHeaderTextFieldNode, ASEditableTextNodeDelegate {
    private let textNode: EditableTextNode
    private let textNodeContainer: ASDisplayNode
    private let measureTextNode: ImmediateTextNode
    private let clearIconNode: ASImageNode
    private let clearButtonNode: HighlightableButtonNode
    private let topSeparator: ASDisplayNode
    
    private let requestUpdateHeight: () -> Void
    
    private var fontSize: PresentationFontSize?
    private var theme: PresentationTheme?
    private var currentParams: (width: CGFloat, safeInset: CGFloat)?
    private var currentMeasuredHeight: CGFloat?
    
    var text: String {
        return self.textNode.attributedText?.string ?? ""
    }
    
    init(requestUpdateHeight: @escaping () -> Void) {
        self.requestUpdateHeight = requestUpdateHeight
        
        self.textNode = EditableTextNode()
        self.textNode.clipsToBounds = false
        self.textNode.textView.clipsToBounds = false
        self.textNode.textContainerInset = UIEdgeInsets()
        
        self.textNodeContainer = ASDisplayNode()
        self.measureTextNode = ImmediateTextNode()
        self.measureTextNode.maximumNumberOfLines = 0
        self.topSeparator = ASDisplayNode()
        
        self.clearIconNode = ASImageNode()
        self.clearIconNode.isLayerBacked = true
        self.clearIconNode.displayWithoutProcessing = true
        self.clearIconNode.displaysAsynchronously = false
        self.clearIconNode.isHidden = true
        
        self.clearButtonNode = HighlightableButtonNode()
        self.clearButtonNode.isHidden = true
        
        super.init()
        
        self.textNodeContainer.addSubnode(self.textNode)
        self.addSubnode(self.textNodeContainer)
        self.addSubnode(self.clearIconNode)
        self.addSubnode(self.clearButtonNode)
        self.addSubnode(self.topSeparator)
    
        self.clearButtonNode.addTarget(self, action: #selector(self.clearButtonPressed), forControlEvents: .touchUpInside)
        self.clearButtonNode.highligthedChanged = { [weak self] highlighted in
            if let strongSelf = self {
                if highlighted {
                    strongSelf.clearIconNode.layer.removeAnimation(forKey: "opacity")
                    strongSelf.clearIconNode.alpha = 0.4
                } else {
                    strongSelf.clearIconNode.alpha = 1.0
                    strongSelf.clearIconNode.layer.animateAlpha(from: 0.4, to: 1.0, duration: 0.2)
                }
            }
        }
    }
        
    @objc private func clearButtonPressed() {
        guard let theme = self.theme else {
            return
        }
        let font: UIFont
        if let fontSize = self.fontSize {
            font = Font.regular(fontSize.itemListBaseFontSize)
        } else {
            font = Font.regular(17.0)
        }
        let attributedText = NSAttributedString(string: "", font: font, textColor: theme.list.itemPrimaryTextColor)
        self.textNode.attributedText = attributedText
        self.requestUpdateHeight()
        self.updateClearButtonVisibility()
    }
    
    func update(width: CGFloat, safeInset: CGFloat, hasPrevious: Bool, placeholder: String, isEnabled: Bool, presentationData: PresentationData, updateText: String?) -> CGFloat {
        self.currentParams = (width, safeInset)
        
        self.fontSize = presentationData.listsFontSize
        let titleFont = Font.regular(presentationData.listsFontSize.itemListBaseFontSize)
        
        if self.theme !== presentationData.theme {
            self.theme = presentationData.theme
            let textColor = presentationData.theme.list.itemPrimaryTextColor
            
            self.textNode.typingAttributes = [NSAttributedString.Key.font.rawValue: titleFont, NSAttributedString.Key.foregroundColor.rawValue: textColor]
            self.textNode.keyboardAppearance = presentationData.theme.rootController.keyboardColor.keyboardAppearance
            self.textNode.tintColor = presentationData.theme.list.itemAccentColor
            
            self.textNode.clipsToBounds = true
            self.textNode.delegate = self
            self.textNode.hitTestSlop = UIEdgeInsets(top: -5.0, left: -5.0, bottom: -5.0, right: -5.0)
            
            self.clearIconNode.image = PresentationResourcesItemList.itemListClearInputIcon(presentationData.theme)
        }
        
        self.topSeparator.backgroundColor = presentationData.theme.list.itemBlocksSeparatorColor
        self.topSeparator.frame = CGRect(origin: CGPoint(x: safeInset + (hasPrevious ? 16.0 : 0.0), y: 0.0), size: CGSize(width: width, height: UIScreenPixel))
        
        let attributedPlaceholderText = NSAttributedString(string: placeholder, font: titleFont, textColor: presentationData.theme.list.itemPlaceholderTextColor)
        if self.textNode.attributedPlaceholderText == nil || !self.textNode.attributedPlaceholderText!.isEqual(to: attributedPlaceholderText) {
            self.textNode.attributedPlaceholderText = attributedPlaceholderText
        }
        
        if let updateText = updateText {
            let attributedText = NSAttributedString(string: updateText, font: titleFont, textColor: presentationData.theme.list.itemPrimaryTextColor)
            self.textNode.attributedText = attributedText
        }
        
        var measureText = self.textNode.attributedText?.string ?? ""
        if measureText.hasSuffix("\n") || measureText.isEmpty {
           measureText += "|"
        }
        let attributedMeasureText = NSAttributedString(string: measureText, font: titleFont, textColor: .black)
        self.measureTextNode.attributedText = attributedMeasureText
        let measureTextSize = self.measureTextNode.updateLayout(CGSize(width: width - safeInset * 2.0 - 16.0 * 2.0 - 38.0, height: .greatestFiniteMagnitude))
        self.currentMeasuredHeight = measureTextSize.height
        
        let height = measureTextSize.height + 22.0
        
        let buttonSize = CGSize(width: 38.0, height: height)
        self.clearButtonNode.frame = CGRect(origin: CGPoint(x: width - safeInset - buttonSize.width, y: 0.0), size: buttonSize)
        if let image = self.clearIconNode.image {
            self.clearIconNode.frame = CGRect(origin: CGPoint(x: width - safeInset - buttonSize.width + floor((buttonSize.width - image.size.width) / 2.0), y: floor((height - image.size.height) / 2.0)), size: image.size)
        }
        
        let textNodeFrame = CGRect(origin: CGPoint(x: safeInset + 16.0, y: 10.0), size: CGSize(width: width - safeInset * 2.0 - 16.0 * 2.0 - 38.0, height: max(height, 1000.0)))
        self.textNodeContainer.frame = textNodeFrame
        self.textNode.frame = CGRect(origin: CGPoint(), size: textNodeFrame.size)
        
        return height
    }
    
    func editableTextNodeDidBeginEditing(_ editableTextNode: ASEditableTextNode) {
        self.updateClearButtonVisibility()
    }
    
    func editableTextNodeDidFinishEditing(_ editableTextNode: ASEditableTextNode) {
        self.updateClearButtonVisibility()
    }
    
    private func updateClearButtonVisibility() {
        let isHidden = !self.textNode.isFirstResponder() || self.text.isEmpty
        self.clearIconNode.isHidden = isHidden
        self.clearButtonNode.isHidden = isHidden
        self.clearButtonNode.isAccessibilityElement = isHidden
    }
    
    func editableTextNode(_ editableTextNode: ASEditableTextNode, shouldChangeTextIn range: NSRange, replacementText text: String) -> Bool {
        guard let theme = self.theme else {
            return true
        }
        let updatedText = (editableTextNode.textView.text as NSString).replacingCharacters(in: range, with: text)
        if updatedText.count > 255 {
            let attributedText = NSAttributedString(string: String(updatedText[updatedText.startIndex..<updatedText.index(updatedText.startIndex, offsetBy: 255)]), font: Font.regular(17.0), textColor: theme.list.itemPrimaryTextColor)
            self.textNode.attributedText = attributedText
            self.requestUpdateHeight()
            
            return false
        } else {
            return true
        }
    }
    
    func editableTextNodeDidUpdateText(_ editableTextNode: ASEditableTextNode) {
        if let (width, safeInset) = self.currentParams {
            var measureText = self.textNode.attributedText?.string ?? ""
            if measureText.hasSuffix("\n") || measureText.isEmpty {
               measureText += "|"
            }
            let attributedMeasureText = NSAttributedString(string: measureText, font: Font.regular(17.0), textColor: .black)
            self.measureTextNode.attributedText = attributedMeasureText
            let measureTextSize = self.measureTextNode.updateLayout(CGSize(width: width - safeInset * 2.0 - 16.0 * 2.0 - 38.0, height: .greatestFiniteMagnitude))
            if let currentMeasuredHeight = self.currentMeasuredHeight, abs(measureTextSize.height - currentMeasuredHeight) > 0.1 {
                self.requestUpdateHeight()
            }
        }
    }
    
    func editableTextNodeShouldPaste(_ editableTextNode: ASEditableTextNode) -> Bool {
        let text: String? = UIPasteboard.general.string
        if let _ = text {
            return true
        } else {
            return false
        }
    }
}

final class PeerInfoHeaderEditingContentNode: ASDisplayNode {
    private let context: AccountContext
    private let requestUpdateLayout: () -> Void
    
    var requestEditing: (() -> Void)?
    
    let avatarNode: PeerInfoEditingAvatarNode
    let avatarTextNode: ImmediateTextNode
    let avatarButtonNode: HighlightableButtonNode
    
    var itemNodes: [PeerInfoHeaderTextFieldNodeKey: PeerInfoHeaderTextFieldNode] = [:]
    
    init(context: AccountContext, requestUpdateLayout: @escaping () -> Void) {
        self.context = context
        self.requestUpdateLayout = requestUpdateLayout
        
        self.avatarNode = PeerInfoEditingAvatarNode(context: context)
        
        self.avatarTextNode = ImmediateTextNode()
        self.avatarButtonNode = HighlightableButtonNode()
        
        super.init()
        
        self.addSubnode(self.avatarNode)
        self.avatarButtonNode.addSubnode(self.avatarTextNode)
        
        self.avatarButtonNode.addTarget(self, action: #selector(textPressed), forControlEvents: .touchUpInside)
    }
    
    @objc private func textPressed() {
        self.requestEditing?()
    }
    
    func editingTextForKey(_ key: PeerInfoHeaderTextFieldNodeKey) -> String? {
        return self.itemNodes[key]?.text
    }
    
    func shakeTextForKey(_ key: PeerInfoHeaderTextFieldNodeKey) {
        self.itemNodes[key]?.layer.addShakeAnimation()
    }
    
    func update(width: CGFloat, safeInset: CGFloat, statusBarHeight: CGFloat, navigationHeight: CGFloat, isModalOverlay: Bool, peer: Peer?, cachedData: CachedPeerData?, isContact: Bool, isSettings: Bool, presentationData: PresentationData, transition: ContainedViewLayoutTransition) -> CGFloat {
        let avatarSize: CGFloat = isModalOverlay ? 200.0 : 100.0
        let avatarFrame = CGRect(origin: CGPoint(x: floor((width - avatarSize) / 2.0), y: statusBarHeight + 10.0), size: CGSize(width: avatarSize, height: avatarSize))
        transition.updateFrameAdditiveToCenter(node: self.avatarNode, frame: CGRect(origin: avatarFrame.center, size: CGSize()))
        
        var contentHeight: CGFloat = statusBarHeight + 10.0 + avatarSize + 20.0
        
        if canEditPeerInfo(context: self.context, peer: peer)  {
            if self.avatarButtonNode.supernode == nil {
                self.addSubnode(self.avatarButtonNode)
            }
            self.avatarTextNode.attributedText = NSAttributedString(string: presentationData.strings.Settings_SetNewProfilePhotoOrVideo, font: Font.regular(17.0), textColor: presentationData.theme.list.itemAccentColor)
            self.avatarButtonNode.accessibilityLabel = self.avatarTextNode.attributedText?.string
            
            let avatarTextSize = self.avatarTextNode.updateLayout(CGSize(width: width, height: 32.0))
            transition.updateFrame(node: self.avatarTextNode, frame: CGRect(origin: CGPoint(), size: avatarTextSize))
            transition.updateFrame(node: self.avatarButtonNode, frame: CGRect(origin: CGPoint(x: floorToScreenPixels((width - avatarTextSize.width) / 2.0), y: contentHeight - 1.0), size: avatarTextSize))
            contentHeight += 32.0
        }
        
        var fieldKeys: [PeerInfoHeaderTextFieldNodeKey] = []
        if let user = peer as? TelegramUser {
            if !user.isDeleted {
                fieldKeys.append(.firstName)
                if user.botInfo == nil {
                    fieldKeys.append(.lastName)
                }
            }
        } else if let _ = peer as? TelegramGroup {
            fieldKeys.append(.title)
            if canEditPeerInfo(context: self.context, peer: peer) {
                fieldKeys.append(.description)
            }
        } else if let _ = peer as? TelegramChannel {
            fieldKeys.append(.title)
            if canEditPeerInfo(context: self.context, peer: peer) {
                fieldKeys.append(.description)
            }
        }
        var hasPrevious = false
        for key in fieldKeys {
            let itemNode: PeerInfoHeaderTextFieldNode
            var updateText: String?
            if let current = self.itemNodes[key] {
                itemNode = current
            } else {
                var isMultiline = false
                switch key {
                case .firstName:
                    updateText = (peer as? TelegramUser)?.firstName ?? ""
                case .lastName:
                    updateText = (peer as? TelegramUser)?.lastName ?? ""
                case .title:
                    updateText = peer?.debugDisplayTitle ?? ""
                case .description:
                    isMultiline = true
                    if let cachedData = cachedData as? CachedChannelData {
                        updateText = cachedData.about ?? ""
                    } else if let cachedData = cachedData as? CachedGroupData {
                        updateText = cachedData.about ?? ""
                    } else {
                        updateText = ""
                    }
                }
                if isMultiline {
                    itemNode = PeerInfoHeaderMultiLineTextFieldNode(requestUpdateHeight: { [weak self] in
                        self?.requestUpdateLayout()
                    })
                } else {
                    itemNode = PeerInfoHeaderSingleLineTextFieldNode()
                }
                self.itemNodes[key] = itemNode
                self.addSubnode(itemNode)
            }
            let placeholder: String
            var isEnabled = true
            switch key {
            case .firstName:
                placeholder = presentationData.strings.UserInfo_FirstNamePlaceholder
                isEnabled = isContact || isSettings
            case .lastName:
                placeholder = presentationData.strings.UserInfo_LastNamePlaceholder
                isEnabled = isContact || isSettings
            case .title:
                if let channel = peer as? TelegramChannel, case .broadcast = channel.info {
                    placeholder = presentationData.strings.GroupInfo_ChannelListNamePlaceholder
                } else {
                    placeholder = presentationData.strings.GroupInfo_GroupNamePlaceholder
                }
                isEnabled = canEditPeerInfo(context: self.context, peer: peer)
            case .description:
                placeholder = presentationData.strings.Channel_Edit_AboutItem
                isEnabled = canEditPeerInfo(context: self.context, peer: peer)
            }
            let itemHeight = itemNode.update(width: width, safeInset: safeInset, hasPrevious: hasPrevious, placeholder: placeholder, isEnabled: isEnabled, presentationData: presentationData, updateText: updateText)
            transition.updateFrame(node: itemNode, frame: CGRect(origin: CGPoint(x: 0.0, y: contentHeight), size: CGSize(width: width, height: itemHeight)))
            contentHeight += itemHeight
            hasPrevious = true
        }
        var removeKeys: [PeerInfoHeaderTextFieldNodeKey] = []
        for (key, _) in self.itemNodes {
            if !fieldKeys.contains(key) {
                removeKeys.append(key)
            }
        }
        for key in removeKeys {
            if let itemNode = self.itemNodes.removeValue(forKey: key) {
                itemNode.removeFromSupernode()
            }
        }
        
        return contentHeight
    }
}

private let TitleNodeStateRegular = 0
private let TitleNodeStateExpanded = 1

final class PeerInfoHeaderNode: ASDisplayNode {
    private var context: AccountContext
    private var presentationData: PresentationData?
    private var state: PeerInfoState?
    private var peer: Peer?
    private var avatarSize: CGFloat?
    
    private let isOpenedFromChat: Bool
    private let isSettings: Bool
    private let videoCallsEnabled: Bool
    
    private(set) var isAvatarExpanded: Bool
    private(set) var twoLineInfo = false
    var skipCollapseCompletion = false
    var ignoreCollapse = false
    
    let avatarListNode: PeerInfoAvatarListNode
    
    let regularContentNode: PeerInfoHeaderRegularContentNode
    let editingContentNode: PeerInfoHeaderEditingContentNode
    let avatarOverlayNode: PeerInfoEditingAvatarOverlayNode
    let titleNodeContainer: ASDisplayNode
    let titleNodeRawContainer: ASDisplayNode
    let titleNode: MultiScaleTextNode
    let titleCredibilityIconNode: ASImageNode
    let titleExpandedCredibilityIconNode: ASImageNode
    let subtitleNodeContainer: ASDisplayNode
    let subtitleNodeRawContainer: ASDisplayNode
    let subtitleNode: MultiScaleTextNode
    let usernameNodeContainer: ASDisplayNode
    let usernameNodeRawContainer: ASDisplayNode
    let usernameNode: MultiScaleTextNode
    var buttonNodes: [PeerInfoHeaderButtonKey: PeerInfoHeaderButtonNode] = [:]
    private let backgroundNode: NavigationBackgroundNode
    private let expandedBackgroundNode: NavigationBackgroundNode
    let separatorNode: ASDisplayNode
    let navigationBackgroundNode: ASDisplayNode
    let navigationBackgroundBackgroundNode: ASDisplayNode
    var navigationTitle: String?
    let navigationTitleNode: ImmediateTextNode
    let navigationSeparatorNode: ASDisplayNode
    let navigationButtonContainer: PeerInfoHeaderNavigationButtonContainerNode
    
    var performButtonAction: ((PeerInfoHeaderButtonKey, ContextGesture?) -> Void)?
    var requestAvatarExpansion: ((Bool, [AvatarGalleryEntry], AvatarGalleryEntry?, (ASDisplayNode, CGRect, () -> (UIView?, UIView?))?) -> Void)?
    var requestOpenAvatarForEditing: ((Bool) -> Void)?
    var cancelUpload: (() -> Void)?
    var requestUpdateLayout: (() -> Void)?
    var animateOverlaysFadeIn: (() -> Void)?
    
    var displayAvatarContextMenu: ((ASDisplayNode, ContextGesture?) -> Void)?
    var displayCopyContextMenu: ((ASDisplayNode, Bool, Bool) -> Void)?
    
    var navigationTransition: PeerInfoHeaderNavigationTransition?
    
    init(context: AccountContext, avatarInitiallyExpanded: Bool, isOpenedFromChat: Bool, isSettings: Bool) {
        self.context = context
        self.isAvatarExpanded = avatarInitiallyExpanded
        self.isOpenedFromChat = isOpenedFromChat
        self.isSettings = isSettings
        self.videoCallsEnabled = VideoCallsConfiguration(appConfiguration: context.currentAppConfiguration.with { $0 }).areVideoCallsEnabled
        
        self.avatarListNode = PeerInfoAvatarListNode(context: context, readyWhenGalleryLoads: avatarInitiallyExpanded, isSettings: isSettings)
        
        self.titleNodeContainer = ASDisplayNode()
        self.titleNodeRawContainer = ASDisplayNode()
        self.titleNode = MultiScaleTextNode(stateKeys: [TitleNodeStateRegular, TitleNodeStateExpanded])
        self.titleNode.displaysAsynchronously = false
        
        self.titleCredibilityIconNode = ASImageNode()
        self.titleCredibilityIconNode.displaysAsynchronously = false
        self.titleCredibilityIconNode.displayWithoutProcessing = true
        self.titleNode.stateNode(forKey: TitleNodeStateRegular)?.addSubnode(self.titleCredibilityIconNode)
        
        self.titleExpandedCredibilityIconNode = ASImageNode()
        self.titleExpandedCredibilityIconNode.displaysAsynchronously = false
        self.titleExpandedCredibilityIconNode.displayWithoutProcessing = true
        self.titleNode.stateNode(forKey: TitleNodeStateExpanded)?.addSubnode(self.titleExpandedCredibilityIconNode)
        
        self.subtitleNodeContainer = ASDisplayNode()
        self.subtitleNodeRawContainer = ASDisplayNode()
        self.subtitleNode = MultiScaleTextNode(stateKeys: [TitleNodeStateRegular, TitleNodeStateExpanded])
        self.subtitleNode.displaysAsynchronously = false
        
        self.usernameNodeContainer = ASDisplayNode()
        self.usernameNodeRawContainer = ASDisplayNode()
        self.usernameNode = MultiScaleTextNode(stateKeys: [TitleNodeStateRegular, TitleNodeStateExpanded])
        self.usernameNode.displaysAsynchronously = false
        
        self.regularContentNode = PeerInfoHeaderRegularContentNode()
        var requestUpdateLayoutImpl: (() -> Void)?
        self.editingContentNode = PeerInfoHeaderEditingContentNode(context: context, requestUpdateLayout: {
            requestUpdateLayoutImpl?()
        })
        self.editingContentNode.alpha = 0.0
        
        self.avatarOverlayNode = PeerInfoEditingAvatarOverlayNode(context: context)
        self.avatarOverlayNode.isUserInteractionEnabled = false
        
        self.navigationBackgroundNode = ASDisplayNode()
        self.navigationBackgroundNode.isHidden = true
        self.navigationBackgroundNode.isUserInteractionEnabled = false

        self.navigationBackgroundBackgroundNode = ASDisplayNode()
        self.navigationBackgroundBackgroundNode.isUserInteractionEnabled = false
        
        self.navigationTitleNode = ImmediateTextNode()
        
        self.navigationSeparatorNode = ASDisplayNode()
        
        self.navigationButtonContainer = PeerInfoHeaderNavigationButtonContainerNode()
        
        self.backgroundNode = NavigationBackgroundNode(color: .clear)
        self.backgroundNode.isHidden = true
        self.backgroundNode.isUserInteractionEnabled = false
        self.expandedBackgroundNode = NavigationBackgroundNode(color: .clear)
        self.expandedBackgroundNode.isHidden = false
        self.expandedBackgroundNode.isUserInteractionEnabled = false
        
        self.separatorNode = ASDisplayNode()
        self.separatorNode.isLayerBacked = true
        
        super.init()
        
        requestUpdateLayoutImpl = { [weak self] in
            self?.requestUpdateLayout?()
        }
        
        self.addSubnode(self.backgroundNode)
        self.addSubnode(self.expandedBackgroundNode)
        self.titleNodeContainer.addSubnode(self.titleNode)
        self.regularContentNode.addSubnode(self.titleNodeContainer)
        self.subtitleNodeContainer.addSubnode(self.subtitleNode)
        self.regularContentNode.addSubnode(self.subtitleNodeContainer)
        self.regularContentNode.addSubnode(self.subtitleNodeRawContainer)
        self.usernameNodeContainer.addSubnode(self.usernameNode)
        self.regularContentNode.addSubnode(self.usernameNodeContainer)
        self.regularContentNode.addSubnode(self.usernameNodeRawContainer)
        self.regularContentNode.addSubnode(self.avatarListNode)
        self.regularContentNode.addSubnode(self.avatarListNode.listContainerNode.controlsClippingOffsetNode)
        self.addSubnode(self.regularContentNode)
        self.addSubnode(self.editingContentNode)
        self.addSubnode(self.avatarOverlayNode)
        self.addSubnode(self.navigationBackgroundNode)
        self.navigationBackgroundNode.addSubnode(self.navigationBackgroundBackgroundNode)
        self.navigationBackgroundNode.addSubnode(self.navigationTitleNode)
        self.navigationBackgroundNode.addSubnode(self.navigationSeparatorNode)
        self.addSubnode(self.navigationButtonContainer)
        self.addSubnode(self.separatorNode)
        
        self.avatarListNode.avatarContainerNode.tapped = { [weak self] in
            self?.initiateAvatarExpansion(gallery: false, first: false)
        }
        self.avatarListNode.avatarContainerNode.contextAction = { [weak self] node, gesture in
            self?.displayAvatarContextMenu?(node, gesture)
        }
        
        self.editingContentNode.avatarNode.tapped = { [weak self] confirm in
            self?.initiateAvatarExpansion(gallery: true, first: true)
        }
        self.editingContentNode.requestEditing = { [weak self] in
            self?.requestOpenAvatarForEditing?(true)
        }
        
        self.avatarListNode.itemsUpdated = { [weak self] items in
            guard let strongSelf = self, let state = strongSelf.state, let peer = strongSelf.peer, let presentationData = strongSelf.presentationData, let avatarSize = strongSelf.avatarSize else {
                return
            }
            strongSelf.editingContentNode.avatarNode.update(peer: peer, item: strongSelf.avatarListNode.item, updatingAvatar: state.updatingAvatar, uploadProgress: state.avatarUploadProgress, theme: presentationData.theme, avatarSize: avatarSize, isEditing: state.isEditing)
        }

        self.avatarListNode.animateOverlaysFadeIn = { [weak self] in
            guard let strongSelf = self else {
                return
            }
            strongSelf.navigationButtonContainer.layer.animateAlpha(from: 0.0, to: strongSelf.navigationButtonContainer.alpha, duration: 0.25)
            strongSelf.avatarListNode.listContainerNode.shadowNode.layer.animateAlpha(from: 0.0, to: strongSelf.avatarListNode.listContainerNode.shadowNode.alpha, duration: 0.25)
            strongSelf.avatarListNode.listContainerNode.controlsContainerNode.layer.animateAlpha(from: 0.0, to: strongSelf.avatarListNode.listContainerNode.controlsContainerNode.alpha, duration: 0.25)

            strongSelf.animateOverlaysFadeIn?()
        }
    }
    
    override func didLoad() {
        super.didLoad()
        
        let usernameGestureRecognizer = UILongPressGestureRecognizer(target: self, action: #selector(self.handleUsernameLongPress(_:)))
        self.usernameNodeRawContainer.view.addGestureRecognizer(usernameGestureRecognizer)
        
        let phoneGestureRecognizer = UILongPressGestureRecognizer(target: self, action: #selector(self.handlePhoneLongPress(_:)))
        self.subtitleNodeRawContainer.view.addGestureRecognizer(phoneGestureRecognizer)
    }
    
    @objc private func handleUsernameLongPress(_ gestureRecognizer: UILongPressGestureRecognizer) {
        if gestureRecognizer.state == .began {
            self.displayCopyContextMenu?(self.usernameNodeRawContainer, !self.isAvatarExpanded, true)
        }
    }
    
    @objc private func handlePhoneLongPress(_ gestureRecognizer: UILongPressGestureRecognizer) {
        if gestureRecognizer.state == .began {
            self.displayCopyContextMenu?(self.subtitleNodeRawContainer, true, !self.isAvatarExpanded)
        }
    }
    
    func initiateAvatarExpansion(gallery: Bool, first: Bool) {
        if let peer = self.peer, peer.profileImageRepresentations.isEmpty && gallery {
            self.requestOpenAvatarForEditing?(false)
            return
        }
        if self.isAvatarExpanded || gallery {
            if let currentEntry = self.avatarListNode.listContainerNode.currentEntry, let firstEntry = self.avatarListNode.listContainerNode.galleryEntries.first {
                let entry = first ? firstEntry : currentEntry
                self.requestAvatarExpansion?(true, self.avatarListNode.listContainerNode.galleryEntries, entry, self.avatarTransitionArguments(entry: currentEntry))
            }
        } else if let entry = self.avatarListNode.listContainerNode.galleryEntries.first {
            let _ = self.avatarListNode.avatarContainerNode.avatarNode
            self.requestAvatarExpansion?(false, self.avatarListNode.listContainerNode.galleryEntries, nil, self.avatarTransitionArguments(entry: entry))
        } else {
            self.cancelUpload?()
        }
    }
    
    func avatarTransitionArguments(entry: AvatarGalleryEntry) -> (ASDisplayNode, CGRect, () -> (UIView?, UIView?))? {
        if self.isAvatarExpanded {
            if let avatarNode = self.avatarListNode.listContainerNode.currentItemNode?.imageNode {
                return (avatarNode, avatarNode.bounds, { [weak avatarNode] in
                    return (avatarNode?.view.snapshotContentTree(unhide: true), nil)
                })
            } else {
                return nil
            }
        } else if entry == self.avatarListNode.listContainerNode.galleryEntries.first {
            let avatarNode = self.avatarListNode.avatarContainerNode.avatarNode
            return (avatarNode, avatarNode.bounds, { [weak avatarNode] in
                return (avatarNode?.view.snapshotContentTree(unhide: true), nil)
            })
        } else {
            return nil
        }
    }
    
    func addToAvatarTransitionSurface(view: UIView) {
        if self.isAvatarExpanded {
            self.avatarListNode.listContainerNode.view.addSubview(view)
        } else {
            self.view.addSubview(view)
        }
    }
    
    func updateAvatarIsHidden(entry: AvatarGalleryEntry?) {
        if let entry = entry {
            self.avatarListNode.avatarContainerNode.avatarNode.isHidden = entry == self.avatarListNode.listContainerNode.galleryEntries.first
            self.editingContentNode.avatarNode.isHidden = entry == self.avatarListNode.listContainerNode.galleryEntries.first
        } else {
            self.avatarListNode.avatarContainerNode.avatarNode.isHidden = false
            self.editingContentNode.avatarNode.isHidden = false
        }
        self.avatarListNode.listContainerNode.updateEntryIsHidden(entry: entry)
    }
    
    var initializedCredibilityIcon = false
    func update(width: CGFloat, containerHeight: CGFloat, containerInset: CGFloat, statusBarHeight: CGFloat, navigationHeight: CGFloat, isModalOverlay: Bool, isMediaOnly: Bool, contentOffset: CGFloat, presentationData: PresentationData, peer: Peer?, cachedData: CachedPeerData?, notificationSettings: TelegramPeerNotificationSettings?, statusData: PeerInfoStatusData?, isSecretChat: Bool, isContact: Bool, isSettings: Bool, state: PeerInfoState, transition: ContainedViewLayoutTransition, additive: Bool) -> CGFloat {
        self.state = state
        self.peer = peer
        self.avatarListNode.listContainerNode.peer = peer
        
        let avatarSize: CGFloat = isModalOverlay ? 200.0 : 100.0
        self.avatarSize = avatarSize
        
        var contentOffset = contentOffset
        
        if isMediaOnly {
            if isModalOverlay {
                contentOffset = 312.0
            } else {
                contentOffset = 212.0
            }
        }
        
        let themeUpdated = self.presentationData?.theme !== presentationData.theme
        self.presentationData = presentationData
        
        if themeUpdated || !initializedCredibilityIcon {
            let image: UIImage?
            if let peer = peer {
                self.initializedCredibilityIcon = true
                if peer.isFake {
                    image = PresentationResourcesChatList.fakeIcon(presentationData.theme, strings: presentationData.strings, type: .regular)
                } else if peer.isScam {
                    image = PresentationResourcesChatList.scamIcon(presentationData.theme, strings: presentationData.strings, type: .regular)
                } else if peer.isVerified {
                    if let sourceImage = UIImage(bundleImageName: "Peer Info/VerifiedIcon") {
                        image = generateImage(sourceImage.size, contextGenerator: { size, context in
                            context.clear(CGRect(origin: CGPoint(), size: size))
                            context.setFillColor(presentationData.theme.list.itemCheckColors.foregroundColor.cgColor)
                            context.fillEllipse(in: CGRect(origin: CGPoint(), size: size).insetBy(dx: 7.0, dy: 7.0))
                            context.setFillColor(presentationData.theme.list.itemCheckColors.fillColor.cgColor)
                            context.clip(to: CGRect(origin: CGPoint(), size: size), mask: sourceImage.cgImage!)
                            context.fill(CGRect(origin: CGPoint(), size: size))
                        })
                    } else {
                        image = nil
                    }
                } else {
                    image = nil
                }
            } else {
                image = nil
            }
            self.titleCredibilityIconNode.image = image
            self.titleExpandedCredibilityIconNode.image = image
        }
        
        self.regularContentNode.alpha = state.isEditing ? 0.0 : 1.0
        self.editingContentNode.alpha = state.isEditing ? 1.0 : 0.0
        
        let editingContentHeight = self.editingContentNode.update(width: width, safeInset: containerInset, statusBarHeight: statusBarHeight, navigationHeight: navigationHeight, isModalOverlay: isModalOverlay, peer: state.isEditing ? peer : nil, cachedData: cachedData, isContact: isContact, isSettings: isSettings, presentationData: presentationData, transition: transition)
        transition.updateFrame(node: self.editingContentNode, frame: CGRect(origin: CGPoint(x: 0.0, y: -contentOffset), size: CGSize(width: width, height: editingContentHeight)))
        
        let avatarOverlayFarme = self.editingContentNode.convert(self.editingContentNode.avatarNode.frame, to: self)
        transition.updateFrame(node: self.avatarOverlayNode, frame: avatarOverlayFarme)
        
        var transitionSourceHeight: CGFloat = 0.0
        var transitionFraction: CGFloat = 0.0
        var transitionSourceAvatarFrame = CGRect()
        var transitionSourceTitleFrame = CGRect()
        var transitionSourceSubtitleFrame = CGRect()
        
        self.backgroundNode.updateColor(color: presentationData.theme.rootController.navigationBar.blurredBackgroundColor, transition: .immediate)
        
        if let navigationTransition = self.navigationTransition, let sourceAvatarNode = (navigationTransition.sourceNavigationBar.rightButtonNode.singleCustomNode as? ChatAvatarNavigationNode)?.avatarNode {
            transitionSourceHeight = navigationTransition.sourceNavigationBar.backgroundNode.bounds.height
            transitionFraction = navigationTransition.fraction
            transitionSourceAvatarFrame = sourceAvatarNode.view.convert(sourceAvatarNode.view.bounds, to: navigationTransition.sourceNavigationBar.view)
            transitionSourceTitleFrame = navigationTransition.sourceTitleFrame
            transitionSourceSubtitleFrame = navigationTransition.sourceSubtitleFrame

            self.expandedBackgroundNode.updateColor(color: presentationData.theme.rootController.navigationBar.blurredBackgroundColor.mixedWith(presentationData.theme.list.itemBlocksBackgroundColor, alpha: 1.0 - transitionFraction), forceKeepBlur: true, transition: transition)
            
            if self.isAvatarExpanded, case .animated = transition, transitionFraction == 1.0 {
                self.avatarListNode.animateAvatarCollapse(transition: transition)
            }
        } else {
            let backgroundTransitionFraction: CGFloat = max(0.0, min(1.0, contentOffset / (112.0 + avatarSize)))

            self.expandedBackgroundNode.updateColor(color: presentationData.theme.rootController.navigationBar.opaqueBackgroundColor.mixedWith(presentationData.theme.list.itemBlocksBackgroundColor, alpha: 1.0 - backgroundTransitionFraction), forceKeepBlur: true, transition: transition)
        }
        
        self.avatarListNode.avatarContainerNode.updateTransitionFraction(transitionFraction, transition: transition)
        self.avatarListNode.listContainerNode.currentItemNode?.updateTransitionFraction(transitionFraction, transition: transition)
        self.avatarOverlayNode.updateTransitionFraction(transitionFraction, transition: transition)
        
        if self.navigationTitle != presentationData.strings.EditProfile_Title || themeUpdated {
            self.navigationTitleNode.attributedText = NSAttributedString(string: presentationData.strings.EditProfile_Title, font: Font.semibold(17.0), textColor: presentationData.theme.rootController.navigationBar.primaryTextColor)
        }
        
        let navigationTitleSize = self.navigationTitleNode.updateLayout(CGSize(width: width, height: navigationHeight))
        self.navigationTitleNode.frame = CGRect(origin: CGPoint(x: floorToScreenPixels((width - navigationTitleSize.width) / 2.0), y: navigationHeight - 44.0 + floorToScreenPixels((44.0 - navigationTitleSize.height) / 2.0)), size: navigationTitleSize)
        
        self.navigationBackgroundNode.frame = CGRect(origin: CGPoint(), size: CGSize(width: width, height: navigationHeight))
        self.navigationBackgroundBackgroundNode.frame = CGRect(origin: CGPoint(), size: CGSize(width: width, height: navigationHeight))
        self.navigationSeparatorNode.frame = CGRect(origin: CGPoint(x: 0.0, y: navigationHeight), size: CGSize(width: width, height: UIScreenPixel))
        self.navigationBackgroundBackgroundNode.backgroundColor = presentationData.theme.rootController.navigationBar.opaqueBackgroundColor
        self.navigationSeparatorNode.backgroundColor = presentationData.theme.rootController.navigationBar.separatorColor

        let separatorAlpha: CGFloat = state.isEditing && self.isSettings ? min(1.0, contentOffset / (navigationHeight * 0.5)) : 0.0
        transition.updateAlpha(node: self.navigationBackgroundBackgroundNode, alpha: 1.0 - separatorAlpha)
        transition.updateAlpha(node: self.navigationSeparatorNode, alpha: separatorAlpha)

        self.separatorNode.backgroundColor = presentationData.theme.list.itemBlocksSeparatorColor
        
        let defaultButtonSize: CGFloat = 40.0
        let expandedAvatarControlsHeight: CGFloat = 61.0
        let expandedAvatarListHeight = min(width, containerHeight - expandedAvatarControlsHeight)
        let expandedAvatarListSize = CGSize(width: width, height: expandedAvatarListHeight)
        
        let buttonKeys: [PeerInfoHeaderButtonKey] = self.isSettings ? [] : peerInfoHeaderButtons(peer: peer, cachedData: cachedData, isOpenedFromChat: self.isOpenedFromChat, isExpanded: false, videoCallsEnabled: self.videoCallsEnabled, isSecretChat: isSecretChat, isContact: isContact)
        
        var isVerified = false
        let titleString: NSAttributedString
        let subtitleString: NSAttributedString
        let usernameString: NSAttributedString
        if let peer = peer, peer.isVerified {
            isVerified = true
        }
        
        if let peer = peer {
            var title: String
            if peer.id == self.context.account.peerId && !self.isSettings {
                title = presentationData.strings.Conversation_SavedMessages
            } else if peer.id == self.context.account.peerId && !self.isSettings {
                title = presentationData.strings.DialogList_Replies
            } else {
<<<<<<< HEAD
                title = peer.displayTitle(strings: presentationData.strings, displayOrder: presentationData.nameDisplayOrder)
            }
            title = title.replacingOccurrences(of: "\u{1160}", with: "").replacingOccurrences(of: "\u{3164}", with: "")
            if title.isEmpty {
                if let peer = peer as? TelegramUser, let phone = peer.phone {
                    title = formatPhoneNumber(phone)
                } else if let addressName = peer.addressName {
                    title = "@\(addressName)"
                } else {
                    title = " "
                }
=======
                titleString = NSAttributedString(string: EnginePeer(peer).displayTitle(strings: presentationData.strings, displayOrder: presentationData.nameDisplayOrder), font: Font.semibold(24.0), textColor: presentationData.theme.list.itemPrimaryTextColor)
>>>>>>> 94380c54
            }
            titleString = NSAttributedString(string: title, font: Font.semibold(24.0), textColor: presentationData.theme.list.itemPrimaryTextColor)
            
            if self.isSettings, let user = peer as? TelegramUser {
                let formattedPhone = formatPhoneNumber(user.phone ?? "")
                subtitleString = NSAttributedString(string: formattedPhone, font: Font.regular(15.0), textColor: presentationData.theme.list.itemSecondaryTextColor)
                
                var username = ""
                if let addressName = user.addressName, !addressName.isEmpty {
                    username = "@\(addressName)"
                }
                usernameString = NSAttributedString(string: username, font: Font.regular(15.0), textColor: presentationData.theme.list.itemSecondaryTextColor)
            } else if let statusData = statusData {
                let subtitleColor: UIColor
                if statusData.isActivity {
                    subtitleColor = presentationData.theme.list.itemAccentColor
                } else {
                    subtitleColor = presentationData.theme.list.itemSecondaryTextColor
                }
                subtitleString = NSAttributedString(string: statusData.text, font: Font.regular(15.0), textColor: subtitleColor)
                usernameString = NSAttributedString(string: "", font: Font.regular(15.0), textColor: presentationData.theme.list.itemSecondaryTextColor)
            } else {
                subtitleString = NSAttributedString(string: " ", font: Font.regular(15.0), textColor: presentationData.theme.list.itemSecondaryTextColor)
                usernameString = NSAttributedString(string: "", font: Font.regular(15.0), textColor: presentationData.theme.list.itemSecondaryTextColor)
            }
        } else {
            titleString = NSAttributedString(string: " ", font: Font.semibold(24.0), textColor: presentationData.theme.list.itemPrimaryTextColor)
            subtitleString = NSAttributedString(string: " ", font: Font.regular(15.0), textColor: presentationData.theme.list.itemSecondaryTextColor)
            usernameString = NSAttributedString(string: "", font: Font.regular(15.0), textColor: presentationData.theme.list.itemSecondaryTextColor)
        }
        
        let textSideInset: CGFloat = 44.0
        let expandedAvatarHeight: CGFloat = expandedAvatarListSize.height + expandedAvatarControlsHeight
        
        let titleConstrainedSize = CGSize(width: width - textSideInset * 2.0 - (isVerified ? 16.0 : 0.0), height: .greatestFiniteMagnitude)
        
        let titleNodeLayout = self.titleNode.updateLayout(states: [
            TitleNodeStateRegular: MultiScaleTextState(attributedText: titleString, constrainedSize: titleConstrainedSize),
            TitleNodeStateExpanded: MultiScaleTextState(attributedText: titleString, constrainedSize: CGSize(width: titleConstrainedSize.width, height: titleConstrainedSize.height))
        ], mainState: TitleNodeStateRegular)
        self.titleNode.accessibilityLabel = titleString.string
        
        let subtitleNodeLayout = self.subtitleNode.updateLayout(states: [
            TitleNodeStateRegular: MultiScaleTextState(attributedText: subtitleString, constrainedSize: titleConstrainedSize),
            TitleNodeStateExpanded: MultiScaleTextState(attributedText: subtitleString, constrainedSize: CGSize(width: titleConstrainedSize.width - 82.0, height: titleConstrainedSize.height))
        ], mainState: TitleNodeStateRegular)
        self.subtitleNode.accessibilityLabel = subtitleString.string
        
        let usernameNodeLayout = self.usernameNode.updateLayout(states: [
            TitleNodeStateRegular: MultiScaleTextState(attributedText: usernameString, constrainedSize: CGSize(width: titleConstrainedSize.width, height: titleConstrainedSize.height)),
            TitleNodeStateExpanded: MultiScaleTextState(attributedText: usernameString, constrainedSize: CGSize(width: width - titleNodeLayout[TitleNodeStateExpanded]!.size.width - 8.0, height: titleConstrainedSize.height))
        ], mainState: TitleNodeStateRegular)
        self.usernameNode.accessibilityLabel = usernameString.string
        
        let avatarFrame = CGRect(origin: CGPoint(x: floor((width - avatarSize) / 2.0), y: statusBarHeight + 10.0), size: CGSize(width: avatarSize, height: avatarSize))
        let avatarCenter = CGPoint(x: (1.0 - transitionFraction) * avatarFrame.midX + transitionFraction * transitionSourceAvatarFrame.midX, y: (1.0 - transitionFraction) * avatarFrame.midY + transitionFraction * transitionSourceAvatarFrame.midY)
        
        let titleSize = titleNodeLayout[TitleNodeStateRegular]!.size
        let titleExpandedSize = titleNodeLayout[TitleNodeStateExpanded]!.size
        let subtitleSize = subtitleNodeLayout[TitleNodeStateRegular]!.size
        let usernameSize = usernameNodeLayout[TitleNodeStateRegular]!.size
        
        if let image = self.titleCredibilityIconNode.image {
            transition.updateFrame(node: self.titleCredibilityIconNode, frame: CGRect(origin: CGPoint(x: titleSize.width + 4.0, y: floor((titleSize.height - image.size.height) / 2.0) + 1.0), size: image.size))
            
            transition.updateFrame(node: self.titleExpandedCredibilityIconNode, frame: CGRect(origin: CGPoint(x: titleExpandedSize.width + 4.0, y: floor((titleExpandedSize.height - image.size.height) / 2.0) + 1.0), size: image.size))
        }
        
        let titleFrame: CGRect
        let subtitleFrame: CGRect
        let usernameFrame: CGRect
        let usernameSpacing: CGFloat = 4.0
        var twoLineInfo = false
        if self.isAvatarExpanded {
            let minTitleSize = CGSize(width: titleSize.width * 0.7, height: titleSize.height * 0.7)
            let minTitleFrame = CGRect(origin: CGPoint(x: 16.0, y: expandedAvatarHeight - expandedAvatarControlsHeight + 9.0 + (subtitleSize.height.isZero ? 10.0 : 0.0)), size: minTitleSize)
            titleFrame = CGRect(origin: CGPoint(x: minTitleFrame.midX - titleSize.width / 2.0, y: minTitleFrame.midY - titleSize.height / 2.0), size: titleSize)
            subtitleFrame = CGRect(origin: CGPoint(x: 16.0, y: minTitleFrame.maxY + 4.0), size: subtitleSize)
            usernameFrame = CGRect(origin: CGPoint(x: width - usernameSize.width - 16.0, y: minTitleFrame.midY - usernameSize.height / 2.0), size: usernameSize)
        } else {
            titleFrame = CGRect(origin: CGPoint(x: floor((width - titleSize.width) / 2.0), y: avatarFrame.maxY + 10.0 + (subtitleSize.height.isZero ? 11.0 : 0.0)), size: titleSize)
            
            let totalSubtitleWidth = subtitleSize.width + usernameSpacing + usernameSize.width
            twoLineInfo = true
            if usernameSize.width == 0.0 || twoLineInfo {
                subtitleFrame = CGRect(origin: CGPoint(x: floor((width - subtitleSize.width) / 2.0), y: titleFrame.maxY + 1.0), size: subtitleSize)
                usernameFrame = CGRect(origin: CGPoint(x: floor((width - usernameSize.width) / 2.0), y: subtitleFrame.maxY + 1.0), size: usernameSize)
                
            } else {
                subtitleFrame = CGRect(origin: CGPoint(x: floor((width - totalSubtitleWidth) / 2.0), y: titleFrame.maxY + 1.0), size: subtitleSize)
                usernameFrame = CGRect(origin: CGPoint(x: subtitleFrame.maxX + usernameSpacing, y: titleFrame.maxY + 1.0), size: usernameSize)
            }
        }
        self.twoLineInfo = twoLineInfo
        
        let singleTitleLockOffset: CGFloat = (peer?.id == self.context.account.peerId || subtitleSize.height.isZero) ? 8.0 : 0.0
        
        let titleLockOffset: CGFloat = 7.0 + singleTitleLockOffset
        let titleMaxLockOffset: CGFloat = 7.0
        let titleCollapseOffset = titleFrame.midY - statusBarHeight - titleLockOffset
        let titleOffset = -min(titleCollapseOffset, contentOffset)
        let titleCollapseFraction = max(0.0, min(1.0, contentOffset / titleCollapseOffset))
        
        let titleMinScale: CGFloat = 0.7
        let subtitleMinScale: CGFloat = 0.8
        let avatarMinScale: CGFloat = 0.7
        
        let apparentTitleLockOffset = (1.0 - titleCollapseFraction) * 0.0 + titleCollapseFraction * titleMaxLockOffset
        
        self.titleNode.update(stateFractions: [
            TitleNodeStateRegular: self.isAvatarExpanded ? 0.0 : 1.0,
            TitleNodeStateExpanded: self.isAvatarExpanded ? 1.0 : 0.0
        ], transition: transition)
        
        let subtitleAlpha: CGFloat = self.isSettings ? 1.0 - titleCollapseFraction : 1.0
        self.subtitleNode.update(stateFractions: [
            TitleNodeStateRegular: self.isAvatarExpanded ? 0.0 : 1.0,
            TitleNodeStateExpanded: self.isAvatarExpanded ? 1.0 : 0.0
        ], alpha: subtitleAlpha, transition: transition)
        
        self.usernameNode.update(stateFractions: [
            TitleNodeStateRegular: self.isAvatarExpanded ? 0.0 : 1.0,
            TitleNodeStateExpanded: self.isAvatarExpanded ? 1.0 : 0.0
        ], alpha: subtitleAlpha, transition: transition)
        
        let avatarScale: CGFloat
        let avatarOffset: CGFloat
        if self.navigationTransition != nil {
            avatarScale = ((1.0 - transitionFraction) * avatarFrame.width + transitionFraction * transitionSourceAvatarFrame.width) / avatarFrame.width
            avatarOffset = 0.0
        } else {
            avatarScale = 1.0 * (1.0 - titleCollapseFraction) + avatarMinScale * titleCollapseFraction
            avatarOffset = apparentTitleLockOffset + 0.0 * (1.0 - titleCollapseFraction) + 10.0 * titleCollapseFraction
        }
                
        if self.isAvatarExpanded {
            self.avatarListNode.listContainerNode.isHidden = false
            if !transitionSourceAvatarFrame.width.isZero {
                transition.updateCornerRadius(node: self.avatarListNode.listContainerNode, cornerRadius: transitionFraction * transitionSourceAvatarFrame.width / 2.0)
                transition.updateCornerRadius(node: self.avatarListNode.listContainerNode.controlsClippingNode, cornerRadius: transitionFraction * transitionSourceAvatarFrame.width / 2.0)
            } else {
                transition.updateCornerRadius(node: self.avatarListNode.listContainerNode, cornerRadius: 0.0)
                transition.updateCornerRadius(node: self.avatarListNode.listContainerNode.controlsClippingNode, cornerRadius: 0.0)
            }
        } else if self.avatarListNode.listContainerNode.cornerRadius != avatarSize / 2.0 {
            transition.updateCornerRadius(node: self.avatarListNode.listContainerNode.controlsClippingNode, cornerRadius: avatarSize / 2.0)
            transition.updateCornerRadius(node: self.avatarListNode.listContainerNode, cornerRadius: avatarSize / 2.0, completion: { [weak self] _ in
                guard let strongSelf = self else {
                    return
                }
                strongSelf.avatarListNode.avatarContainerNode.canAttachVideo = true
                strongSelf.avatarListNode.listContainerNode.isHidden = true
                if !strongSelf.skipCollapseCompletion {
                    DispatchQueue.main.async {
                        strongSelf.avatarListNode.listContainerNode.isCollapsing = false
                    }
                }
            })
        }
        
        self.avatarListNode.update(size: CGSize(), avatarSize: avatarSize, isExpanded: self.isAvatarExpanded, peer: peer, theme: presentationData.theme, transition: transition)
        self.editingContentNode.avatarNode.update(peer: peer, item: self.avatarListNode.item, updatingAvatar: state.updatingAvatar, uploadProgress: state.avatarUploadProgress, theme: presentationData.theme, avatarSize: avatarSize, isEditing: state.isEditing)
        self.avatarOverlayNode.update(peer: peer, item: self.avatarListNode.item, updatingAvatar: state.updatingAvatar, uploadProgress: state.avatarUploadProgress, theme: presentationData.theme, avatarSize: avatarSize, isEditing: state.isEditing)
        if additive {
            transition.updateSublayerTransformScaleAdditive(node: self.avatarListNode.avatarContainerNode, scale: avatarScale)
            transition.updateSublayerTransformScaleAdditive(node: self.avatarOverlayNode, scale: avatarScale)
        } else {
            transition.updateSublayerTransformScale(node: self.avatarListNode.avatarContainerNode, scale: avatarScale)
            transition.updateSublayerTransformScale(node: self.avatarOverlayNode, scale: avatarScale)
        }
        let apparentAvatarFrame: CGRect
        let controlsClippingFrame: CGRect
        if self.isAvatarExpanded {
            let expandedAvatarCenter = CGPoint(x: expandedAvatarListSize.width / 2.0, y: expandedAvatarListSize.height / 2.0 - contentOffset / 2.0)
            apparentAvatarFrame = CGRect(origin: CGPoint(x: expandedAvatarCenter.x * (1.0 - transitionFraction) + transitionFraction * avatarCenter.x, y: expandedAvatarCenter.y * (1.0 - transitionFraction) + transitionFraction * avatarCenter.y), size: CGSize())
            if !transitionSourceAvatarFrame.width.isZero {
                let expandedFrame = CGRect(origin: CGPoint(x: 0.0, y: 0.0), size: expandedAvatarListSize)
                controlsClippingFrame = CGRect(origin: CGPoint(x: transitionFraction * transitionSourceAvatarFrame.minX + (1.0 - transitionFraction) * expandedFrame.minX, y: transitionFraction * transitionSourceAvatarFrame.minY + (1.0 - transitionFraction) * expandedFrame.minY), size: CGSize(width: transitionFraction * transitionSourceAvatarFrame.width + (1.0 - transitionFraction) * expandedFrame.width, height: transitionFraction * transitionSourceAvatarFrame.height + (1.0 - transitionFraction) * expandedFrame.height))
            } else {
                controlsClippingFrame = CGRect(origin: CGPoint(x: 0.0, y: 0.0), size: expandedAvatarListSize)
            }
        } else {
            apparentAvatarFrame = CGRect(origin: CGPoint(x: avatarCenter.x - avatarFrame.width / 2.0, y: -contentOffset + avatarOffset + avatarCenter.y - avatarFrame.height / 2.0), size: avatarFrame.size)
            controlsClippingFrame = apparentAvatarFrame
        }
        transition.updateFrameAdditive(node: self.avatarListNode, frame: CGRect(origin: apparentAvatarFrame.center, size: CGSize()))
        transition.updateFrameAdditive(node: self.avatarOverlayNode, frame: CGRect(origin: apparentAvatarFrame.center, size: CGSize()))
        
        let avatarListContainerFrame: CGRect
        let avatarListContainerScale: CGFloat
        if self.isAvatarExpanded {
            if !transitionSourceAvatarFrame.width.isZero {
                let neutralAvatarListContainerSize = expandedAvatarListSize
                let avatarListContainerSize = CGSize(width: neutralAvatarListContainerSize.width * (1.0 - transitionFraction) + transitionSourceAvatarFrame.width * transitionFraction, height: neutralAvatarListContainerSize.height * (1.0 - transitionFraction) + transitionSourceAvatarFrame.height * transitionFraction)
                avatarListContainerFrame = CGRect(origin: CGPoint(x: -avatarListContainerSize.width / 2.0, y: -avatarListContainerSize.height / 2.0), size: avatarListContainerSize)
            } else {
                avatarListContainerFrame = CGRect(origin: CGPoint(x: -expandedAvatarListSize.width / 2.0, y: -expandedAvatarListSize.height / 2.0), size: expandedAvatarListSize)
            }
            avatarListContainerScale = 1.0 + max(0.0, -contentOffset / avatarListContainerFrame.height)
        } else {
            avatarListContainerFrame = CGRect(origin: CGPoint(x: -apparentAvatarFrame.width / 2.0, y: -apparentAvatarFrame.height / 2.0), size: apparentAvatarFrame.size)
            avatarListContainerScale = avatarScale
        }
        transition.updateFrame(node: self.avatarListNode.listContainerNode, frame: avatarListContainerFrame)
        let innerScale = avatarListContainerFrame.height / expandedAvatarListSize.height
        let innerDeltaX = (avatarListContainerFrame.width - expandedAvatarListSize.width) / 2.0
        let innerDeltaY = (avatarListContainerFrame.height - expandedAvatarListSize.height) / 2.0
        transition.updateSublayerTransformScale(node: self.avatarListNode.listContainerNode, scale: innerScale)
        transition.updateFrameAdditive(node: self.avatarListNode.listContainerNode.contentNode, frame: CGRect(origin: CGPoint(x: innerDeltaX + expandedAvatarListSize.width / 2.0, y: innerDeltaY + expandedAvatarListSize.height / 2.0), size: CGSize()))
        
        transition.updateFrameAdditive(node: self.avatarListNode.listContainerNode.controlsClippingOffsetNode, frame: CGRect(origin: controlsClippingFrame.center, size: CGSize()))
        transition.updateFrame(node: self.avatarListNode.listContainerNode.controlsClippingNode, frame: CGRect(origin: CGPoint(x: -controlsClippingFrame.width / 2.0, y: -controlsClippingFrame.height / 2.0), size: controlsClippingFrame.size))
        transition.updateFrameAdditive(node: self.avatarListNode.listContainerNode.controlsContainerNode, frame: CGRect(origin: CGPoint(x: -controlsClippingFrame.minX, y: -controlsClippingFrame.minY), size: CGSize(width: expandedAvatarListSize.width, height: expandedAvatarListSize.height)))
        
        transition.updateFrame(node: self.avatarListNode.listContainerNode.shadowNode, frame: CGRect(origin: CGPoint(), size: CGSize(width: expandedAvatarListSize.width, height: navigationHeight + 20.0)))
        transition.updateFrame(node: self.avatarListNode.listContainerNode.stripContainerNode, frame: CGRect(origin: CGPoint(x: 0.0, y: statusBarHeight < 25.0 ? (statusBarHeight + 2.0) : (statusBarHeight - 3.0)), size: CGSize(width: expandedAvatarListSize.width, height: 2.0)))
        transition.updateFrame(node: self.avatarListNode.listContainerNode.highlightContainerNode, frame: CGRect(origin: CGPoint(x: 0.0, y: 0.0), size: CGSize(width: expandedAvatarListSize.width, height: expandedAvatarListSize.height)))
        transition.updateAlpha(node: self.avatarListNode.listContainerNode.controlsContainerNode, alpha: self.isAvatarExpanded ? (1.0 - transitionFraction) : 0.0)
        
        if additive {
            transition.updateSublayerTransformScaleAdditive(node: self.avatarListNode.listContainerTransformNode, scale: avatarListContainerScale)
        } else {
            transition.updateSublayerTransformScale(node: self.avatarListNode.listContainerTransformNode, scale: avatarListContainerScale)
        }
        
        self.avatarListNode.listContainerNode.update(size: expandedAvatarListSize, peer: peer, isExpanded: self.isAvatarExpanded, transition: transition)
        if self.avatarListNode.listContainerNode.isCollapsing && !self.ignoreCollapse {
            self.avatarListNode.avatarContainerNode.canAttachVideo = false
        }
        
        var panelWithAvatarHeight: CGFloat = (self.isSettings ? 40.0 : 112.0) + avatarSize
        if twoLineInfo {
            panelWithAvatarHeight += 17.0
        }
        let buttonsCollapseStart = titleCollapseOffset
        let buttonsCollapseEnd = panelWithAvatarHeight - (navigationHeight - statusBarHeight) + 10.0
        
        let buttonsCollapseFraction = max(0.0, contentOffset - buttonsCollapseStart) / (buttonsCollapseEnd - buttonsCollapseStart)
        
        let rawHeight: CGFloat
        let height: CGFloat
        if self.isAvatarExpanded {
            rawHeight = expandedAvatarHeight
            height = max(navigationHeight, rawHeight - contentOffset)
        } else {
            rawHeight = navigationHeight + panelWithAvatarHeight
            height = navigationHeight + max(0.0, panelWithAvatarHeight - contentOffset)
        }
        
        let apparentHeight = (1.0 - transitionFraction) * height + transitionFraction * transitionSourceHeight
        
        if !titleSize.width.isZero && !titleSize.height.isZero {
            if self.navigationTransition != nil {
                var neutralTitleScale: CGFloat = 1.0
                var neutralSubtitleScale: CGFloat = 1.0
                if self.isAvatarExpanded {
                    neutralTitleScale = 0.7
                    neutralSubtitleScale = 1.0
                }
                
                let titleScale = (transitionFraction * transitionSourceTitleFrame.height + (1.0 - transitionFraction) * titleFrame.height * neutralTitleScale) / (titleFrame.height)
                let subtitleScale = max(0.01, min(10.0, (transitionFraction * transitionSourceSubtitleFrame.height + (1.0 - transitionFraction) * subtitleFrame.height * neutralSubtitleScale) / (subtitleFrame.height)))
                
                let titleCenter = CGPoint(x: transitionFraction * transitionSourceTitleFrame.midX + (1.0 - transitionFraction) * titleFrame.midX, y: transitionFraction * transitionSourceTitleFrame.midY + (1.0 - transitionFraction) * titleFrame.midY)
                let subtitleCenter = CGPoint(x: transitionFraction * transitionSourceSubtitleFrame.midX + (1.0 - transitionFraction) * subtitleFrame.midX, y: transitionFraction * transitionSourceSubtitleFrame.midY + (1.0 - transitionFraction) * subtitleFrame.midY)
                
                let rawTitleFrame = CGRect(origin: CGPoint(x: titleCenter.x - titleFrame.size.width * neutralTitleScale / 2.0, y: titleCenter.y - titleFrame.size.height * neutralTitleScale / 2.0), size: CGSize(width: titleFrame.size.width * neutralTitleScale, height: titleFrame.size.height * neutralTitleScale))
                self.titleNodeRawContainer.frame = rawTitleFrame
                transition.updateFrameAdditiveToCenter(node: self.titleNodeContainer, frame: CGRect(origin: rawTitleFrame.center, size: CGSize()))
                transition.updateFrame(node: self.titleNode, frame: CGRect(origin: CGPoint(), size: CGSize()))
                let rawSubtitleFrame = CGRect(origin: CGPoint(x: subtitleCenter.x - subtitleFrame.size.width / 2.0, y: subtitleCenter.y - subtitleFrame.size.height / 2.0), size: subtitleFrame.size)
                self.subtitleNodeRawContainer.frame = rawSubtitleFrame
                transition.updateFrameAdditiveToCenter(node: self.subtitleNodeContainer, frame: CGRect(origin: rawSubtitleFrame.center, size: CGSize()))
                transition.updateFrame(node: self.subtitleNode, frame: CGRect(origin: CGPoint(), size: CGSize()))
                transition.updateFrame(node: self.usernameNode, frame: CGRect(origin: CGPoint(), size: CGSize()))
                transition.updateSublayerTransformScale(node: self.titleNodeContainer, scale: titleScale)
                transition.updateSublayerTransformScale(node: self.subtitleNodeContainer, scale: subtitleScale)
                transition.updateSublayerTransformScale(node: self.usernameNodeContainer, scale: subtitleScale)
            } else {
                let titleScale: CGFloat
                let subtitleScale: CGFloat
                if self.isAvatarExpanded {
                    titleScale = 0.7
                    subtitleScale = 1.0
                } else {
                    titleScale = (1.0 - titleCollapseFraction) * 1.0 + titleCollapseFraction * titleMinScale
                    subtitleScale = (1.0 - titleCollapseFraction) * 1.0 + titleCollapseFraction * subtitleMinScale
                }
                
                let rawTitleFrame = titleFrame
                self.titleNodeRawContainer.frame = rawTitleFrame
                transition.updateFrame(node: self.titleNode, frame: CGRect(origin: CGPoint(), size: CGSize()))
                let rawSubtitleFrame = subtitleFrame
                self.subtitleNodeRawContainer.frame = rawSubtitleFrame
                let rawUsernameFrame = usernameFrame
                self.usernameNodeRawContainer.frame = rawUsernameFrame
                if self.isAvatarExpanded {
                    transition.updateFrameAdditive(node: self.titleNodeContainer, frame: CGRect(origin: rawTitleFrame.center, size: CGSize()).offsetBy(dx: 0.0, dy: titleOffset + apparentTitleLockOffset))
                    transition.updateFrameAdditive(node: self.subtitleNodeContainer, frame: CGRect(origin: rawSubtitleFrame.center, size: CGSize()).offsetBy(dx: 0.0, dy: titleOffset))
                    transition.updateFrameAdditive(node: self.usernameNodeContainer, frame: CGRect(origin: rawUsernameFrame.center, size: CGSize()).offsetBy(dx: 0.0, dy: titleOffset))
                } else {
                    transition.updateFrameAdditiveToCenter(node: self.titleNodeContainer, frame: CGRect(origin: rawTitleFrame.center, size: CGSize()).offsetBy(dx: 0.0, dy: titleOffset + apparentTitleLockOffset))
                    
                    var subtitleCenter = rawSubtitleFrame.center
                    subtitleCenter.x = rawTitleFrame.center.x + (subtitleCenter.x - rawTitleFrame.center.x) * subtitleScale
                    transition.updateFrameAdditiveToCenter(node: self.subtitleNodeContainer, frame: CGRect(origin: subtitleCenter, size: CGSize()).offsetBy(dx: 0.0, dy: titleOffset))
                    
                    var usernameCenter = rawUsernameFrame.center
                    usernameCenter.x = rawTitleFrame.center.x + (usernameCenter.x - rawTitleFrame.center.x) * subtitleScale
                    transition.updateFrameAdditiveToCenter(node: self.usernameNodeContainer, frame: CGRect(origin: usernameCenter, size: CGSize()).offsetBy(dx: 0.0, dy: titleOffset))
                }
                transition.updateFrame(node: self.subtitleNode, frame: CGRect(origin: CGPoint(), size: CGSize()))
                transition.updateFrame(node: self.usernameNode, frame: CGRect(origin: CGPoint(), size: CGSize()))
                transition.updateSublayerTransformScaleAdditive(node: self.titleNodeContainer, scale: titleScale)
                transition.updateSublayerTransformScaleAdditive(node: self.subtitleNodeContainer, scale: subtitleScale)
                transition.updateSublayerTransformScaleAdditive(node: self.usernameNodeContainer, scale: subtitleScale)
            }
        }
        
        let buttonSpacing: CGFloat
        if self.isAvatarExpanded {
            buttonSpacing = 16.0
        } else {
            let normWidth = min(width, containerHeight)
            let buttonSpacingValue = floor((normWidth - floor(CGFloat(buttonKeys.count) * defaultButtonSize)) / CGFloat(buttonKeys.count + 1))
            buttonSpacing = min(buttonSpacingValue, 160.0)
        }
        
        let expandedButtonSize: CGFloat = 32.0
        let buttonsWidth = buttonSpacing * CGFloat(buttonKeys.count - 1) + CGFloat(buttonKeys.count) * defaultButtonSize
        var buttonRightOrigin: CGPoint
        if self.isAvatarExpanded {
            buttonRightOrigin = CGPoint(x: width - 16.0, y: apparentHeight - 74.0)
        } else {
            buttonRightOrigin = CGPoint(x: floor((width - buttonsWidth) / 2.0) + buttonsWidth, y: apparentHeight - 74.0)
        }
        let buttonsScale: CGFloat
        let buttonsAlpha: CGFloat
        let apparentButtonSize: CGFloat
        let buttonsVerticalOffset: CGFloat
        
        var buttonsAlphaTransition = transition
        
        if self.navigationTransition != nil {
            if case let .animated(duration, curve) = transition, transitionFraction >= 1.0 - CGFloat.ulpOfOne {
                buttonsAlphaTransition = .animated(duration: duration * 0.6, curve: curve)
            }
            if self.isAvatarExpanded {
                apparentButtonSize = expandedButtonSize
            } else {
                apparentButtonSize = defaultButtonSize
            }
            let neutralButtonsScale = apparentButtonSize / defaultButtonSize
            buttonsScale = (1.0 - transitionFraction) * neutralButtonsScale + 0.2 * transitionFraction
            buttonsAlpha = 1.0 - transitionFraction
            
            let neutralButtonsOffset: CGFloat
            if self.isAvatarExpanded {
                neutralButtonsOffset = 74.0 - 15.0 - defaultButtonSize + (defaultButtonSize - apparentButtonSize) / 2.0
            } else {
                neutralButtonsOffset = (1.0 - buttonsScale) * apparentButtonSize
            }
                
            buttonsVerticalOffset = (1.0 - transitionFraction) * neutralButtonsOffset + ((1.0 - buttonsScale) * apparentButtonSize) * transitionFraction
        } else {
            apparentButtonSize = self.isAvatarExpanded ? expandedButtonSize : defaultButtonSize
            if self.isAvatarExpanded {
                buttonsScale = apparentButtonSize / defaultButtonSize
                buttonsVerticalOffset = 74.0 - 15.0 - defaultButtonSize + (defaultButtonSize - apparentButtonSize) / 2.0
            } else {
                buttonsScale = (1.0 - buttonsCollapseFraction) * 1.0 + 0.2 * buttonsCollapseFraction
                buttonsVerticalOffset = (1.0 - buttonsScale) * apparentButtonSize
            }
            buttonsAlpha = 1.0 - buttonsCollapseFraction
        }
        let buttonsScaledOffset = (defaultButtonSize - apparentButtonSize) / 2.0
        for buttonKey in buttonKeys.reversed() {
            let buttonNode: PeerInfoHeaderButtonNode
            var wasAdded = false
            if let current = self.buttonNodes[buttonKey] {
                buttonNode = current
            } else {
                wasAdded = true
                buttonNode = PeerInfoHeaderButtonNode(key: buttonKey, action: { [weak self] buttonNode, gesture in
                    self?.buttonPressed(buttonNode, gesture: gesture)
                })
                self.buttonNodes[buttonKey] = buttonNode
                self.regularContentNode.addSubnode(buttonNode)
            }
            
            let buttonFrame = CGRect(origin: CGPoint(x: buttonRightOrigin.x - defaultButtonSize + buttonsScaledOffset, y: buttonRightOrigin.y), size: CGSize(width: defaultButtonSize, height: defaultButtonSize))
            let buttonTransition: ContainedViewLayoutTransition = wasAdded ? .immediate : transition
            
            let apparentButtonFrame = buttonFrame.offsetBy(dx: 0.0, dy: buttonsVerticalOffset)
            if additive {
                buttonTransition.updateFrameAdditiveToCenter(node: buttonNode, frame: apparentButtonFrame)
            } else {
                buttonTransition.updateFrame(node: buttonNode, frame: apparentButtonFrame)
            }
            let buttonText: String
            let buttonIcon: PeerInfoHeaderButtonIcon
            switch buttonKey {
            case .message:
                buttonText = presentationData.strings.PeerInfo_ButtonMessage
                buttonIcon = .message
            case .discussion:
                buttonText = presentationData.strings.PeerInfo_ButtonDiscuss
                buttonIcon = .message
            case .call:
                buttonText = presentationData.strings.PeerInfo_ButtonCall
                buttonIcon = .call
            case .videoCall:
                buttonText = presentationData.strings.PeerInfo_ButtonVideoCall
                buttonIcon = .videoCall
            case .voiceChat:
                if let channel = peer as? TelegramChannel, case .broadcast = channel.info {
                    buttonText = presentationData.strings.PeerInfo_ButtonLiveStream
                } else {
                    buttonText = presentationData.strings.PeerInfo_ButtonVoiceChat
                }
                buttonIcon = .voiceChat
            case .mute:
                if let notificationSettings = notificationSettings, case .muted = notificationSettings.muteState {
                    buttonText = presentationData.strings.PeerInfo_ButtonUnmute
                    buttonIcon = .unmute
                } else {
                    buttonText = presentationData.strings.PeerInfo_ButtonMute
                    buttonIcon = .mute
                }
            case .more:
                buttonText = presentationData.strings.PeerInfo_ButtonMore
                buttonIcon = .more
            case .addMember:
                buttonText = presentationData.strings.PeerInfo_ButtonAddMember
                buttonIcon = .addMember
            case .search:
                buttonText = presentationData.strings.PeerInfo_ButtonSearch
                buttonIcon = .search
            case .leave:
                buttonText = presentationData.strings.PeerInfo_ButtonLeave
                buttonIcon = .leave
            }
            
            var isActive = true
            if let highlightedButton = state.highlightedButton {
                isActive = buttonKey == highlightedButton
            }
            
            buttonNode.update(size: buttonFrame.size, text: buttonText, icon: buttonIcon, isActive: isActive, isExpanded: self.isAvatarExpanded, presentationData: presentationData, transition: buttonTransition)
            transition.updateSublayerTransformScaleAdditive(node: buttonNode, scale: buttonsScale)
            
            if wasAdded {
                buttonNode.alpha = 0.0
            }
            buttonsAlphaTransition.updateAlpha(node: buttonNode, alpha: buttonsAlpha)
            
            let hiddenWhileExpanded: Bool
            if buttonKeys.count > 3 {
                hiddenWhileExpanded = peerInfoHeaderButtonIsHiddenWhileExpanded(buttonKey: buttonKey, isOpenedFromChat: self.isOpenedFromChat)
            } else {
                hiddenWhileExpanded = false
            }
            
            if self.isAvatarExpanded, hiddenWhileExpanded {
                if case let .animated(duration, curve) = transition {
                    ContainedViewLayoutTransition.animated(duration: duration * 0.3, curve: curve).updateAlpha(node: buttonNode.containerNode, alpha: 0.0)
                } else {
                    transition.updateAlpha(node: buttonNode.containerNode, alpha: 0.0)
                }
            } else {
                if case .mute = buttonKey, buttonNode.containerNode.alpha.isZero, additive {
                    if case let .animated(duration, curve) = transition {
                        ContainedViewLayoutTransition.animated(duration: duration * 0.3, curve: curve).updateAlpha(node: buttonNode.containerNode, alpha: 1.0)
                    } else {
                        transition.updateAlpha(node: buttonNode.containerNode, alpha: 1.0)
                    }
                } else {
                    transition.updateAlpha(node: buttonNode.containerNode, alpha: 1.0)
                }
                buttonRightOrigin.x -= apparentButtonSize + buttonSpacing
            }
        }
        
        for key in self.buttonNodes.keys {
            if !buttonKeys.contains(key) {
                if let buttonNode = self.buttonNodes[key] {
                    self.buttonNodes.removeValue(forKey: key)
                    transition.updateAlpha(node: buttonNode, alpha: 0.0) { [weak buttonNode] _ in
                        buttonNode?.removeFromSupernode()
                    }
                }
            }
        }
        
        let resolvedRegularHeight: CGFloat
        if self.isAvatarExpanded {
            resolvedRegularHeight = expandedAvatarListSize.height + expandedAvatarControlsHeight
        } else {
            resolvedRegularHeight = panelWithAvatarHeight + navigationHeight
        }
        
        let backgroundFrame: CGRect
        let separatorFrame: CGRect
        
        let resolvedHeight: CGFloat
        if state.isEditing {
            resolvedHeight = editingContentHeight
            backgroundFrame = CGRect(origin: CGPoint(x: 0.0, y: -2000.0 + max(navigationHeight, resolvedHeight - contentOffset)), size: CGSize(width: width, height: 2000.0))
            separatorFrame = CGRect(origin: CGPoint(x: 0.0, y: max(navigationHeight, resolvedHeight - contentOffset)), size: CGSize(width: width, height: UIScreenPixel))
        } else {
            resolvedHeight = resolvedRegularHeight
            backgroundFrame = CGRect(origin: CGPoint(x: 0.0, y: -2000.0 + apparentHeight), size: CGSize(width: width, height: 2000.0))
            separatorFrame = CGRect(origin: CGPoint(x: 0.0, y: apparentHeight), size: CGSize(width: width, height: UIScreenPixel))
        }
        
        transition.updateFrame(node: self.regularContentNode, frame: CGRect(origin: CGPoint(), size: CGSize(width: width, height: resolvedHeight)))
        
        if additive {
            transition.updateFrameAdditive(node: self.backgroundNode, frame: backgroundFrame)
            self.backgroundNode.update(size: self.backgroundNode.bounds.size, transition: transition)
            transition.updateFrameAdditive(node: self.expandedBackgroundNode, frame: backgroundFrame)
            self.expandedBackgroundNode.update(size: self.expandedBackgroundNode.bounds.size, transition: transition)
            transition.updateFrameAdditive(node: self.separatorNode, frame: separatorFrame)
        } else {
            transition.updateFrame(node: self.backgroundNode, frame: backgroundFrame)
            self.backgroundNode.update(size: self.backgroundNode.bounds.size, transition: transition)
            transition.updateFrame(node: self.expandedBackgroundNode, frame: backgroundFrame)
            self.expandedBackgroundNode.update(size: self.expandedBackgroundNode.bounds.size, transition: transition)
            transition.updateFrame(node: self.separatorNode, frame: separatorFrame)
        }
        
        return resolvedHeight
    }
    
    private func buttonPressed(_ buttonNode: PeerInfoHeaderButtonNode, gesture: ContextGesture?) {
        self.performButtonAction?(buttonNode.key, gesture)
    }
    
    override func hitTest(_ point: CGPoint, with event: UIEvent?) -> UIView? {
        guard let result = super.hitTest(point, with: event) else {
            return nil
        }
        if result.isDescendant(of: self.navigationButtonContainer.view) {
            return result
        }
        if !self.backgroundNode.frame.contains(point) {
            return nil
        }
        if result == self.view || result == self.regularContentNode.view || result == self.editingContentNode.view {
            return nil
        }
        return result
    }
    
    func updateIsAvatarExpanded(_ isAvatarExpanded: Bool, transition: ContainedViewLayoutTransition) {
        if self.isAvatarExpanded != isAvatarExpanded {
            self.isAvatarExpanded = isAvatarExpanded
            if isAvatarExpanded {
                self.avatarListNode.listContainerNode.selectFirstItem()
            }
            if case .animated = transition, !isAvatarExpanded {
                self.avatarListNode.animateAvatarCollapse(transition: transition)
            }
        }
    }
}<|MERGE_RESOLUTION|>--- conflicted
+++ resolved
@@ -2015,8 +2015,7 @@
             } else if peer.id == self.context.account.peerId && !self.isSettings {
                 title = presentationData.strings.DialogList_Replies
             } else {
-<<<<<<< HEAD
-                title = peer.displayTitle(strings: presentationData.strings, displayOrder: presentationData.nameDisplayOrder)
+                title = EnginePeer(peer).displayTitle(strings: presentationData.strings, displayOrder: presentationData.nameDisplayOrder)
             }
             title = title.replacingOccurrences(of: "\u{1160}", with: "").replacingOccurrences(of: "\u{3164}", with: "")
             if title.isEmpty {
@@ -2027,9 +2026,6 @@
                 } else {
                     title = " "
                 }
-=======
-                titleString = NSAttributedString(string: EnginePeer(peer).displayTitle(strings: presentationData.strings, displayOrder: presentationData.nameDisplayOrder), font: Font.semibold(24.0), textColor: presentationData.theme.list.itemPrimaryTextColor)
->>>>>>> 94380c54
             }
             titleString = NSAttributedString(string: title, font: Font.semibold(24.0), textColor: presentationData.theme.list.itemPrimaryTextColor)
             
