import Foundation
import UIKit
import AVFoundation
import AsyncDisplayKit
import Display
import SwiftSignalKit
import Postbox
import TelegramCore
import CoreImage
import TelegramPresentationData
import Compression
import TextFormat
import AccountContext
import MediaResources
import StickerResources
import ContextUI
import AnimatedStickerNode
import TelegramAnimatedStickerNode
import Emoji
import Markdown
import ManagedAnimationNode
import SlotMachineAnimationNode
import UniversalMediaPlayer
import ShimmerEffect
import WallpaperBackgroundNode
import LocalMediaResources
import AppBundle
import LottieMeshSwift
import SoftwareVideo

private let nameFont = Font.medium(14.0)
private let inlineBotPrefixFont = Font.regular(14.0)
private let inlineBotNameFont = nameFont

protocol GenericAnimatedStickerNode: ASDisplayNode {
    func setOverlayColor(_ color: UIColor?, animated: Bool)

    var currentFrameIndex: Int { get }
    func setFrameIndex(_ frameIndex: Int)
}

extension AnimatedStickerNode: GenericAnimatedStickerNode {
    func setFrameIndex(_ frameIndex: Int) {
        self.stop()
        self.play(fromIndex: frameIndex)
    }
}

extension SlotMachineAnimationNode: GenericAnimatedStickerNode {
    var currentFrameIndex: Int {
        return 0
    }

    func setFrameIndex(_ frameIndex: Int) {
    }
}

<<<<<<< HEAD
private class VideoStickerNode: ASDisplayNode, GenericAnimatedStickerNode {
    private var layerHolder: SampleBufferLayer?
    var manager: SoftwareVideoLayerFrameManager?
    
    func setOverlayColor(_ color: UIColor?, animated: Bool) {
=======
extension VideoStickerNode: GenericAnimatedStickerNode {
    func setOverlayColor(_ color: UIColor?, replace: Bool, animated: Bool) {
>>>>>>> 4f3d76e1
        
    }
    
    var currentFrameIndex: Int {
        return 0
    }
    
    func setFrameIndex(_ frameIndex: Int) {
    }
}

class ChatMessageShareButton: HighlightableButtonNode {
    private let backgroundNode: NavigationBackgroundNode
    private let iconNode: ASImageNode
    private var iconOffset = CGPoint()
    
    private var theme: PresentationTheme?
    private var isReplies: Bool = false
    
    private var textNode: ImmediateTextNode?
    
    init() {
        self.backgroundNode = NavigationBackgroundNode(color: .clear)
        self.iconNode = ASImageNode()
        
        super.init(pointerStyle: nil)
        
        self.addSubnode(self.backgroundNode)
        self.addSubnode(self.iconNode)
    }
    
    required init?(coder aDecoder: NSCoder) {
        fatalError("init(coder:) has not been implemented")
    }
    
    func update(presentationData: ChatPresentationData, chatLocation: ChatLocation, subject: ChatControllerSubject?, message: Message, account: Account, disableComments: Bool = false) -> CGSize {
        var isReplies = false
        var replyCount = 0
        if let channel = message.peers[message.id.peerId] as? TelegramChannel, case .broadcast = channel.info {
            for attribute in message.attributes {
                if let attribute = attribute as? ReplyThreadMessageAttribute {
                    replyCount = Int(attribute.count)
                    isReplies = true
                    break
                }
            }
        }
        if case let .replyThread(replyThreadMessage) = chatLocation, replyThreadMessage.effectiveTopId == message.id {
            replyCount = 0
            isReplies = false
        }
        if disableComments {
            replyCount = 0
            isReplies = false
        }
        
        if self.theme !== presentationData.theme.theme || self.isReplies != isReplies {
            self.theme = presentationData.theme.theme
            self.isReplies = isReplies

            var updatedIconImage: UIImage?
            var updatedIconOffset = CGPoint()
            if case .pinnedMessages = subject {
                updatedIconImage = PresentationResourcesChat.chatFreeNavigateButtonIcon(presentationData.theme.theme, wallpaper: presentationData.theme.wallpaper)
            } else if isReplies {
                updatedIconImage = PresentationResourcesChat.chatFreeCommentButtonIcon(presentationData.theme.theme, wallpaper: presentationData.theme.wallpaper)
            } else if message.id.peerId.isRepliesOrSavedMessages(accountPeerId: account.peerId) {
                updatedIconImage = PresentationResourcesChat.chatFreeNavigateButtonIcon(presentationData.theme.theme, wallpaper: presentationData.theme.wallpaper)
                updatedIconOffset = CGPoint(x: UIScreenPixel, y: 1.0)
            } else {
                updatedIconImage = PresentationResourcesChat.chatFreeShareButtonIcon(presentationData.theme.theme, wallpaper: presentationData.theme.wallpaper)
            }
            self.backgroundNode.updateColor(color: selectDateFillStaticColor(theme: presentationData.theme.theme, wallpaper: presentationData.theme.wallpaper), enableBlur: dateFillNeedsBlur(theme: presentationData.theme.theme, wallpaper: presentationData.theme.wallpaper), transition: .immediate)
            self.iconNode.image = updatedIconImage
            self.iconOffset = updatedIconOffset
        }
        var size = CGSize(width: 30.0, height: 30.0)
        var offsetIcon = false
        if isReplies, replyCount > 0 {
            offsetIcon = true
            
            let textNode: ImmediateTextNode
            if let current = self.textNode {
                textNode = current
            } else {
                textNode = ImmediateTextNode()
                self.textNode = textNode
                self.addSubnode(textNode)
            }
            
            let textColor = bubbleVariableColor(variableColor: presentationData.theme.theme.chat.message.shareButtonForegroundColor, wallpaper: presentationData.theme.wallpaper)
            
            let countString: String
            if replyCount >= 1000 * 1000 {
                countString = "\(replyCount / 1000_000)M"
            } else if replyCount >= 1000 {
                countString = "\(replyCount / 1000)K"
            } else {
                countString = "\(replyCount)"
            }
            
            textNode.attributedText = NSAttributedString(string: countString, font: Font.regular(11.0), textColor: textColor)
            let textSize = textNode.updateLayout(CGSize(width: 100.0, height: 100.0))
            size.height += textSize.height - 1.0
            textNode.frame = CGRect(origin: CGPoint(x: floorToScreenPixels((size.width - textSize.width) / 2.0), y: size.height - textSize.height - 4.0), size: textSize)
        } else if let textNode = self.textNode {
            self.textNode = nil
            textNode.removeFromSupernode()
        }
        self.backgroundNode.frame = CGRect(origin: CGPoint(), size: size)
        self.backgroundNode.update(size: self.backgroundNode.bounds.size, cornerRadius: min(self.backgroundNode.bounds.width, self.backgroundNode.bounds.height) / 2.0, transition: .immediate)
        if let image = self.iconNode.image {
            self.iconNode.frame = CGRect(origin: CGPoint(x: floor((size.width - image.size.width) / 2.0) + self.iconOffset.x, y: floor((size.width - image.size.width) / 2.0) - (offsetIcon ? 1.0 : 0.0) + self.iconOffset.y), size: image.size)
        }
        return size
    }
}

class ChatMessageAnimatedStickerItemNode: ChatMessageItemView {
    let contextSourceNode: ContextExtractedContentContainingNode
    private let containerNode: ContextControllerSourceNode
    let imageNode: TransformImageNode
    private var enableSynchronousImageApply: Bool = false
    private var backgroundNode: WallpaperBubbleBackgroundNode?
    private(set) var placeholderNode: StickerShimmerEffectNode
    private(set) var animationNode: GenericAnimatedStickerNode?
    private var animationSize: CGSize?
    private var didSetUpAnimationNode = false
    private var isPlaying = false
    
    private var additionalAnimationNodes: [ChatMessageTransitionNode.DecorationItemNode] = []
    private var overlayMeshAnimationNode: ChatMessageTransitionNode.DecorationItemNode?
    private var enqueuedAdditionalAnimations: [(Int, Double)] = []
    private var additionalAnimationsCommitTimer: SwiftSignalKit.Timer?
  
    private var swipeToReplyNode: ChatMessageSwipeToReplyNode?
    private var swipeToReplyFeedback: HapticFeedback?
    
    private var selectionNode: ChatMessageSelectionNode?
    private var deliveryFailedNode: ChatMessageDeliveryFailedNode?
    private var shareButtonNode: ChatMessageShareButton?
    
    var telegramFile: TelegramMediaFile?
    var emojiFile: TelegramMediaFile?
    var telegramDice: TelegramMediaDice?
    private let disposable = MetaDisposable()
    private let disposables = DisposableSet()
    
    private var forwardInfoNode: ChatMessageForwardInfoNode?
    private var forwardBackgroundNode: NavigationBackgroundNode?
    
    private var viaBotNode: TextNode?
    private let dateAndStatusNode: ChatMessageDateAndStatusNode
    private var replyInfoNode: ChatMessageReplyInfoNode?
    private var replyBackgroundNode: NavigationBackgroundNode?
    
    private var actionButtonsNode: ChatMessageActionButtonsNode?
    private var reactionButtonsNode: ChatMessageReactionButtonsNode?
    
    private let messageAccessibilityArea: AccessibilityAreaNode
    
    private var highlightedState: Bool = false
    
    private var forceStopAnimations = false
    
    private var hapticFeedback: HapticFeedback?
    private var haptic: EmojiHaptic?
    private var mediaPlayer: MediaPlayer?
    private let mediaStatusDisposable = MetaDisposable()
    
    private var currentSwipeToReplyTranslation: CGFloat = 0.0
    
    private var appliedForwardInfo: (Peer?, String?)?
    
    private var currentSwipeAction: ChatControllerInteractionSwipeAction?
    
    required init() {
        self.contextSourceNode = ContextExtractedContentContainingNode()
        self.containerNode = ContextControllerSourceNode()
        self.imageNode = TransformImageNode()
        self.dateAndStatusNode = ChatMessageDateAndStatusNode()
        
        self.placeholderNode = StickerShimmerEffectNode()
        self.placeholderNode.isUserInteractionEnabled = false
        
        self.messageAccessibilityArea = AccessibilityAreaNode()
        
        super.init(layerBacked: false)
        
        self.containerNode.shouldBegin = { [weak self] location in
            guard let strongSelf = self else {
                return false
            }
            if !strongSelf.imageNode.frame.contains(location) {
                return false
            }
            if let action = strongSelf.gestureRecognized(gesture: .tap, location: location, recognizer: nil) {
                if case .action = action {
                    return false
                }
            }
            if let action = strongSelf.gestureRecognized(gesture: .longTap, location: location, recognizer: nil) {
                switch action {
                case .action, .optionalAction:
                    return false
                case .openContextMenu:
                    return true
                }
            }
            return true
        }
        
        self.containerNode.activated = { [weak self] gesture, location in
            guard let strongSelf = self, let item = strongSelf.item else {
                return
            }
            
            if let action = strongSelf.gestureRecognized(gesture: .longTap, location: location, recognizer: nil) {
                switch action {
                case .action, .optionalAction:
                    break
                case let .openContextMenu(tapMessage, selectAll, subFrame):
                    item.controllerInteraction.openMessageContextMenu(tapMessage, selectAll, strongSelf, subFrame, gesture)
                }
            }
        }
        
        var firstTime = true
        self.imageNode.imageUpdated = { [weak self] image in
            guard let strongSelf = self else {
                return
            }
            if image != nil {
                if firstTime && !strongSelf.placeholderNode.isEmpty {
                    if strongSelf.enableSynchronousImageApply {
                        strongSelf.removePlaceholder(animated: false)
                    } else {
                        strongSelf.imageNode.alpha = 0.0
                    }
                } else {
                    if strongSelf.setupTimestamp == nil {
                        strongSelf.removePlaceholder(animated: true)
                    }
                }
                firstTime = false
            }
        }
                
        self.imageNode.displaysAsynchronously = false
        self.containerNode.addSubnode(self.contextSourceNode)
        self.containerNode.targetNodeForActivationProgress = self.contextSourceNode.contentNode
        self.addSubnode(self.containerNode)
        self.contextSourceNode.contentNode.addSubnode(self.imageNode)
        self.contextSourceNode.contentNode.addSubnode(self.placeholderNode)
        self.contextSourceNode.contentNode.addSubnode(self.dateAndStatusNode)
        self.addSubnode(self.messageAccessibilityArea)
        
        self.messageAccessibilityArea.focused = { [weak self] in
            self?.accessibilityElementDidBecomeFocused()
        }
    }
    
    deinit {
        self.disposable.dispose()
        self.disposables.dispose()
        self.mediaStatusDisposable.set(nil)
        self.additionalAnimationsCommitTimer?.invalidate()
    }
    
    required init?(coder aDecoder: NSCoder) {
        fatalError("init(coder:) has not been implemented")
    }
    
    private func removePlaceholder(animated: Bool) {
        self.placeholderNode.alpha = 0.0
        if !animated {
            self.placeholderNode.removeFromSupernode()
        } else {
            self.placeholderNode.layer.animateAlpha(from: 1.0, to: 0.0, duration: 0.2, completion: { [weak self] _ in
                self?.placeholderNode.removeFromSupernode()
            })
        }
    }
    
    override func didLoad() {
        super.didLoad()
        
        let recognizer = TapLongTapOrDoubleTapGestureRecognizer(target: self, action: #selector(self.tapLongTapOrDoubleTapGesture(_:)))
        recognizer.tapActionAtPoint = { [weak self] point in
            if let strongSelf = self {
                if let shareButtonNode = strongSelf.shareButtonNode, shareButtonNode.frame.contains(point) {
                    return .fail
                }
                
                if false, strongSelf.telegramFile == nil {
                    if let animationNode = strongSelf.animationNode, animationNode.frame.contains(point) {
                        return .waitForDoubleTap
                    }
                }
            }
            return .waitForDoubleTap
        }
        recognizer.longTap = { [weak self] point, recognizer in
            guard let strongSelf = self else {
                return
            }
            
            if let action = strongSelf.gestureRecognized(gesture: .longTap, location: point, recognizer: recognizer) {
                switch action {
                case let .action(f):
                    f()
                    recognizer.cancel()
                case let .optionalAction(f):
                    f()
                    recognizer.cancel()
                case .openContextMenu:
                    break
                }
            }
        }
        self.view.addGestureRecognizer(recognizer)
        
        let replyRecognizer = ChatSwipeToReplyRecognizer(target: self, action: #selector(self.swipeToReplyGesture(_:)))
        replyRecognizer.shouldBegin = { [weak self] in
            if let strongSelf = self, let item = strongSelf.item {
                if strongSelf.selectionNode != nil {
                    return false
                }
                let action = item.controllerInteraction.canSetupReply(item.message)
                strongSelf.currentSwipeAction = action
                if case .none = action {
                    return false
                } else {
                    return true
                }
            }
            return false
        }
        self.view.addGestureRecognizer(replyRecognizer)
    }
    
    override var visibility: ListViewItemNodeVisibility {
        didSet {
            let wasVisible = oldValue != .none
            let isVisible = self.visibility != .none
            
            if wasVisible != isVisible {
                self.visibilityStatus = isVisible
            }
        }
    }
    
    private var visibilityStatus: Bool = false {
        didSet {
            if self.visibilityStatus != oldValue {
                self.updateVisibility()
                self.haptic?.enabled = self.visibilityStatus
            }
        }
    }
    
    private var setupTimestamp: Double?
    private func setupNode(item: ChatMessageItem) {
        guard self.animationNode == nil else {
            return
        }
        
        if let telegramDice = self.telegramDice {
            if telegramDice.emoji == "🎰" {
                let animationNode = SlotMachineAnimationNode(account: item.context.account)
                if !item.message.effectivelyIncoming(item.context.account.peerId) {
                    animationNode.success = { [weak self] onlyHaptic in
                        if let strongSelf = self, let item = strongSelf.item {
                            item.controllerInteraction.animateDiceSuccess(onlyHaptic)
                        }
                    }
                }
                self.animationNode = animationNode
            } else {
                let animationNode = ManagedDiceAnimationNode(context: item.context, emoji: telegramDice.emoji.strippedEmoji)
                if !item.message.effectivelyIncoming(item.context.account.peerId) {
                    animationNode.success = { [weak self] in
                        if let strongSelf = self, let item = strongSelf.item {
                            item.controllerInteraction.animateDiceSuccess(false)
                        }
                    }
                }
                self.animationNode = animationNode
            }
        } else if let telegramFile = self.telegramFile, telegramFile.mimeType == "video/webm" {
            let videoNode = VideoStickerNode()
            videoNode.started = { [weak self] in
                if let strongSelf = self {
                    strongSelf.imageNode.alpha = 0.0
                    if !strongSelf.enableSynchronousImageApply {
                        let current = CACurrentMediaTime()
                        if let setupTimestamp = strongSelf.setupTimestamp, current - setupTimestamp > 0.3 {
                            if !strongSelf.placeholderNode.alpha.isZero {
                                strongSelf.animationNode?.layer.animateAlpha(from: 0.0, to: 1.0, duration: 0.2)
                                strongSelf.removePlaceholder(animated: true)
                            }
                        } else {
                            strongSelf.removePlaceholder(animated: false)
                        }
                    }
                }
            }
            self.animationNode = videoNode
        } else {
            let animationNode = AnimatedStickerNode()
            animationNode.started = { [weak self] in
                if let strongSelf = self {
                    strongSelf.imageNode.alpha = 0.0
                    if !strongSelf.enableSynchronousImageApply {
                        let current = CACurrentMediaTime()
                        if let setupTimestamp = strongSelf.setupTimestamp, current - setupTimestamp > 0.3 {
                            if !strongSelf.placeholderNode.alpha.isZero {
                                strongSelf.animationNode?.layer.animateAlpha(from: 0.0, to: 1.0, duration: 0.2)
                                strongSelf.removePlaceholder(animated: true)
                            }
                        } else {
                            strongSelf.removePlaceholder(animated: false)
                        }
                    }
                    
                    if let item = strongSelf.item {
                        if let _ = strongSelf.emojiFile {
                            item.controllerInteraction.seenOneTimeAnimatedMedia.insert(item.message.id)
                        }
                    }
                }
            }
            self.animationNode = animationNode
        }
        
        if let animationNode = self.animationNode {
            self.contextSourceNode.contentNode.insertSubnode(animationNode, aboveSubnode: self.placeholderNode)
        }
    }
    
    override func setupItem(_ item: ChatMessageItem, synchronousLoad: Bool) {
        super.setupItem(item, synchronousLoad: synchronousLoad)
                
        for media in item.message.media {
            if let telegramFile = media as? TelegramMediaFile {
                if self.telegramFile?.id != telegramFile.id {
                    self.telegramFile = telegramFile
                    let dimensions = telegramFile.dimensions ?? PixelDimensions(width: 512, height: 512)
                    self.imageNode.setSignal(chatMessageAnimatedSticker(postbox: item.context.account.postbox, file: telegramFile, small: false, size: dimensions.cgSize.aspectFitted(CGSize(width: 384.0, height: 384.0)), thumbnail: false, synchronousLoad: synchronousLoad), attemptSynchronously: synchronousLoad)
                    self.updateVisibility()
                    self.disposable.set(freeMediaFileInteractiveFetched(account: item.context.account, fileReference: .message(message: MessageReference(item.message), media: telegramFile)).start())
                }
                break
            } else if let telegramDice = media as? TelegramMediaDice {
                self.telegramDice = telegramDice
            }
        }
        
        self.setupNode(item: item)

        if let telegramDice = self.telegramDice, let diceNode = self.animationNode as? SlotMachineAnimationNode {
            if let value = telegramDice.value {
                diceNode.setState(value == 0 ? .rolling : .value(value, true))
            } else {
                diceNode.setState(.rolling)
            }
        } else if let telegramDice = self.telegramDice, let diceNode = self.animationNode as? ManagedDiceAnimationNode {
            if let value = telegramDice.value {
                diceNode.setState(value == 0 ? .rolling : .value(value, true))
            } else {
                diceNode.setState(.rolling)
            }
        } else if self.telegramFile == nil && self.telegramDice == nil {
            let (emoji, fitz) = item.message.text.basicEmoji
            var emojiFile: TelegramMediaFile?
            
            emojiFile = item.associatedData.animatedEmojiStickers[emoji]?.first?.file
            if emojiFile == nil {
                emojiFile = item.associatedData.animatedEmojiStickers[emoji.strippedEmoji]?.first?.file
            }
            
            if self.emojiFile?.id != emojiFile?.id {
                self.emojiFile = emojiFile
                if let emojiFile = emojiFile {
                    let dimensions = emojiFile.dimensions ?? PixelDimensions(width: 512, height: 512)
                    var fitzModifier: EmojiFitzModifier?
                    if let fitz = fitz {
                        fitzModifier = EmojiFitzModifier(emoji: fitz)
                    }
                    self.imageNode.setSignal(chatMessageAnimatedSticker(postbox: item.context.account.postbox, file: emojiFile, small: false, size: dimensions.cgSize.aspectFilled(CGSize(width: 384.0, height: 384.0)), fitzModifier: fitzModifier, thumbnail: false, synchronousLoad: synchronousLoad), attemptSynchronously: synchronousLoad)
                    self.disposable.set(freeMediaFileInteractiveFetched(account: item.context.account, fileReference: .standalone(media: emojiFile)).start())
                }
                self.updateVisibility()
                
                let textEmoji = item.message.text.strippedEmoji
                var additionalTextEmoji = textEmoji
                let (basicEmoji, fitz) = item.message.text.basicEmoji
                if ["💛", "💙", "💚", "💜", "🧡", "🖤", "🤎", "🤍"].contains(textEmoji) {
                    additionalTextEmoji = "❤️".strippedEmoji
                } else if fitz != nil {
                    additionalTextEmoji = basicEmoji
                }
                
                var animationItems: [Int: StickerPackItem]?
                if let items = item.associatedData.additionalAnimatedEmojiStickers[textEmoji] {
                    animationItems = items
                } else if let items = item.associatedData.additionalAnimatedEmojiStickers[additionalTextEmoji] {
                    animationItems = items
                }
                
                if let animationItems = animationItems {
                    for (_, animationItem) in animationItems {
                        self.disposables.add(freeMediaFileInteractiveFetched(account: item.context.account, fileReference: .standalone(media: animationItem.file)).start())
                    }
                }
            }
        }
    }
    
    private func updateVisibility() {
        guard let item = self.item else {
            return
        }
        
        let isPlaying = self.visibilityStatus && !self.forceStopAnimations
        if let videoNode = self.animationNode as? VideoStickerNode {
            if self.isPlaying != isPlaying {
                self.isPlaying = isPlaying
                
                if self.isPlaying && !self.didSetUpAnimationNode {
                    self.didSetUpAnimationNode = true
                                    
                    if let file = self.telegramFile {
                        videoNode.update(account: item.context.account, fileReference: .standalone(media: file))
                    }
                }
                
                videoNode.update(isPlaying: isPlaying)
            }
        } else if let animationNode = self.animationNode as? AnimatedStickerNode {
            if !isPlaying {
                for decorationNode in self.additionalAnimationNodes {
                    if let transitionNode = item.controllerInteraction.getMessageTransitionNode() {
                        decorationNode.layer.animateAlpha(from: 1.0, to: 0.0, duration: 0.2, removeOnCompletion: false, completion: { [weak decorationNode] _ in
                            if let decorationNode = decorationNode {
                                transitionNode.remove(decorationNode: decorationNode)
                            }
                        })
                    }
                }
                self.additionalAnimationNodes.removeAll()

                if let overlayMeshAnimationNode = self.overlayMeshAnimationNode {
                    self.overlayMeshAnimationNode = nil
                    if let transitionNode = item.controllerInteraction.getMessageTransitionNode() {
                        transitionNode.remove(decorationNode: overlayMeshAnimationNode)
                    }
                }
            }
            
            if self.isPlaying != isPlaying {
                self.isPlaying = isPlaying
                
                var alreadySeen = false
                if isPlaying, let _ = self.emojiFile {
                    if item.controllerInteraction.seenOneTimeAnimatedMedia.contains(item.message.id) {
                        alreadySeen = true
                    }
                }
                
                if isPlaying && self.setupTimestamp == nil {
                    self.setupTimestamp = CACurrentMediaTime()
                }
                animationNode.visibility = isPlaying
                
                if self.didSetUpAnimationNode && alreadySeen {
                    if let emojiFile = self.emojiFile, emojiFile.resource is LocalFileReferenceMediaResource {
                    } else {
                        animationNode.seekTo(.start)
                    }
                }
                
                if self.isPlaying && !self.didSetUpAnimationNode {
                    self.didSetUpAnimationNode = true
                    
                    var file: TelegramMediaFile?
                    var playbackMode: AnimatedStickerPlaybackMode = .loop
                    var isEmoji = false
                    var fitzModifier: EmojiFitzModifier?
                    
                    if let telegramFile = self.telegramFile {
                        file = telegramFile
                        if !item.controllerInteraction.stickerSettings.loopAnimatedStickers {
                            playbackMode = .once
                        }
                    } else if let emojiFile = self.emojiFile {
                        isEmoji = true
                        file = emojiFile
                        if alreadySeen && emojiFile.resource is LocalFileReferenceMediaResource {
                            playbackMode = .still(.end)
                        } else {
                            playbackMode = .once
                        }
                        let (_, fitz) = item.message.text.basicEmoji
                        if let fitz = fitz {
                            fitzModifier = EmojiFitzModifier(emoji: fitz)
                        }
                    }

                    if let file = file {
                        let dimensions = file.dimensions ?? PixelDimensions(width: 512, height: 512)
                        let fittedSize = isEmoji ? dimensions.cgSize.aspectFilled(CGSize(width: 384.0, height: 384.0)) : dimensions.cgSize.aspectFitted(CGSize(width: 384.0, height: 384.0))
                        
                        let pathPrefix = item.context.account.postbox.mediaBox.shortLivedResourceCachePathPrefix(file.resource.id)
                        let mode: AnimatedStickerMode = .direct(cachePathPrefix: pathPrefix)
                        self.animationSize = fittedSize
                        animationNode.setup(source: AnimatedStickerResourceSource(account: item.context.account, resource: file.resource, fitzModifier: fitzModifier), width: Int(fittedSize.width), height: Int(fittedSize.height), playbackMode: playbackMode, mode: mode)
                    }
                }
            }
        }
    }
    
    override func updateStickerSettings(forceStopAnimations: Bool) {
        self.forceStopAnimations = forceStopAnimations
        self.updateVisibility()
    }
    
    
    private var absoluteRect: (CGRect, CGSize)?
    override func updateAbsoluteRect(_ rect: CGRect, within containerSize: CGSize) {
        self.absoluteRect = (rect, containerSize)
        if !self.contextSourceNode.isExtractedToContextPreview {
            var rect = rect
            rect.origin.y = containerSize.height - rect.maxY + self.insets.top

            self.placeholderNode.updateAbsoluteRect(CGRect(origin: CGPoint(x: rect.minX + self.placeholderNode.frame.minX, y: rect.minY + self.placeholderNode.frame.minY), size: self.placeholderNode.frame.size), within: containerSize)
            
            if let backgroundNode = self.backgroundNode {
                backgroundNode.update(rect: CGRect(origin: CGPoint(x: rect.minX + self.placeholderNode.frame.minX, y: rect.minY + self.placeholderNode.frame.minY), size: self.placeholderNode.frame.size), within: containerSize, transition: .immediate)
            }
            
            if let reactionButtonsNode = self.reactionButtonsNode {
                var reactionButtonsNodeFrame = reactionButtonsNode.frame
                reactionButtonsNodeFrame.origin.x += rect.minX
                reactionButtonsNodeFrame.origin.y += rect.minY
                
                reactionButtonsNode.update(rect: rect, within: containerSize, transition: .immediate)
            }
        }
    }
    
    override func applyAbsoluteOffset(value: CGPoint, animationCurve: ContainedViewLayoutTransitionCurve, duration: Double) {
        if let backgroundNode = self.backgroundNode {
            backgroundNode.offset(value: value, animationCurve: animationCurve, duration: duration)
        }
        
        if let reactionButtonsNode = self.reactionButtonsNode {
            reactionButtonsNode.offset(value: value, animationCurve: animationCurve, duration: duration)
        }
    }
    
    override func updateAccessibilityData(_ accessibilityData: ChatMessageAccessibilityData) {
        super.updateAccessibilityData(accessibilityData)
        
        self.messageAccessibilityArea.accessibilityLabel = accessibilityData.label
        self.messageAccessibilityArea.accessibilityValue = accessibilityData.value
        self.messageAccessibilityArea.accessibilityHint = accessibilityData.hint
        self.messageAccessibilityArea.accessibilityTraits = accessibilityData.traits
        if let customActions = accessibilityData.customActions {
            self.messageAccessibilityArea.accessibilityCustomActions = customActions.map({ action -> UIAccessibilityCustomAction in
                return ChatMessageAccessibilityCustomAction(name: action.name, target: self, selector: #selector(self.performLocalAccessibilityCustomAction(_:)), action: action.action)
            })
        } else {
            self.messageAccessibilityArea.accessibilityCustomActions = nil
        }
    }
    
    @objc private func performLocalAccessibilityCustomAction(_ action: UIAccessibilityCustomAction) {
        if let action = action as? ChatMessageAccessibilityCustomAction {
            switch action.action {
                case .reply:
                    if let item = self.item {
                        item.controllerInteraction.setupReply(item.message.id)
                    }
                case .options:
                    if let item = self.item {
                        item.controllerInteraction.openMessageContextMenu(item.message, false, self, self.imageNode.frame, nil)
                    }
            }
        }
    }
    
    override func asyncLayout() -> (_ item: ChatMessageItem, _ params: ListViewItemLayoutParams, _ mergedTop: ChatMessageMerge, _ mergedBottom: ChatMessageMerge, _ dateHeaderAtBottom: Bool) -> (ListViewItemNodeLayout, (ListViewItemUpdateAnimation, ListViewItemApply, Bool) -> Void) {
        let displaySize = CGSize(width: 184.0, height: 184.0)
        let telegramFile = self.telegramFile
        let emojiFile = self.emojiFile
        let telegramDice = self.telegramDice
        let layoutConstants = self.layoutConstants
        let imageLayout = self.imageNode.asyncLayout()
        let makeDateAndStatusLayout = self.dateAndStatusNode.asyncLayout()
        let actionButtonsLayout = ChatMessageActionButtonsNode.asyncLayout(self.actionButtonsNode)
        let reactionButtonsLayout = ChatMessageReactionButtonsNode.asyncLayout(self.reactionButtonsNode)
        
        let makeForwardInfoLayout = ChatMessageForwardInfoNode.asyncLayout(self.forwardInfoNode)
        
        let viaBotLayout = TextNode.asyncLayout(self.viaBotNode)
        let makeReplyInfoLayout = ChatMessageReplyInfoNode.asyncLayout(self.replyInfoNode)
        let currentShareButtonNode = self.shareButtonNode
        let currentForwardInfo = self.appliedForwardInfo
        
        return { item, params, mergedTop, mergedBottom, dateHeaderAtBottom in
            let accessibilityData = ChatMessageAccessibilityData(item: item, isSelected: nil)
            let layoutConstants = chatMessageItemLayoutConstants(layoutConstants, params: params, presentationData: item.presentationData)
            let incoming = item.content.effectivelyIncoming(item.context.account.peerId, associatedData: item.associatedData)
            var imageSize: CGSize = CGSize(width: 200.0, height: 200.0)
            var isEmoji = false
            if let _ = telegramDice {
                imageSize = displaySize
            } else if let telegramFile = telegramFile {
                if let dimensions = telegramFile.dimensions {
                    imageSize = dimensions.cgSize.aspectFitted(displaySize)
                } else if let thumbnailSize = telegramFile.previewRepresentations.first?.dimensions {
                    imageSize = thumbnailSize.cgSize.aspectFitted(displaySize)
                } else {
                    imageSize = displaySize
                }
            } else if let emojiFile = emojiFile {
                isEmoji = true
                
                let displaySize = CGSize(width: floor(displaySize.width * item.presentationData.animatedEmojiScale), height: floor(displaySize.height * item.presentationData.animatedEmojiScale))
                if let dimensions = emojiFile.dimensions {
                    imageSize = CGSize(width: displaySize.width * CGFloat(dimensions.width) / 512.0, height: displaySize.height * CGFloat(dimensions.height) / 512.0)
                } else if let thumbnailSize = emojiFile.previewRepresentations.first?.dimensions {
                    imageSize = thumbnailSize.cgSize.aspectFitted(displaySize)
                }
            }
            
            let avatarInset: CGFloat
            var hasAvatar = false
            
            switch item.chatLocation {
            case let .peer(peerId):
                if peerId != item.context.account.peerId {
                    if peerId.isGroupOrChannel && item.message.author != nil {
                        var isBroadcastChannel = false
                        if let peer = item.message.peers[item.message.id.peerId] as? TelegramChannel, case .broadcast = peer.info {
                            isBroadcastChannel = true
                        }
                        
                        if !isBroadcastChannel {
                            hasAvatar = true
                        }
                    }
                } else if incoming {
                    hasAvatar = true
                }
            case let .replyThread(replyThreadMessage):
                if replyThreadMessage.messageId.peerId != item.context.account.peerId {
                    if replyThreadMessage.messageId.peerId.isGroupOrChannel && item.message.author != nil {
                        var isBroadcastChannel = false
                        if let peer = item.message.peers[item.message.id.peerId] as? TelegramChannel, case .broadcast = peer.info {
                            isBroadcastChannel = true
                        }
                        
                        if replyThreadMessage.isChannelPost, replyThreadMessage.effectiveTopId == item.message.id {
                            isBroadcastChannel = true
                        }
                        
                        if !isBroadcastChannel {
                            hasAvatar = true
                        }
                    }
                } else if incoming {
                    hasAvatar = true
                }
            }
            
            if hasAvatar {
                avatarInset = layoutConstants.avatarDiameter
            } else {
                avatarInset = 0.0
            }
            
            let isFailed = item.content.firstMessage.effectivelyFailed(timestamp: item.context.account.network.getApproximateRemoteTimestamp())
            
            var needsShareButton = false
            if case .pinnedMessages = item.associatedData.subject {
                needsShareButton = true
            } else if isFailed || Namespaces.Message.allScheduled.contains(item.message.id.namespace) {
                needsShareButton = false
            } else if item.message.id.peerId.isRepliesOrSavedMessages(accountPeerId: item.context.account.peerId) {
                for attribute in item.content.firstMessage.attributes {
                    if let _ = attribute as? SourceReferenceMessageAttribute {
                        needsShareButton = true
                        break
                    }
                }
            } else if item.message.effectivelyIncoming(item.context.account.peerId) {
                if let peer = item.message.peers[item.message.id.peerId] {
                    if let channel = peer as? TelegramChannel {
                        if case .broadcast = channel.info {
                            needsShareButton = true
                        }
                    }
                }
                if !needsShareButton, let author = item.message.author as? TelegramUser, let _ = author.botInfo, !item.message.media.isEmpty {
                    needsShareButton = true
                }
                if !needsShareButton {
                    loop: for media in item.message.media {
                        if media is TelegramMediaGame || media is TelegramMediaInvoice {
                            needsShareButton = true
                            break loop
                        } else if let media = media as? TelegramMediaWebpage, case .Loaded = media.content {
                            needsShareButton = true
                            break loop
                        }
                    }
                } else {
                    loop: for media in item.message.media {
                        if media is TelegramMediaAction {
                            needsShareButton = false
                            break loop
                        }
                    }
                }
                
                if item.associatedData.isCopyProtectionEnabled {
                    needsShareButton = false
                }
            }
            
            var layoutInsets = UIEdgeInsets(top: mergedTop.merged ? layoutConstants.bubble.mergedSpacing : layoutConstants.bubble.defaultSpacing, left: 0.0, bottom: mergedBottom.merged ? layoutConstants.bubble.mergedSpacing : layoutConstants.bubble.defaultSpacing, right: 0.0)
            if dateHeaderAtBottom {
                layoutInsets.top += layoutConstants.timestampHeaderHeight
            }
            
            var deliveryFailedInset: CGFloat = 0.0
            if isFailed {
                deliveryFailedInset += 24.0
            }
            
            let displayLeftInset = params.leftInset + layoutConstants.bubble.edgeInset + avatarInset
            
            let imageInset: CGFloat = 10.0
            var innerImageSize = imageSize
            imageSize = CGSize(width: imageSize.width + imageInset * 2.0, height: imageSize.height + imageInset * 2.0)
            let imageFrame = CGRect(origin: CGPoint(x: 0.0 + (incoming ? (params.leftInset + layoutConstants.bubble.edgeInset + avatarInset + layoutConstants.bubble.contentInsets.left) : (params.width - params.rightInset - imageSize.width - layoutConstants.bubble.edgeInset - layoutConstants.bubble.contentInsets.left - deliveryFailedInset)), y: 0.0), size: CGSize(width: imageSize.width, height: imageSize.height))
            if isEmoji {
                innerImageSize = imageSize
            }
            
            let arguments = TransformImageArguments(corners: ImageCorners(), imageSize: innerImageSize, boundingSize: innerImageSize, intrinsicInsets: UIEdgeInsets(top: imageInset, left: imageInset, bottom: imageInset, right: imageInset))
            
            let imageApply = imageLayout(arguments)
            
            let statusType: ChatMessageDateAndStatusType
            if item.message.effectivelyIncoming(item.context.account.peerId) {
                statusType = .FreeIncoming
            } else {
                if isFailed {
                    statusType = .FreeOutgoing(.Failed)
                } else if item.message.flags.isSending && !item.message.isSentOrAcknowledged {
                    statusType = .FreeOutgoing(.Sending)
                } else {
                    statusType = .FreeOutgoing(.Sent(read: item.read))
                }
            }
            
            var edited = false
            var viewCount: Int? = nil
            var dateReplies = 0
            let dateReactionsAndPeers = mergedMessageReactionsAndPeers(message: item.message)
            for attribute in item.message.attributes {
                if let _ = attribute as? EditedMessageAttribute, isEmoji {
                    edited = true
                } else if let attribute = attribute as? ViewCountMessageAttribute {
                    viewCount = attribute.count
                } else if let attribute = attribute as? ReplyThreadMessageAttribute, case .peer = item.chatLocation {
                    if let channel = item.message.peers[item.message.id.peerId] as? TelegramChannel, case .group = channel.info {
                        dateReplies = Int(attribute.count)
                    }
                }
            }
            
            let dateText = stringForMessageTimestampStatus(accountPeerId: item.context.account.peerId, message: item.message, dateTimeFormat: item.presentationData.dateTimeFormat, nameDisplayOrder: item.presentationData.nameDisplayOrder, strings: item.presentationData.strings, format: .regular)
            
            var isReplyThread = false
            if case .replyThread = item.chatLocation {
                isReplyThread = true
            }
            
            let statusSuggestedWidthAndContinue = makeDateAndStatusLayout(ChatMessageDateAndStatusNode.Arguments(
                context: item.context,
                presentationData: item.presentationData,
                edited: edited,
                impressionCount: viewCount,
                dateText: dateText,
                type: statusType,
                layoutInput: .standalone(reactionSettings: shouldDisplayInlineDateReactions(message: item.message) ? ChatMessageDateAndStatusNode.StandaloneReactionSettings() : nil),
                constrainedSize: CGSize(width: params.width, height: CGFloat.greatestFiniteMagnitude),
                availableReactions: item.associatedData.availableReactions,
                reactions: dateReactionsAndPeers.reactions,
                reactionPeers: dateReactionsAndPeers.peers,
                replyCount: dateReplies,
                isPinned: item.message.tags.contains(.pinned) && !item.associatedData.isInPinnedListMode && !isReplyThread,
                hasAutoremove: item.message.isSelfExpiring
            ))
            
            let (dateAndStatusSize, dateAndStatusApply) = statusSuggestedWidthAndContinue.1(statusSuggestedWidthAndContinue.0)
            
            var viaBotApply: (TextNodeLayout, () -> TextNode)?
            var replyInfoApply: (CGSize, () -> ChatMessageReplyInfoNode)?
            var needsReplyBackground = false
            var replyMarkup: ReplyMarkupMessageAttribute?
            
            let availableContentWidth = max(60.0, params.width - params.leftInset - params.rightInset - max(imageSize.width, 160.0) - 20.0 - layoutConstants.bubble.edgeInset * 2.0 - avatarInset - layoutConstants.bubble.contentInsets.left)
            
            var ignoreForward = false
            if let forwardInfo = item.message.forwardInfo {
                if item.message.id.peerId != item.context.account.peerId {
                    for attribute in item.message.attributes {
                        if let attribute = attribute as? SourceReferenceMessageAttribute {
                            if attribute.messageId.peerId == forwardInfo.author?.id {
                                ignoreForward = true
                            }
                            break
                        }
                    }
                }
            }
            
            for attribute in item.message.attributes {
                if let attribute = attribute as? InlineBotMessageAttribute {
                    var inlineBotNameString: String?
                    if let peerId = attribute.peerId, let bot = item.message.peers[peerId] as? TelegramUser {
                        inlineBotNameString = bot.username
                    } else {
                        inlineBotNameString = attribute.title
                    }
                    
                    if let inlineBotNameString = inlineBotNameString {
                        let inlineBotNameColor = serviceMessageColorComponents(theme: item.presentationData.theme.theme, wallpaper: item.presentationData.theme.wallpaper).primaryText
                        
                        let bodyAttributes = MarkdownAttributeSet(font: nameFont, textColor: inlineBotNameColor)
                        let boldAttributes = MarkdownAttributeSet(font: inlineBotPrefixFont, textColor: inlineBotNameColor)
                        let botString = addAttributesToStringWithRanges(item.presentationData.strings.Conversation_MessageViaUser("@\(inlineBotNameString)")._tuple, body: bodyAttributes, argumentAttributes: [0: boldAttributes])
                        
                        viaBotApply = viaBotLayout(TextNodeLayoutArguments(attributedString: botString, backgroundColor: nil, maximumNumberOfLines: 1, truncationType: .end, constrainedSize: CGSize(width: max(0, availableContentWidth), height: CGFloat.greatestFiniteMagnitude), alignment: .natural, cutout: nil, insets: UIEdgeInsets()))
                    }
                }
                if let replyAttribute = attribute as? ReplyMessageAttribute, let replyMessage = item.message.associatedMessages[replyAttribute.messageId] {
                    if case let .replyThread(replyThreadMessage) = item.chatLocation, replyThreadMessage.messageId == replyAttribute.messageId {
                    } else {
                        replyInfoApply = makeReplyInfoLayout(item.presentationData, item.presentationData.strings, item.context, .standalone, replyMessage, CGSize(width: availableContentWidth, height: CGFloat.greatestFiniteMagnitude))
                    }
                } else if let attribute = attribute as? ReplyMarkupMessageAttribute, attribute.flags.contains(.inline), !attribute.rows.isEmpty {
                    replyMarkup = attribute
                }
            }
            
            if item.message.id.peerId != item.context.account.peerId && !item.message.id.peerId.isReplies {
                for attribute in item.message.attributes {
                    if let attribute = attribute as? SourceReferenceMessageAttribute {
                        if let sourcePeer = item.message.peers[attribute.messageId.peerId] {
                            let inlineBotNameColor = serviceMessageColorComponents(theme: item.presentationData.theme.theme, wallpaper: item.presentationData.theme.wallpaper).primaryText
                            
                            let nameString = NSAttributedString(string: EnginePeer(sourcePeer).displayTitle(strings: item.presentationData.strings, displayOrder: item.presentationData.nameDisplayOrder), font: inlineBotPrefixFont, textColor: inlineBotNameColor)
                            viaBotApply = viaBotLayout(TextNodeLayoutArguments(attributedString: nameString, backgroundColor: nil, maximumNumberOfLines: 1, truncationType: .end, constrainedSize: CGSize(width: max(0, availableContentWidth), height: CGFloat.greatestFiniteMagnitude), alignment: .natural, cutout: nil, insets: UIEdgeInsets()))
                        }
                    }
                }
            }
            
            if replyInfoApply != nil || viaBotApply != nil {
                needsReplyBackground = true
            }
            
            var updatedShareButtonNode: ChatMessageShareButton?
            if needsShareButton {
                if let currentShareButtonNode = currentShareButtonNode {
                    updatedShareButtonNode = currentShareButtonNode
                } else {
                    let buttonNode = ChatMessageShareButton()
                    updatedShareButtonNode = buttonNode
                }
            }
            
            let contentHeight = max(imageSize.height, layoutConstants.image.minDimensions.height)
            
            var forwardSource: Peer?
            var forwardAuthorSignature: String?
            var forwardPsaType: String?
            
            var forwardInfoSizeApply: (CGSize, (CGFloat) -> ChatMessageForwardInfoNode)?
            var needsForwardBackground = false
            
            if !ignoreForward, let forwardInfo = item.message.forwardInfo {
                forwardPsaType = forwardInfo.psaType
                
                if let source = forwardInfo.source {
                    forwardSource = source
                    if let authorSignature = forwardInfo.authorSignature {
                        forwardAuthorSignature = authorSignature
                    } else if let forwardInfoAuthor = forwardInfo.author, forwardInfoAuthor.id != source.id {
                        forwardAuthorSignature = EnginePeer(forwardInfoAuthor).displayTitle(strings: item.presentationData.strings, displayOrder: item.presentationData.nameDisplayOrder)
                    } else {
                        forwardAuthorSignature = nil
                    }
                } else {
                    if let currentForwardInfo = currentForwardInfo, forwardInfo.author == nil && currentForwardInfo.0 != nil {
                        forwardSource = nil
                        forwardAuthorSignature = currentForwardInfo.0.flatMap(EnginePeer.init)?.displayTitle(strings: item.presentationData.strings, displayOrder: item.presentationData.nameDisplayOrder)
                    } else {
                        forwardSource = forwardInfo.author
                        forwardAuthorSignature = forwardInfo.authorSignature
                    }
                }
                let availableWidth = max(60.0, availableContentWidth + 6.0)
                forwardInfoSizeApply = makeForwardInfoLayout(item.presentationData, item.presentationData.strings, .standalone, forwardSource, forwardAuthorSignature, forwardPsaType, CGSize(width: availableWidth, height: CGFloat.greatestFiniteMagnitude))

                needsForwardBackground = true
            }
            
            var maxContentWidth = imageSize.width
            var actionButtonsFinalize: ((CGFloat) -> (CGSize, (_ animation: ListViewItemUpdateAnimation) -> ChatMessageActionButtonsNode))?
            if let replyMarkup = replyMarkup {
                let (minWidth, buttonsLayout) = actionButtonsLayout(item.context, item.presentationData.theme, item.presentationData.chatBubbleCorners, item.presentationData.strings, replyMarkup, item.message, maxContentWidth)
                maxContentWidth = max(maxContentWidth, minWidth)
                actionButtonsFinalize = buttonsLayout
            }
            
            var actionButtonsSizeAndApply: (CGSize, (ListViewItemUpdateAnimation) -> ChatMessageActionButtonsNode)?
            if let actionButtonsFinalize = actionButtonsFinalize {
                actionButtonsSizeAndApply = actionButtonsFinalize(maxContentWidth)
            }
            
            let reactions: ReactionsMessageAttribute
            if shouldDisplayInlineDateReactions(message: item.message) {
                reactions = ReactionsMessageAttribute(reactions: [], recentPeers: [])
            } else {
                reactions = mergedMessageReactions(attributes: item.message.attributes) ?? ReactionsMessageAttribute(reactions: [], recentPeers: [])
            }
            var reactionButtonsFinalize: ((CGFloat) -> (CGSize, (_ animation: ListViewItemUpdateAnimation) -> ChatMessageReactionButtonsNode))?
            if !reactions.reactions.isEmpty {
                let totalInset = params.leftInset + layoutConstants.bubble.edgeInset * 2.0 + avatarInset + layoutConstants.bubble.contentInsets.left * 2.0 + params.rightInset
                
                let maxReactionsWidth = params.width - totalInset
                let (minWidth, buttonsLayout) = reactionButtonsLayout(ChatMessageReactionButtonsNode.Arguments(
                    context: item.context,
                    presentationData: item.presentationData,
                    presentationContext: item.controllerInteraction.presentationContext,
                    availableReactions: item.associatedData.availableReactions,
                    reactions: reactions,
                    message: item.message,
                    isIncoming: item.message.effectivelyIncoming(item.context.account.peerId),
                    constrainedWidth: maxReactionsWidth
                ))
                maxContentWidth = max(maxContentWidth, minWidth)
                reactionButtonsFinalize = buttonsLayout
            }
            
            var reactionButtonsSizeAndApply: (CGSize, (ListViewItemUpdateAnimation) -> ChatMessageReactionButtonsNode)?
            if let reactionButtonsFinalize = reactionButtonsFinalize {
                reactionButtonsSizeAndApply = reactionButtonsFinalize(maxContentWidth)
            }
            
            var layoutSize = CGSize(width: params.width, height: contentHeight)
            if let actionButtonsSizeAndApply = actionButtonsSizeAndApply {
                layoutSize.height += actionButtonsSizeAndApply.0.height
            }
            if let reactionButtonsSizeAndApply = reactionButtonsSizeAndApply {
                layoutSize.height += reactionButtonsSizeAndApply.0.height
            }
            
            return (ListViewItemNodeLayout(contentSize: layoutSize, insets: layoutInsets), { [weak self] animation, _, _ in
                if let strongSelf = self {
                    strongSelf.appliedForwardInfo = (forwardSource, forwardAuthorSignature)
                    strongSelf.updateAccessibilityData(accessibilityData)
                    
                    strongSelf.messageAccessibilityArea.frame = CGRect(origin: CGPoint(), size: layoutSize)
                    strongSelf.containerNode.frame = CGRect(origin: CGPoint(), size: layoutSize)
                    strongSelf.contextSourceNode.frame = CGRect(origin: CGPoint(), size: layoutSize)
                    strongSelf.contextSourceNode.contentNode.frame = CGRect(origin: CGPoint(), size: layoutSize)
                    
                    var transition: ContainedViewLayoutTransition = .immediate
                    if case let .System(duration, _) = animation {
                        if let subject = item.associatedData.subject, case .forwardedMessages = subject {
                            transition = .animated(duration: duration, curve: .linear)
                        } else {
                            transition = .animated(duration: duration, curve: .spring)
                        }
                    }
                    
                    let updatedImageFrame = imageFrame.offsetBy(dx: 0.0, dy: floor((contentHeight - imageSize.height) / 2.0))
                    var updatedContentFrame = updatedImageFrame
                    if isEmoji {
                        updatedContentFrame = updatedContentFrame.insetBy(dx: -imageInset, dy: -imageInset)
                    }
                    
                    strongSelf.imageNode.frame = updatedContentFrame
                    
                    let animationNodeFrame = updatedContentFrame.insetBy(dx: imageInset, dy: imageInset)

                    var file: TelegramMediaFile?
                    if let emojiFile = emojiFile {
                        file = emojiFile
                    } else if let telegramFile = telegramFile {
                        file = telegramFile
                    }
                    
                    if let file = file, let immediateThumbnailData = file.immediateThumbnailData {
                        if strongSelf.backgroundNode == nil {
                            if let backgroundNode = item.controllerInteraction.presentationContext.backgroundNode?.makeBubbleBackground(for: .free) {
                                strongSelf.backgroundNode = backgroundNode
                                strongSelf.placeholderNode.addBackdropNode(backgroundNode)
                                
                                if let (rect, size) = strongSelf.absoluteRect {
                                    strongSelf.updateAbsoluteRect(rect, within: size)
                                }
                            }
                        }
                        
                        let foregroundColor = bubbleVariableColor(variableColor: item.presentationData.theme.theme.chat.message.stickerPlaceholderColor, wallpaper: item.presentationData.theme.wallpaper)
                        let shimmeringColor = bubbleVariableColor(variableColor: item.presentationData.theme.theme.chat.message.stickerPlaceholderShimmerColor, wallpaper: item.presentationData.theme.wallpaper)
                        strongSelf.placeholderNode.update(backgroundColor: nil, foregroundColor: foregroundColor, shimmeringColor: shimmeringColor, data: immediateThumbnailData, size: animationNodeFrame.size, imageSize: file.dimensions?.cgSize ?? CGSize(width: 512.0, height: 512.0))
                        strongSelf.placeholderNode.frame = animationNodeFrame
                    }
                    
                    if strongSelf.animationNode?.supernode === strongSelf.contextSourceNode.contentNode {
                        strongSelf.animationNode?.frame = animationNodeFrame
                        if let videoNode = strongSelf.animationNode as? VideoStickerNode {
                            videoNode.updateLayout(size: updatedContentFrame.insetBy(dx: imageInset, dy: imageInset).size)
                        }
                        if let animationNode = strongSelf.animationNode as? AnimatedStickerNode {
                            animationNode.updateLayout(size: updatedContentFrame.insetBy(dx: imageInset, dy: imageInset).size)
                        }
                    }

                    strongSelf.enableSynchronousImageApply = true
                    imageApply()
                    strongSelf.enableSynchronousImageApply = false
                    
                    strongSelf.contextSourceNode.contentRect = strongSelf.imageNode.frame
                    strongSelf.containerNode.targetNodeForActivationProgressContentRect = strongSelf.contextSourceNode.contentRect
                    
                    if let updatedShareButtonNode = updatedShareButtonNode {
                        if updatedShareButtonNode !== strongSelf.shareButtonNode {
                            if let shareButtonNode = strongSelf.shareButtonNode {
                                shareButtonNode.removeFromSupernode()
                            }
                            strongSelf.shareButtonNode = updatedShareButtonNode
                            strongSelf.addSubnode(updatedShareButtonNode)
                            updatedShareButtonNode.addTarget(strongSelf, action: #selector(strongSelf.shareButtonPressed), forControlEvents: .touchUpInside)
                        }
                        let buttonSize = updatedShareButtonNode.update(presentationData: item.presentationData, chatLocation: item.chatLocation, subject: item.associatedData.subject, message: item.message, account: item.context.account)
                        updatedShareButtonNode.frame = CGRect(origin: CGPoint(x: updatedImageFrame.maxX + 8.0, y: updatedImageFrame.maxY - buttonSize.height - 4.0), size: buttonSize)
                    } else if let shareButtonNode = strongSelf.shareButtonNode {
                        shareButtonNode.removeFromSupernode()
                        strongSelf.shareButtonNode = nil
                    }
                    
                    let dateAndStatusFrame = CGRect(origin: CGPoint(x: max(displayLeftInset, updatedImageFrame.maxX - dateAndStatusSize.width - 4.0), y: updatedImageFrame.maxY - dateAndStatusSize.height - 4.0), size: dateAndStatusSize)
                    animation.animator.updateFrame(layer: strongSelf.dateAndStatusNode.layer, frame: dateAndStatusFrame, completion: nil)
                    dateAndStatusApply(animation)

                    if needsReplyBackground {
                        if let replyBackgroundNode = strongSelf.replyBackgroundNode {
                            replyBackgroundNode.updateColor(color: selectDateFillStaticColor(theme: item.presentationData.theme.theme, wallpaper: item.presentationData.theme.wallpaper), enableBlur: dateFillNeedsBlur(theme: item.presentationData.theme.theme, wallpaper: item.presentationData.theme.wallpaper), transition: .immediate)
                        } else {
                            let replyBackgroundNode = NavigationBackgroundNode(color: selectDateFillStaticColor(theme: item.presentationData.theme.theme, wallpaper: item.presentationData.theme.wallpaper), enableBlur: dateFillNeedsBlur(theme: item.presentationData.theme.theme, wallpaper: item.presentationData.theme.wallpaper))
                            strongSelf.replyBackgroundNode = replyBackgroundNode
                            strongSelf.contextSourceNode.contentNode.addSubnode(replyBackgroundNode)
                        }
                    } else if let replyBackgroundNode = strongSelf.replyBackgroundNode {
                        strongSelf.replyBackgroundNode = nil
                        replyBackgroundNode.removeFromSupernode()
                    }
                    
                    if let (viaBotLayout, viaBotApply) = viaBotApply {
                        let viaBotNode = viaBotApply()
                        if strongSelf.viaBotNode == nil {
                            strongSelf.viaBotNode = viaBotNode
                            strongSelf.contextSourceNode.contentNode.addSubnode(viaBotNode)
                        }
                        let viaBotFrame = CGRect(origin: CGPoint(x: (!incoming ? (params.leftInset + layoutConstants.bubble.edgeInset + 15.0) : (params.width - params.rightInset - viaBotLayout.size.width - layoutConstants.bubble.edgeInset - 14.0)), y: 8.0), size: viaBotLayout.size)
                        viaBotNode.frame = viaBotFrame
                        if let replyBackgroundNode = strongSelf.replyBackgroundNode {
                            replyBackgroundNode.frame = CGRect(origin: CGPoint(x: viaBotFrame.minX - 6.0, y: viaBotFrame.minY - 2.0 - UIScreenPixel), size: CGSize(width: viaBotFrame.size.width + 11.0, height: viaBotFrame.size.height + 5.0))
                            replyBackgroundNode.update(size: replyBackgroundNode.bounds.size, cornerRadius: 8.0, transition: .immediate)
                        }
                    } else if let viaBotNode = strongSelf.viaBotNode {
                        viaBotNode.removeFromSupernode()
                        strongSelf.viaBotNode = nil
                    }
                    
                    if let (replyInfoSize, replyInfoApply) = replyInfoApply {
                        let replyInfoNode = replyInfoApply()
                        if strongSelf.replyInfoNode == nil {
                            strongSelf.replyInfoNode = replyInfoNode
                            strongSelf.contextSourceNode.contentNode.addSubnode(replyInfoNode)
                        }
                        var viaBotSize = CGSize()
                        if let viaBotNode = strongSelf.viaBotNode {
                            viaBotSize = viaBotNode.frame.size
                        }
                        let replyInfoFrame = CGRect(origin: CGPoint(x: (!incoming ? (params.leftInset + layoutConstants.bubble.edgeInset + 10.0) : (params.width - params.rightInset - max(replyInfoSize.width, viaBotSize.width) - layoutConstants.bubble.edgeInset - 10.0)), y: 8.0 + viaBotSize.height), size: replyInfoSize)
                        if let viaBotNode = strongSelf.viaBotNode {
                            if replyInfoFrame.minX < viaBotNode.frame.minX {
                                viaBotNode.frame = viaBotNode.frame.offsetBy(dx: replyInfoFrame.minX - viaBotNode.frame.minX, dy: 0.0)
                            }
                        }
                        replyInfoNode.frame = replyInfoFrame
                        if let replyBackgroundNode = strongSelf.replyBackgroundNode {
                            replyBackgroundNode.frame = CGRect(origin: CGPoint(x: replyInfoFrame.minX - 4.0, y: replyInfoFrame.minY - viaBotSize.height - 2.0), size: CGSize(width: max(replyInfoFrame.size.width, viaBotSize.width) + 8.0, height: replyInfoFrame.size.height + viaBotSize.height + 5.0))
                            replyBackgroundNode.update(size: replyBackgroundNode.bounds.size, cornerRadius: 8.0, transition: .immediate)
                        }
                        
                        if let _ = item.controllerInteraction.selectionState, isEmoji {
                            replyInfoNode.alpha = 0.0
                            strongSelf.replyBackgroundNode?.alpha = 0.0
                        }
                    } else if let replyInfoNode = strongSelf.replyInfoNode {
                        replyInfoNode.removeFromSupernode()
                        strongSelf.replyInfoNode = nil
                    }
                    
                    if isFailed {
                        let deliveryFailedNode: ChatMessageDeliveryFailedNode
                        var isAppearing = false
                        if let current = strongSelf.deliveryFailedNode {
                            deliveryFailedNode = current
                        } else {
                            isAppearing = true
                            deliveryFailedNode = ChatMessageDeliveryFailedNode(tapped: {
                                if let item = self?.item {
                                    item.controllerInteraction.requestRedeliveryOfFailedMessages(item.content.firstMessage.id)
                                }
                            })
                            strongSelf.deliveryFailedNode = deliveryFailedNode
                            strongSelf.addSubnode(deliveryFailedNode)
                        }
                        let deliveryFailedSize = deliveryFailedNode.updateLayout(theme: item.presentationData.theme.theme)
                        let deliveryFailedFrame = CGRect(origin: CGPoint(x: imageFrame.maxX + deliveryFailedInset - deliveryFailedSize.width, y: imageFrame.maxY - deliveryFailedSize.height - imageInset), size: deliveryFailedSize)
                        if isAppearing {
                            deliveryFailedNode.frame = deliveryFailedFrame
                            transition.animatePositionAdditive(node: deliveryFailedNode, offset: CGPoint(x: deliveryFailedInset, y: 0.0))
                        } else {
                            transition.updateFrame(node: deliveryFailedNode, frame: deliveryFailedFrame)
                        }
                    } else if let deliveryFailedNode = strongSelf.deliveryFailedNode {
                        strongSelf.deliveryFailedNode = nil
                        transition.updateAlpha(node: deliveryFailedNode, alpha: 0.0)
                        transition.updateFrame(node: deliveryFailedNode, frame: deliveryFailedNode.frame.offsetBy(dx: 24.0, dy: 0.0), completion: { [weak deliveryFailedNode] _ in
                            deliveryFailedNode?.removeFromSupernode()
                        })
                    }

                    if needsForwardBackground {
                        if let forwardBackgroundNode = strongSelf.forwardBackgroundNode {
                            forwardBackgroundNode.updateColor(color: selectDateFillStaticColor(theme: item.presentationData.theme.theme, wallpaper: item.presentationData.theme.wallpaper), enableBlur: dateFillNeedsBlur(theme: item.presentationData.theme.theme, wallpaper: item.presentationData.theme.wallpaper), transition: .immediate)
                        } else {
                            let forwardBackgroundNode = NavigationBackgroundNode(color: selectDateFillStaticColor(theme: item.presentationData.theme.theme, wallpaper: item.presentationData.theme.wallpaper), enableBlur: dateFillNeedsBlur(theme: item.presentationData.theme.theme, wallpaper: item.presentationData.theme.wallpaper))
                            strongSelf.forwardBackgroundNode = forwardBackgroundNode
                            strongSelf.contextSourceNode.contentNode.addSubnode(forwardBackgroundNode)
                            
                            if animation.isAnimated {
                                forwardBackgroundNode.layer.animateAlpha(from: 0.0, to: 1.0, duration: 0.2)
                            }
                        }
                    } else if let forwardBackgroundNode = strongSelf.forwardBackgroundNode {
                        if animation.isAnimated {
                            strongSelf.forwardBackgroundNode = nil
                            forwardBackgroundNode.layer.animateAlpha(from: 1.0, to: 0.0, duration: 0.1, removeOnCompletion: false, completion: { [weak forwardBackgroundNode] _ in
                                forwardBackgroundNode?.removeFromSupernode()
                            })
                        } else {
                            forwardBackgroundNode.removeFromSupernode()
                            strongSelf.forwardBackgroundNode = nil
                        }
                    }
                    
                    if let (forwardInfoSize, forwardInfoApply) = forwardInfoSizeApply {
                        let forwardInfoNode = forwardInfoApply(forwardInfoSize.width)
                        if strongSelf.forwardInfoNode == nil {
                            strongSelf.forwardInfoNode = forwardInfoNode
                            strongSelf.contextSourceNode.contentNode.addSubnode(forwardInfoNode)
                            
                            if animation.isAnimated {
                                forwardInfoNode.layer.animateAlpha(from: 0.0, to: 1.0, duration: 0.2)
                            }
                        }
                        let forwardInfoFrame = CGRect(origin: CGPoint(x: (!incoming ? (params.leftInset + layoutConstants.bubble.edgeInset + 12.0) : (params.width - params.rightInset - forwardInfoSize.width - layoutConstants.bubble.edgeInset - 12.0)), y: 8.0), size: forwardInfoSize)
                        forwardInfoNode.frame = forwardInfoFrame
                        if let forwardBackgroundNode = strongSelf.forwardBackgroundNode {
                            forwardBackgroundNode.frame = CGRect(origin: CGPoint(x: forwardInfoFrame.minX - 6.0, y: forwardInfoFrame.minY - 2.0), size: CGSize(width: forwardInfoFrame.size.width + 10.0, height: forwardInfoFrame.size.height + 4.0))
                            forwardBackgroundNode.update(size: forwardBackgroundNode.bounds.size, cornerRadius: 8.0, transition: .immediate)
                        }
                    } else if let forwardInfoNode = strongSelf.forwardInfoNode {
                        if animation.isAnimated {
                            if let forwardInfoNode = strongSelf.forwardInfoNode {
                                strongSelf.forwardInfoNode = nil
                                forwardInfoNode.layer.animateAlpha(from: 1.0, to: 0.0, duration: 0.1, removeOnCompletion: false, completion: { [weak forwardInfoNode] _ in
                                    forwardInfoNode?.removeFromSupernode()
                                })
                            }
                        } else {
                            forwardInfoNode.removeFromSupernode()
                            strongSelf.forwardInfoNode = nil
                        }
                    }
                    
                    if let actionButtonsSizeAndApply = actionButtonsSizeAndApply {
                        let actionButtonsNode = actionButtonsSizeAndApply.1(animation)
                        let previousFrame = actionButtonsNode.frame
                        let actionButtonsFrame = CGRect(origin: CGPoint(x: imageFrame.minX, y: imageFrame.maxY), size: actionButtonsSizeAndApply.0)
                        actionButtonsNode.frame = actionButtonsFrame
                        if actionButtonsNode !== strongSelf.actionButtonsNode {
                            strongSelf.actionButtonsNode = actionButtonsNode
                            actionButtonsNode.buttonPressed = { button in
                                if let strongSelf = self {
                                    strongSelf.performMessageButtonAction(button: button)
                                }
                            }
                            actionButtonsNode.buttonLongTapped = { button in
                                if let strongSelf = self {
                                    strongSelf.presentMessageButtonContextMenu(button: button)
                                }
                            }
                            strongSelf.addSubnode(actionButtonsNode)
                        } else {
                            if case let .System(duration, _) = animation {
                                actionButtonsNode.layer.animateFrame(from: previousFrame, to: actionButtonsFrame, duration: duration, timingFunction: kCAMediaTimingFunctionSpring)
                            }
                        }
                    } else if let actionButtonsNode = strongSelf.actionButtonsNode {
                        actionButtonsNode.removeFromSupernode()
                        strongSelf.actionButtonsNode = nil
                    }
                    
                    if let reactionButtonsSizeAndApply = reactionButtonsSizeAndApply {
                        let reactionButtonsNode = reactionButtonsSizeAndApply.1(animation)
                        let reactionButtonsFrame = CGRect(origin: CGPoint(x: imageFrame.minX, y: imageFrame.maxY), size: reactionButtonsSizeAndApply.0)
                        if reactionButtonsNode !== strongSelf.reactionButtonsNode {
                            strongSelf.reactionButtonsNode = reactionButtonsNode
                            reactionButtonsNode.reactionSelected = { value in
                                guard let strongSelf = self, let item = strongSelf.item else {
                                    return
                                }
                                item.controllerInteraction.updateMessageReaction(item.message, .reaction(value))
                            }
                            reactionButtonsNode.frame = reactionButtonsFrame
                            if let (rect, containerSize) = strongSelf.absoluteRect {
                                var rect = rect
                                rect.origin.y = containerSize.height - rect.maxY + strongSelf.insets.top
                                
                                var reactionButtonsNodeFrame = reactionButtonsFrame
                                reactionButtonsNodeFrame.origin.x += rect.minX
                                reactionButtonsNodeFrame.origin.y += rect.minY
                                
                                reactionButtonsNode.update(rect: rect, within: containerSize, transition: .immediate)
                            }
                            strongSelf.addSubnode(reactionButtonsNode)
                            if animation.isAnimated {
                                reactionButtonsNode.animateIn(animation: animation)
                            }
                        } else {
                            animation.animator.updateFrame(layer: reactionButtonsNode.layer, frame: reactionButtonsFrame, completion: nil)
                            if let (rect, containerSize) = strongSelf.absoluteRect {
                                var rect = rect
                                rect.origin.y = containerSize.height - rect.maxY + strongSelf.insets.top
                                
                                var reactionButtonsNodeFrame = reactionButtonsFrame
                                reactionButtonsNodeFrame.origin.x += rect.minX
                                reactionButtonsNodeFrame.origin.y += rect.minY
                                
                                reactionButtonsNode.update(rect: rect, within: containerSize, transition: animation.transition)
                            }
                        }
                    } else if let reactionButtonsNode = strongSelf.reactionButtonsNode {
                        strongSelf.reactionButtonsNode = nil
                        if animation.isAnimated {
                            reactionButtonsNode.animateOut(animation: animation, completion: { [weak reactionButtonsNode] in
                                reactionButtonsNode?.removeFromSupernode()
                            })
                        } else {
                            reactionButtonsNode.removeFromSupernode()
                        }
                    }
                    
                    if let forwardInfo = item.message.forwardInfo, forwardInfo.flags.contains(.isImported) {
                        strongSelf.dateAndStatusNode.pressed = {
                            guard let strongSelf = self else {
                                return
                            }
                            item.controllerInteraction.displayImportedMessageTooltip(strongSelf.dateAndStatusNode)
                        }
                    } else {
                        strongSelf.dateAndStatusNode.pressed = nil
                    }
                    
                    if let (_, f) = strongSelf.awaitingAppliedReaction {
                        strongSelf.awaitingAppliedReaction = nil
                        
                        f()
                    }
                }
            })
        }
    }
    
    @objc private func tapLongTapOrDoubleTapGesture(_ recognizer: TapLongTapOrDoubleTapGestureRecognizer) {
        switch recognizer.state {
        case .ended:
            if let item = self.item, let (gesture, location) = recognizer.lastRecognizedGestureAndLocation {
                if let action = self.gestureRecognized(gesture: gesture, location: location, recognizer: recognizer) {
                    if case .doubleTap = gesture {
                        self.containerNode.cancelGesture()
                    }
                    switch action {
                    case let .action(f):
                        f()
                    case let .optionalAction(f):
                        f()
                    case let .openContextMenu(tapMessage, selectAll, subFrame):
                        if canAddMessageReactions(message: item.message) {
                            item.controllerInteraction.updateMessageReaction(item.message, .default)
                        } else {
                            item.controllerInteraction.openMessageContextMenu(tapMessage, selectAll, self, subFrame, nil)
                        }
                    }
                } else if case .tap = gesture {
                    item.controllerInteraction.clickThroughMessage()
                }
            }
        default:
            break
        }
    }
    
    private func startAdditionalAnimationsCommitTimer() {
        guard self.additionalAnimationsCommitTimer == nil else {
            return
        }
        let timer = SwiftSignalKit.Timer(timeout: 1.0, repeat: false, completion: { [weak self] in
            self?.commitEnqueuedAnimations()
            self?.additionalAnimationsCommitTimer?.invalidate()
            self?.additionalAnimationsCommitTimer = nil
        }, queue: Queue.mainQueue())
        self.additionalAnimationsCommitTimer = timer
        timer.start()
    }
    
    private func commitEnqueuedAnimations() {
        guard let item = self.item, let file = self.emojiFile, !self.enqueuedAdditionalAnimations.isEmpty else {
            return
        }
        
        let enqueuedAnimations = self.enqueuedAdditionalAnimations
        self.enqueuedAdditionalAnimations.removeAll()
        
        guard let startTimestamp = enqueuedAnimations.first?.1 else {
            return
        }
        
        var animations: [EmojiInteraction.Animation] = []
        for (index, timestamp) in enqueuedAnimations {
            animations.append(EmojiInteraction.Animation(index: index, timeOffset: Float(max(0.0, timestamp - startTimestamp))))
        }
        item.controllerInteraction.commitEmojiInteraction(item.message.id, item.message.text.strippedEmoji, EmojiInteraction(animations: animations), file)
    }
    
    func playEmojiInteraction(_ interaction: EmojiInteraction) {
        guard interaction.animations.count <= 7 else {
            return
        }
        
        var hapticFeedback: HapticFeedback
        if let current = self.hapticFeedback {
            hapticFeedback = current
        } else {
            hapticFeedback = HapticFeedback()
            self.hapticFeedback = hapticFeedback
        }
        
        var playHaptic = true
        if let existingHaptic = self.haptic, existingHaptic.active {
            playHaptic = false
        }
        hapticFeedback.prepareImpact(.light)
        hapticFeedback.prepareImpact(.medium)
                
        var index = 0
        for animation in interaction.animations {
            if animation.timeOffset > 0.0 {
                Queue.mainQueue().after(Double(animation.timeOffset)) {
                    self.playAdditionalAnimation(index: animation.index)
                    if playHaptic {
                        let style: ImpactHapticFeedbackStyle
                        if index == 1 {
                            style = .medium
                        } else {
                            style = [.light, .medium].randomElement() ?? .medium
                        }
                        hapticFeedback.impact(style)
                    }
                    index += 1
                }
            } else {
                self.playAdditionalAnimation(index: animation.index)
                if playHaptic {
                    hapticFeedback.impact(interaction.animations.count > 1 ? .light : .medium)
                }
                index += 1
            }
        }
    }
    
    func playAdditionalAnimation(index: Int) {
        guard let item = self.item else {
            return
        }
        guard let transitionNode = item.controllerInteraction.getMessageTransitionNode() else {
            return
        }
        
        let textEmoji = item.message.text.strippedEmoji
        var additionalTextEmoji = textEmoji
        let (basicEmoji, fitz) = item.message.text.basicEmoji
        if ["💛", "💙", "💚", "💜", "🧡", "🖤", "🤎", "🤍"].contains(textEmoji) {
            additionalTextEmoji = "❤️".strippedEmoji
        } else if fitz != nil {
            additionalTextEmoji = basicEmoji
        }
        
        guard let animationItems = item.associatedData.additionalAnimatedEmojiStickers[additionalTextEmoji], index < 10, let file = animationItems[index]?.file else {
            return
        }
        let source = AnimatedStickerResourceSource(account: item.context.account, resource: file.resource, fitzModifier: nil)
        guard let animationSize = self.animationSize, let animationNode = self.animationNode else {
            return
        }
        if self.additionalAnimationNodes.count >= 4 {
            return
        }
        if let animationNode = animationNode as? AnimatedStickerNode {
            let _ = animationNode.playIfNeeded()
        }
        
        let incomingMessage = item.message.effectivelyIncoming(item.context.account.peerId)

        if #available(iOS 13.0, *), item.context.sharedContext.immediateExperimentalUISettings.acceleratedStickers, let meshAnimation = item.context.meshAnimationCache.get(resource: file.resource) {
            var overlayMeshAnimationNode: ChatMessageTransitionNode.DecorationItemNode?
            if let current = self.overlayMeshAnimationNode {
                overlayMeshAnimationNode = current
            } else {
                if let animationView = MeshRenderer() {
                    let animationFrame = animationNode.frame.insetBy(dx: -animationNode.frame.width, dy: -animationNode.frame.height)
                        .offsetBy(dx: incomingMessage ? animationNode.frame.width - 10.0 : -animationNode.frame.width + 10.0, dy: 0.0)
                    animationView.frame = animationFrame

                    animationView.allAnimationsCompleted = { [weak transitionNode, weak animationView, weak self] in
                        guard let strongSelf = self, let animationView = animationView else {
                            return
                        }
                        guard let overlayMeshAnimationNode = strongSelf.overlayMeshAnimationNode else {
                            return
                        }
                        if overlayMeshAnimationNode.contentView !== animationView {
                            return
                        }
                        strongSelf.overlayMeshAnimationNode = nil
                        transitionNode?.remove(decorationNode: overlayMeshAnimationNode)
                    }

                    overlayMeshAnimationNode = transitionNode.add(decorationView: animationView, itemNode: self)
                    self.overlayMeshAnimationNode = overlayMeshAnimationNode
                }
            }
            if let meshRenderer = overlayMeshAnimationNode?.contentView as? MeshRenderer {
                meshRenderer.add(mesh: meshAnimation, offset: CGPoint(x: CGFloat.random(in: -30.0 ... 30.0), y: CGFloat.random(in: -30.0 ... 30.0)))
            }
        } else {
            let pathPrefix = item.context.account.postbox.mediaBox.shortLivedResourceCachePathPrefix(file.resource.id)
            let additionalAnimationNode = AnimatedStickerNode()
            additionalAnimationNode.setup(source: source, width: Int(animationSize.width * 2.0), height: Int(animationSize.height * 2.0), playbackMode: .once, mode: .direct(cachePathPrefix: pathPrefix))
            var animationFrame = animationNode.frame.insetBy(dx: -animationNode.frame.width, dy: -animationNode.frame.height)
                .offsetBy(dx: incomingMessage ? animationNode.frame.width - 10.0 : -animationNode.frame.width + 10.0, dy: 0.0)
            animationFrame = animationFrame.offsetBy(dx: CGFloat.random(in: -30.0 ... 30.0), dy: CGFloat.random(in: -30.0 ... 30.0))
            additionalAnimationNode.frame = animationFrame
            if incomingMessage {
                additionalAnimationNode.transform = CATransform3DMakeScale(-1.0, 1.0, 1.0)
            }

            let decorationNode = transitionNode.add(decorationView: additionalAnimationNode.view, itemNode: self)
            additionalAnimationNode.completed = { [weak self, weak decorationNode, weak transitionNode] _ in
                guard let decorationNode = decorationNode else {
                    return
                }
                self?.additionalAnimationNodes.removeAll(where: { $0 === decorationNode })
                transitionNode?.remove(decorationNode: decorationNode)
            }
            additionalAnimationNode.isPlayingChanged = { [weak self, weak decorationNode, weak transitionNode] isPlaying in
                if !isPlaying {
                    guard let decorationNode = decorationNode else {
                        return
                    }
                    self?.additionalAnimationNodes.removeAll(where: { $0 === decorationNode })
                    transitionNode?.remove(decorationNode: decorationNode)
                }
            }

            self.additionalAnimationNodes.append(decorationNode)

            additionalAnimationNode.play()
        }
    }
    
    private func gestureRecognized(gesture: TapLongTapOrDoubleTapGesture, location: CGPoint, recognizer: TapLongTapOrDoubleTapGestureRecognizer?) -> InternalBubbleTapAction? {
        switch gesture {
        case .tap:
            if let avatarNode = self.accessoryItemNode as? ChatMessageAvatarAccessoryItemNode, avatarNode.frame.contains(location) {
                if let item = self.item, let author = item.content.firstMessage.author {
                    return .optionalAction({
                        var openPeerId = item.effectiveAuthorId ?? author.id
                        var navigate: ChatControllerInteractionNavigateToPeer
                        
                        if item.content.firstMessage.id.peerId == item.context.account.peerId {
                            navigate = .chat(textInputState: nil, subject: nil, peekData: nil)
                        } else {
                            navigate = .info
                        }
                        
                        for attribute in item.content.firstMessage.attributes {
                            if let attribute = attribute as? SourceReferenceMessageAttribute {
                                openPeerId = attribute.messageId.peerId
                                navigate = .chat(textInputState: nil, subject: .message(id: .id(attribute.messageId), highlight: true, timecode: nil), peekData: nil)
                            }
                        }
                        
                        if item.effectiveAuthorId?.namespace == Namespaces.Peer.Empty {
                            item.controllerInteraction.displayMessageTooltip(item.content.firstMessage.id,  item.presentationData.strings.Conversation_ForwardAuthorHiddenTooltip, self, avatarNode.frame)
                        } else if let forwardInfo = item.content.firstMessage.forwardInfo, forwardInfo.flags.contains(.isImported), forwardInfo.author == nil {
                            item.controllerInteraction.displayImportedMessageTooltip(avatarNode)
                        } else {
                            if !item.message.id.peerId.isReplies, let channel = item.content.firstMessage.forwardInfo?.author as? TelegramChannel, channel.username == nil {
                                if case .member = channel.participationStatus {
                                } else {
                                    item.controllerInteraction.displayMessageTooltip(item.message.id, item.presentationData.strings.Conversation_PrivateChannelTooltip, self, avatarNode.frame)
                                }
                            }
                            item.controllerInteraction.openPeer(openPeerId, navigate, item.message)
                        }
                    })
                }
                return nil
            }
            
            if let viaBotNode = self.viaBotNode, viaBotNode.frame.contains(location) {
                if let item = self.item {
                    for attribute in item.message.attributes {
                        if let attribute = attribute as? InlineBotMessageAttribute {
                            var botAddressName: String?
                            if let peerId = attribute.peerId, let botPeer = item.message.peers[peerId], let addressName = botPeer.addressName {
                                botAddressName = addressName
                            } else {
                                botAddressName = attribute.title
                            }
                            
                            if let botAddressName = botAddressName {
                                return .optionalAction({
                                    item.controllerInteraction.updateInputState { textInputState in
                                        return ChatTextInputState(inputText: NSAttributedString(string: "@" + botAddressName + " "))
                                    }
                                    item.controllerInteraction.updateInputMode { _ in
                                        return .text
                                    }
                                })
                            }
                        }
                    }
                }
            }
            
            if let replyInfoNode = self.replyInfoNode, replyInfoNode.frame.contains(location) {
                if let item = self.item {
                    for attribute in item.message.attributes {
                        if let attribute = attribute as? ReplyMessageAttribute {
                            return .optionalAction({
                                item.controllerInteraction.navigateToMessage(item.message.id, attribute.messageId)
                            })
                        }
                    }
                }
            }
            
            if let item = self.item, self.imageNode.frame.contains(location) {
                if let _ = self.telegramFile {
                    return .optionalAction({
                        let _ = item.controllerInteraction.openMessage(item.message, .default)
                    })
                } else if let dice = self.telegramDice {
                    return .optionalAction({
                        item.controllerInteraction.displayDiceTooltip(dice)
                    })
                } else if let _ = self.emojiFile {
                    if let animationNode = self.animationNode as? AnimatedStickerNode, let _ = recognizer {
                        var shouldPlay = false
                        if !animationNode.isPlaying {
                            shouldPlay = true
                        }
                        
                        let beatingHearts: [UInt32] = [0x2764, 0x1F90E, 0x1F9E1, 0x1F499, 0x1F49A, 0x1F49C, 0x1F49B, 0x1F5A4, 0x1F90D]
                        let heart = 0x2764
                        let peach = 0x1F351
                        let coffin = 0x26B0
                        
                        let appConfiguration = item.context.account.postbox.preferencesView(keys: [PreferencesKeys.appConfiguration])
                        |> take(1)
                        |> map { view in
                            return view.values[PreferencesKeys.appConfiguration]?.get(AppConfiguration.self) ?? .defaultValue
                        }
                                          
                        let text = item.message.text
                        if var firstScalar = text.unicodeScalars.first {
                            var textEmoji = text.strippedEmoji
                            var additionalTextEmoji = textEmoji
                            if beatingHearts.contains(firstScalar.value) {
                                textEmoji = "❤️"
                                firstScalar = UnicodeScalar(heart)!
                            }
                            
                            let (basicEmoji, fitz) = text.basicEmoji
                            if ["💛", "💙", "💚", "💜", "🧡", "🖤", "🤎", "🤍", "❤️"].contains(textEmoji) {
                                additionalTextEmoji = "❤️".strippedEmoji
                            } else if fitz != nil {
                                additionalTextEmoji = basicEmoji
                            }
                            
                            let syncAnimations = item.message.id.peerId.namespace == Namespaces.Peer.CloudUser
                        
                            return .optionalAction({
                                var haptic: EmojiHaptic?
                                if let current = self.haptic {
                                    haptic = current
                                } else {
                                    if firstScalar.value == heart {
                                        haptic = HeartbeatHaptic()
                                    } else if firstScalar.value == coffin {
                                        haptic = CoffinHaptic()
                                    } else if firstScalar.value == peach {
                                        haptic = PeachHaptic()
                                    }
                                    haptic?.enabled = true
                                    self.haptic = haptic
                                }
                                
                                if syncAnimations, let animationItems = item.associatedData.additionalAnimatedEmojiStickers[additionalTextEmoji] {
                                    let playHaptic = haptic == nil
                                    
                                    var hapticFeedback: HapticFeedback
                                    if let current = self.hapticFeedback {
                                        hapticFeedback = current
                                    } else {
                                        hapticFeedback = HapticFeedback()
                                        self.hapticFeedback = hapticFeedback
                                    }
                                    
                                    if syncAnimations {
                                        self.startAdditionalAnimationsCommitTimer()
                                    }
                                    
                                    let timestamp = CACurrentMediaTime()
                                    let previousAnimation = self.enqueuedAdditionalAnimations.last
                                    
                                    var availableAnimations = animationItems
                                    var delay: Double = 0.0
                                    if availableAnimations.count > 1, let (previousIndex, _) = previousAnimation {
                                        availableAnimations.removeValue(forKey: previousIndex)
                                    }
                                    if let (_, previousTimestamp) = previousAnimation {
                                        delay = min(0.15, max(0.0, previousTimestamp + 0.15 - timestamp))
                                    }
                                    if let index = availableAnimations.randomElement()?.0 {
                                        if delay > 0.0 {
                                            Queue.mainQueue().after(delay) {
                                                if playHaptic {
                                                    if previousAnimation == nil {
                                                        hapticFeedback.impact(.light)
                                                    } else {
                                                        let style: ImpactHapticFeedbackStyle
                                                        if self.enqueuedAdditionalAnimations.count == 1 {
                                                            style = .medium
                                                        } else {
                                                            style = [.light, .medium].randomElement() ?? .medium
                                                        }
                                                        hapticFeedback.impact(style)
                                                    }
                                                }
                                                
                                                if syncAnimations {
                                                    self.enqueuedAdditionalAnimations.append((index, timestamp + delay))
                                                }
                                                self.playAdditionalAnimation(index: index)
                                                
                                                if syncAnimations, self.additionalAnimationsCommitTimer == nil {
                                                    self.startAdditionalAnimationsCommitTimer()
                                                }
                                            }
                                        } else {
                                            if playHaptic {
                                                if previousAnimation == nil {
                                                    hapticFeedback.impact(.light)
                                                } else {
                                                    let style: ImpactHapticFeedbackStyle
                                                    if self.enqueuedAdditionalAnimations.count == 1 {
                                                        style = .medium
                                                    } else {
                                                        style = [.light, .medium].randomElement() ?? .medium
                                                    }
                                                    hapticFeedback.impact(style)
                                                }
                                            }
                                            
                                            if syncAnimations {
                                                self.enqueuedAdditionalAnimations.append((index, timestamp))
                                            }
                                            self.playAdditionalAnimation(index: index)
                                        }
                                    }
                                }
                                
                                if shouldPlay {
                                    let _ = (appConfiguration
                                    |> deliverOnMainQueue).start(next: { [weak self, weak animationNode] appConfiguration in
                                        guard let strongSelf = self else {
                                            return
                                        }
                                        let emojiSounds = AnimatedEmojiSoundsConfiguration.with(appConfiguration: appConfiguration, account: item.context.account)
                                        var hasSound = false
                                        for (emoji, file) in emojiSounds.sounds {
                                            if emoji.strippedEmoji == textEmoji.strippedEmoji {
                                                hasSound = true
                                                let mediaManager = item.context.sharedContext.mediaManager
                                                let mediaPlayer = MediaPlayer(audioSessionManager: mediaManager.audioSession, postbox: item.context.account.postbox, resourceReference: .standalone(resource: file.resource), streamable: .none, video: false, preferSoftwareDecoding: false, enableSound: true, fetchAutomatically: true, ambient: true)
                                                mediaPlayer.togglePlayPause()
                                                mediaPlayer.actionAtEnd = .action({ [weak self] in
                                                    self?.mediaPlayer = nil
                                                })
                                                strongSelf.mediaPlayer = mediaPlayer
                                                
                                                strongSelf.mediaStatusDisposable.set((mediaPlayer.status
                                                |> deliverOnMainQueue).start(next: { [weak self, weak animationNode] status in
                                                    if let strongSelf = self {
                                                        if let haptic = haptic, !haptic.active {
                                                            haptic.start(time: 0.0)
                                                        }
                                                        
                                                        switch status.status {
                                                            case .playing:
                                                                animationNode?.play()
                                                                strongSelf.mediaStatusDisposable.set(nil)
                                                            default:
                                                                break
                                                        }
                                                    }
                                                }))
                                                return
                                            }
                                        }
                                        if !hasSound {
                                            if let haptic = haptic, !haptic.active {
                                                haptic.start(time: 0.0)
                                            }
                                            animationNode?.play()
                                        }
                                    })
                                }
                            })
                        }
                    }
                }
            }
            return nil
        case .longTap, .doubleTap:
            if let item = self.item, self.imageNode.frame.contains(location) {
                return .openContextMenu(tapMessage: item.message, selectAll: false, subFrame: self.imageNode.frame)
            }
        case .hold:
            break
        }
        return nil
    }
    
    @objc private func shareButtonPressed() {
        if let item = self.item {
            if case .pinnedMessages = item.associatedData.subject {
                item.controllerInteraction.navigateToMessageStandalone(item.content.firstMessage.id)
                return
            }
            
            if let channel = item.message.peers[item.message.id.peerId] as? TelegramChannel, case .broadcast = channel.info {
                for attribute in item.message.attributes {
                    if let _ = attribute as? ReplyThreadMessageAttribute {
                        item.controllerInteraction.openMessageReplies(item.message.id, true, false)
                        return
                    }
                }
            }
            
            if item.content.firstMessage.id.peerId.isReplies {
                item.controllerInteraction.openReplyThreadOriginalMessage(item.content.firstMessage)
            } else if item.content.firstMessage.id.peerId.isRepliesOrSavedMessages(accountPeerId: item.context.account.peerId) {
                for attribute in item.content.firstMessage.attributes {
                    if let attribute = attribute as? SourceReferenceMessageAttribute {
                        item.controllerInteraction.navigateToMessage(item.content.firstMessage.id, attribute.messageId)
                        break
                    }
                }
            } else {
                item.controllerInteraction.openMessageShareMenu(item.message.id)
            }
        }
    }
    
    @objc private func swipeToReplyGesture(_ recognizer: ChatSwipeToReplyRecognizer) {
        switch recognizer.state {
        case .began:
            self.currentSwipeToReplyTranslation = 0.0
            if self.swipeToReplyFeedback == nil {
                self.swipeToReplyFeedback = HapticFeedback()
                self.swipeToReplyFeedback?.prepareImpact()
            }
            (self.view.window as? WindowHost)?.cancelInteractiveKeyboardGestures()
        case .changed:
            var translation = recognizer.translation(in: self.view)
            translation.x = max(-80.0, min(0.0, translation.x))
            var animateReplyNodeIn = false
            if (translation.x < -45.0) != (self.currentSwipeToReplyTranslation < -45.0) {
                if translation.x < -45.0, self.swipeToReplyNode == nil, let item = self.item {
                    self.swipeToReplyFeedback?.impact()
                    
                    let swipeToReplyNode = ChatMessageSwipeToReplyNode(fillColor: selectDateFillStaticColor(theme: item.presentationData.theme.theme, wallpaper: item.presentationData.theme.wallpaper), enableBlur: dateFillNeedsBlur(theme: item.presentationData.theme.theme, wallpaper: item.presentationData.theme.wallpaper), foregroundColor: bubbleVariableColor(variableColor: item.presentationData.theme.theme.chat.message.shareButtonForegroundColor, wallpaper: item.presentationData.theme.wallpaper), action: ChatMessageSwipeToReplyNode.Action(self.currentSwipeAction))
                    self.swipeToReplyNode = swipeToReplyNode
                    self.addSubnode(swipeToReplyNode)
                    animateReplyNodeIn = true
                }
            }
            self.currentSwipeToReplyTranslation = translation.x
            var bounds = self.bounds
            bounds.origin.x = -translation.x
            self.bounds = bounds

            self.updateAttachedAvatarNodeOffset(offset: translation.x, transition: .immediate)
            
            if let swipeToReplyNode = self.swipeToReplyNode {
                swipeToReplyNode.frame = CGRect(origin: CGPoint(x: bounds.size.width, y: floor((self.contentSize.height - 33.0) / 2.0)), size: CGSize(width: 33.0, height: 33.0))
                if animateReplyNodeIn {
                    swipeToReplyNode.layer.animateAlpha(from: 0.0, to: 1.0, duration: 0.12)
                    swipeToReplyNode.layer.animateSpring(from: 0.1 as NSNumber, to: 1.0 as NSNumber, keyPath: "transform.scale", duration: 0.4)
                } else {
                    swipeToReplyNode.alpha = min(1.0, abs(translation.x / 45.0))
                }
            }
        case .cancelled, .ended:
            self.swipeToReplyFeedback = nil
            
            let translation = recognizer.translation(in: self.view)
            if case .ended = recognizer.state, translation.x < -45.0 {
                if let item = self.item {
                    if let currentSwipeAction = currentSwipeAction {
                        switch currentSwipeAction {
                        case .none:
                            break
                        case .reply:
                            item.controllerInteraction.setupReply(item.message.id)
                        }
                    }
                }
            }
            var bounds = self.bounds
            let previousBounds = bounds
            bounds.origin.x = 0.0
            self.bounds = bounds
            self.layer.animateBounds(from: previousBounds, to: bounds, duration: 0.3, timingFunction: kCAMediaTimingFunctionSpring)

            self.updateAttachedAvatarNodeOffset(offset: 0.0, transition: .animated(duration: 0.3, curve: .spring))

            if let swipeToReplyNode = self.swipeToReplyNode {
                self.swipeToReplyNode = nil
                swipeToReplyNode.layer.animateAlpha(from: 1.0, to: 0.0, duration: 0.3, removeOnCompletion: false, completion: { [weak swipeToReplyNode] _ in
                    swipeToReplyNode?.removeFromSupernode()
                })
                swipeToReplyNode.layer.animateScale(from: 1.0, to: 0.2, duration: 0.3, timingFunction: kCAMediaTimingFunctionSpring, removeOnCompletion: false)
            }
        default:
            break
        }
    }
    
    override func hitTest(_ point: CGPoint, with event: UIEvent?) -> UIView? {
        if let shareButtonNode = self.shareButtonNode, shareButtonNode.frame.contains(point) {
            return shareButtonNode.view
        }
        
        if let reactionButtonsNode = self.reactionButtonsNode {
            if let result = reactionButtonsNode.hitTest(self.view.convert(point, to: reactionButtonsNode.view), with: event) {
                return result
            }
        }
        
        return super.hitTest(point, with: event)
    }
    
    override func updateSelectionState(animated: Bool) {
        guard let item = self.item else {
            return
        }
        
        if case let .replyThread(replyThreadMessage) = item.chatLocation, replyThreadMessage.effectiveTopId == item.message.id {
            return
        }

        let transition: ContainedViewLayoutTransition = animated ? .animated(duration: 0.2, curve: .easeInOut) : .immediate
        let replyAlpha: CGFloat = item.controllerInteraction.selectionState == nil ? 1.0 : 0.0
        if let replyInfoNode = self.replyInfoNode {
            transition.updateAlpha(node: replyInfoNode, alpha: replyAlpha)
        }
        if let replyBackgroundNode = self.replyBackgroundNode {
            transition.updateAlpha(node: replyBackgroundNode, alpha: replyAlpha)
        }
        
        if let selectionState = item.controllerInteraction.selectionState {
            let selected = selectionState.selectedIds.contains(item.message.id)
            let incoming = item.message.effectivelyIncoming(item.context.account.peerId)
            
            let offset: CGFloat = incoming ? 42.0 : 0.0
            
            if let selectionNode = self.selectionNode {
                selectionNode.updateSelected(selected, animated: false)
                let selectionFrame = CGRect(origin: CGPoint(x: -offset, y: 0.0), size: CGSize(width: self.contentBounds.size.width, height: self.contentBounds.size.height))
                selectionNode.frame = selectionFrame
                selectionNode.updateLayout(size: selectionFrame.size, leftInset: self.safeInsets.left)
                self.subnodeTransform = CATransform3DMakeTranslation(offset, 0.0, 0.0);
            } else {
                let selectionNode = ChatMessageSelectionNode(wallpaper: item.presentationData.theme.wallpaper, theme: item.presentationData.theme.theme, toggle: { [weak self] value in
                    if let strongSelf = self, let item = strongSelf.item {
                        item.controllerInteraction.toggleMessagesSelection([item.message.id], value)
                    }
                })
                
                let selectionFrame = CGRect(origin: CGPoint(x: -offset, y: 0.0), size: CGSize(width: self.contentBounds.size.width, height: self.contentBounds.size.height))
                selectionNode.frame = selectionFrame
                selectionNode.updateLayout(size: selectionFrame.size, leftInset: self.safeInsets.left)
                self.addSubnode(selectionNode)
                self.selectionNode = selectionNode
                selectionNode.updateSelected(selected, animated: false)
                let previousSubnodeTransform = self.subnodeTransform
                self.subnodeTransform = CATransform3DMakeTranslation(offset, 0.0, 0.0);
                if animated {
                    selectionNode.layer.animateAlpha(from: 0.0, to: 1.0, duration: 0.2)
                    self.layer.animate(from: NSValue(caTransform3D: previousSubnodeTransform), to: NSValue(caTransform3D: self.subnodeTransform), keyPath: "sublayerTransform", timingFunction: CAMediaTimingFunctionName.easeOut.rawValue, duration: 0.2)
                    
                    if !incoming {
                        let position = selectionNode.layer.position
                        selectionNode.layer.animatePosition(from: CGPoint(x: position.x - 42.0, y: position.y), to: position, duration: 0.2, timingFunction: CAMediaTimingFunctionName.easeOut.rawValue)
                    }
                }
            }
        } else {
            if let selectionNode = self.selectionNode {
                self.selectionNode = nil
                let previousSubnodeTransform = self.subnodeTransform
                self.subnodeTransform = CATransform3DIdentity
                if animated {
                    self.layer.animate(from: NSValue(caTransform3D: previousSubnodeTransform), to: NSValue(caTransform3D: self.subnodeTransform), keyPath: "sublayerTransform", timingFunction: CAMediaTimingFunctionName.easeOut.rawValue, duration: 0.2, completion: { [weak selectionNode]_ in
                        selectionNode?.removeFromSupernode()
                    })
                    selectionNode.layer.animateAlpha(from: 1.0, to: 0.0, duration: 0.2, removeOnCompletion: false)
                    if CGFloat(0.0).isLessThanOrEqualTo(selectionNode.frame.origin.x) {
                        let position = selectionNode.layer.position
                        selectionNode.layer.animatePosition(from: position, to: CGPoint(x: position.x - 42.0, y: position.y), duration: 0.2, timingFunction: CAMediaTimingFunctionName.easeOut.rawValue, removeOnCompletion: false)
                    }
                } else {
                    selectionNode.removeFromSupernode()
                }
            }
        }
    }
    
    override func updateHighlightedState(animated: Bool) {
        super.updateHighlightedState(animated: animated)
        
        if let item = self.item {
            var highlighted = false
            if let highlightedState = item.controllerInteraction.highlightedState {
                if highlightedState.messageStableId == item.message.stableId {
                    highlighted = true
                }
            }
            
            if self.highlightedState != highlighted {
                self.highlightedState = highlighted
                
                if highlighted {
                    self.imageNode.setOverlayColor(item.presentationData.theme.theme.chat.message.mediaHighlightOverlayColor, animated: false)
                    self.animationNode?.setOverlayColor(item.presentationData.theme.theme.chat.message.mediaHighlightOverlayColor, animated: false)
                } else {
                    self.imageNode.setOverlayColor(nil, animated: animated)
                    self.animationNode?.setOverlayColor(nil, animated: false)
                }
            }
        }
    }

    override func cancelInsertionAnimations() {
        self.layer.removeAllAnimations()
    }
    
    override func animateInsertion(_ currentTimestamp: Double, duration: Double, short: Bool) {
        super.animateInsertion(currentTimestamp, duration: duration, short: short)
        
        self.layer.animateAlpha(from: 0.0, to: 1.0, duration: 0.2)
        
        if let telegramDice = self.telegramDice, let item = self.item, item.message.effectivelyIncoming(item.context.account.peerId) {
            if let value = telegramDice.value, value != 0 {
                if let diceNode = self.animationNode as? ManagedDiceAnimationNode {
                    diceNode.setState(.rolling)
                    diceNode.setState(.value(value, false))
                } else if let diceNode = self.animationNode as? SlotMachineAnimationNode {
                    diceNode.setState(.rolling)
                    diceNode.setState(.value(value, false))
                }
            }
        }
    }
    
    override func animateRemoved(_ currentTimestamp: Double, duration: Double) {
        super.animateRemoved(currentTimestamp, duration: duration)
        
        self.layer.animateAlpha(from: 1.0, to: 0.0, duration: 0.2, removeOnCompletion: false)
    }
    
    override func animateAdded(_ currentTimestamp: Double, duration: Double) {
        super.animateAdded(currentTimestamp, duration: duration)
        
        self.layer.animateAlpha(from: 0.0, to: 1.0, duration: 0.2)
    }
    
    override func getMessageContextSourceNode(stableId: UInt32?) -> ContextExtractedContentContainingNode? {
        return self.contextSourceNode
    }
    
    override func addAccessoryItemNode(_ accessoryItemNode: ListViewAccessoryItemNode) {
        self.contextSourceNode.contentNode.addSubnode(accessoryItemNode)
    }

    func animateContentFromTextInputField(textInput: ChatMessageTransitionNode.Source.TextInput, transition: CombinedTransition) {
        guard let _ = self.item else {
            return
        }

        let localSourceContentFrame = self.contextSourceNode.contentNode.view.convert(textInput.contentView.frame.offsetBy(dx: self.contextSourceNode.contentRect.minX, dy: self.contextSourceNode.contentRect.minY), to: self.contextSourceNode.contentNode.view)
        textInput.contentView.frame = localSourceContentFrame

        self.contextSourceNode.contentNode.view.addSubview(textInput.contentView)

        let sourceCenter = CGPoint(
            x: localSourceContentFrame.minX + 11.2,
            y: localSourceContentFrame.midY - 1.8
        )
        let localSourceCenter = CGPoint(
            x: sourceCenter.x - localSourceContentFrame.minX,
            y: sourceCenter.y - localSourceContentFrame.minY
        )
        let localSourceOffset = CGPoint(
            x: localSourceCenter.x - localSourceContentFrame.width / 2.0,
            y: localSourceCenter.y - localSourceContentFrame.height / 2.0
        )

        let sourceScale: CGFloat = 28.0 / self.imageNode.frame.height

        let offset = CGPoint(
            x: sourceCenter.x - self.imageNode.frame.midX,
            y: sourceCenter.y - self.imageNode.frame.midY
        )

        transition.animatePositionAdditive(layer: self.imageNode.layer, offset: offset)
        transition.horizontal.animateTransformScale(node: self.imageNode, from: sourceScale)
        if let animationNode = self.animationNode {
            transition.animatePositionAdditive(layer: animationNode.layer, offset: offset)
            transition.horizontal.animateTransformScale(node: animationNode, from: sourceScale)
        }
        transition.animatePositionAdditive(layer: self.placeholderNode.layer, offset: offset)
        transition.horizontal.animateTransformScale(node: self.placeholderNode, from: sourceScale)

        let inverseScale = 1.0 / sourceScale

        transition.animatePositionAdditive(layer: textInput.contentView.layer, offset: CGPoint(), to: CGPoint(
            x: -offset.x - localSourceOffset.x * (inverseScale - 1.0),
            y: -offset.y - localSourceOffset.y * (inverseScale - 1.0)
        ), removeOnCompletion: false)
        transition.horizontal.updateTransformScale(layer: textInput.contentView.layer, scale: 1.0 / sourceScale)

        textInput.contentView.layer.animateAlpha(from: 1.0, to: 0.0, duration: 0.15, removeOnCompletion: false, completion: { _ in
            textInput.contentView.removeFromSuperview()
        })

        self.imageNode.layer.animateAlpha(from: 0.0, to: self.imageNode.alpha, duration: 0.1)
        if let animationNode = self.animationNode {
            animationNode.layer.animateAlpha(from: 0.0, to: animationNode.alpha, duration: 0.1)
        }
        self.placeholderNode.layer.animateAlpha(from: 0.0, to: self.placeholderNode.alpha, duration: 0.1)

        self.dateAndStatusNode.layer.animateAlpha(from: 0.0, to: self.dateAndStatusNode.alpha, duration: 0.15, delay: 0.16)
    }

    func animateContentFromStickerGridItem(stickerSource: ChatMessageTransitionNode.Sticker, transition: CombinedTransition) {
        guard let _ = self.item else {
            return
        }

        let localSourceContentFrame = CGRect(
            origin: CGPoint(
                x: self.imageNode.frame.minX + self.imageNode.frame.size.width / 2.0 - stickerSource.imageNode.frame.size.width / 2.0,
                y: self.imageNode.frame.minY + self.imageNode.frame.size.height / 2.0 - stickerSource.imageNode.frame.size.height / 2.0
            ),
            size: stickerSource.imageNode.frame.size
        )

        var snapshotView: UIView?
        if let animationNode = stickerSource.animationNode {
            snapshotView = animationNode.view.snapshotContentTree()
        } else {
            snapshotView = stickerSource.imageNode.view.snapshotContentTree()
        }
        snapshotView?.frame = localSourceContentFrame

        if let snapshotView = snapshotView {
            self.contextSourceNode.contentNode.view.addSubview(snapshotView)
        }

        let sourceCenter = CGPoint(
            x: localSourceContentFrame.midX,
            y: localSourceContentFrame.midY
        )
        let localSourceCenter = CGPoint(
            x: sourceCenter.x - localSourceContentFrame.minX,
            y: sourceCenter.y - localSourceContentFrame.minY
        )
        let localSourceOffset = CGPoint(
            x: localSourceCenter.x - localSourceContentFrame.width / 2.0,
            y: localSourceCenter.y - localSourceContentFrame.height / 2.0
        )

        let sourceScale: CGFloat = stickerSource.imageNode.frame.height / self.imageNode.frame.height

        let offset = CGPoint(
            x: sourceCenter.x - self.imageNode.frame.midX,
            y: sourceCenter.y - self.imageNode.frame.midY
        )

        transition.animatePositionAdditive(layer: self.imageNode.layer, offset: offset)
        transition.horizontal.animateTransformScale(node: self.imageNode, from: sourceScale)
        if let animationNode = self.animationNode {
            transition.animatePositionAdditive(layer: animationNode.layer, offset: offset)
            transition.horizontal.animateTransformScale(node: animationNode, from: sourceScale)
        }
        transition.animatePositionAdditive(layer: self.placeholderNode.layer, offset: offset)
        transition.horizontal.animateTransformScale(node: self.placeholderNode, from: sourceScale)

        let inverseScale = 1.0 / sourceScale

        if let snapshotView = snapshotView {
            transition.animatePositionAdditive(layer: snapshotView.layer, offset: CGPoint(), to: CGPoint(
                x: -offset.x - localSourceOffset.x * (inverseScale - 1.0),
                y: -offset.y - localSourceOffset.y * (inverseScale - 1.0)
            ), removeOnCompletion: false)
            transition.horizontal.updateTransformScale(layer: snapshotView.layer, scale: 1.0 / sourceScale)

            snapshotView.layer.animateAlpha(from: 1.0, to: 0.0, duration: 0.08, removeOnCompletion: false, completion: { [weak snapshotView] _ in
                snapshotView?.removeFromSuperview()
            })

            self.imageNode.layer.animateAlpha(from: 0.0, to: self.imageNode.alpha, duration: 0.05)
            if let animationNode = self.animationNode {
                animationNode.layer.animateAlpha(from: 0.0, to: animationNode.alpha, duration: 0.05)
            }
            self.placeholderNode.layer.animateAlpha(from: 0.0, to: self.placeholderNode.alpha, duration: 0.05)
        }

        self.dateAndStatusNode.layer.animateAlpha(from: 0.0, to: self.dateAndStatusNode.alpha, duration: 0.15, delay: 0.16)

        if let animationNode = stickerSource.animationNode {
            animationNode.layer.animateScale(from: 0.1, to: 1.0, duration: 0.5, timingFunction: kCAMediaTimingFunctionSpring)
            animationNode.layer.animateAlpha(from: 0.0, to: animationNode.alpha, duration: 0.4)
        }

        stickerSource.imageNode.layer.animateScale(from: 0.1, to: 1.0, duration: 0.5, timingFunction: kCAMediaTimingFunctionSpring)
        stickerSource.imageNode.layer.animateAlpha(from: 0.0, to: stickerSource.imageNode.alpha, duration: 0.4)

        if let placeholderNode = stickerSource.placeholderNode {
            placeholderNode.layer.animateScale(from: 0.1, to: 1.0, duration: 0.5, timingFunction: kCAMediaTimingFunctionSpring)
            placeholderNode.layer.animateAlpha(from: 0.0, to: placeholderNode.alpha, duration: 0.4)
        }
    }

    func animateReplyPanel(sourceReplyPanel: ChatMessageTransitionNode.ReplyPanel, transition: CombinedTransition) {
        if let replyInfoNode = self.replyInfoNode {
            let localRect = self.contextSourceNode.contentNode.view.convert(sourceReplyPanel.relativeSourceRect, to: replyInfoNode.view)

            let offset = replyInfoNode.animateFromInputPanel(sourceReplyPanel: sourceReplyPanel, localRect: localRect, transition: transition)
            if let replyBackgroundNode = self.replyBackgroundNode {
                transition.animatePositionAdditive(layer: replyBackgroundNode.layer, offset: offset)
                replyBackgroundNode.layer.animateAlpha(from: 0.0, to: 1.0, duration: 0.1)
            }
        }
    }
    
    override func targetReactionView(value: String) -> UIView? {
        if let result = self.reactionButtonsNode?.reactionTargetView(value: value) {
            return result
        }
        if !self.dateAndStatusNode.isHidden {
            return self.dateAndStatusNode.reactionView(value: value)
        }
        return nil
    }
}

struct AnimatedEmojiSoundsConfiguration {
    static var defaultValue: AnimatedEmojiSoundsConfiguration {
        return AnimatedEmojiSoundsConfiguration(sounds: [:])
    }
    
    public let sounds: [String: TelegramMediaFile]
    
    fileprivate init(sounds: [String: TelegramMediaFile]) {
        self.sounds = sounds
    }
    
    static func with(appConfiguration: AppConfiguration, account: Account) -> AnimatedEmojiSoundsConfiguration {
        if let data = appConfiguration.data, let values = data["emojies_sounds"] as? [String: Any] {
            var sounds: [String: TelegramMediaFile] = [:]
            for (key, value) in values {
                if let dict = value as? [String: String], var fileReferenceString = dict["file_reference_base64"] {
                    fileReferenceString = fileReferenceString.replacingOccurrences(of: "-", with: "+")
                    fileReferenceString = fileReferenceString.replacingOccurrences(of: "_", with: "/")
                    while fileReferenceString.count % 4 != 0 {
                        fileReferenceString.append("=")
                    }
                    
                    if let idString = dict["id"], let id = Int64(idString), let accessHashString = dict["access_hash"], let accessHash = Int64(accessHashString), let fileReference = Data(base64Encoded: fileReferenceString) {
                        let resource = CloudDocumentMediaResource(datacenterId: 1, fileId: id, accessHash: accessHash, size: nil, fileReference: fileReference, fileName: nil)
                        let file = TelegramMediaFile(fileId: MediaId(namespace: Namespaces.Media.LocalFile, id: 0), partialReference: nil, resource: resource, previewRepresentations: [], videoThumbnails: [], immediateThumbnailData: nil, mimeType: "audio/ogg", size: nil, attributes: [])
                        sounds[key] = file
                    }
                }
            }
            return AnimatedEmojiSoundsConfiguration(sounds: sounds)
        } else {
            return .defaultValue
        }
    }
}<|MERGE_RESOLUTION|>--- conflicted
+++ resolved
@@ -33,7 +33,7 @@
 private let inlineBotNameFont = nameFont
 
 protocol GenericAnimatedStickerNode: ASDisplayNode {
-    func setOverlayColor(_ color: UIColor?, animated: Bool)
+    func setOverlayColor(_ color: UIColor?, replace: Bool, animated: Bool)
 
     var currentFrameIndex: Int { get }
     func setFrameIndex(_ frameIndex: Int)
@@ -55,16 +55,8 @@
     }
 }
 
-<<<<<<< HEAD
-private class VideoStickerNode: ASDisplayNode, GenericAnimatedStickerNode {
-    private var layerHolder: SampleBufferLayer?
-    var manager: SoftwareVideoLayerFrameManager?
-    
-    func setOverlayColor(_ color: UIColor?, animated: Bool) {
-=======
 extension VideoStickerNode: GenericAnimatedStickerNode {
     func setOverlayColor(_ color: UIColor?, replace: Bool, animated: Bool) {
->>>>>>> 4f3d76e1
         
     }
     
@@ -358,10 +350,15 @@
                 if let shareButtonNode = strongSelf.shareButtonNode, shareButtonNode.frame.contains(point) {
                     return .fail
                 }
+                if let reactionButtonsNode = strongSelf.reactionButtonsNode {
+                    if let _ = reactionButtonsNode.hitTest(strongSelf.view.convert(point, to: reactionButtonsNode.view), with: nil) {
+                        return .fail
+                    }
+                }
                 
-                if false, strongSelf.telegramFile == nil {
+                if strongSelf.telegramFile == nil {
                     if let animationNode = strongSelf.animationNode, animationNode.frame.contains(point) {
-                        return .waitForDoubleTap
+                        return .waitForSingleTap
                     }
                 }
             }
@@ -893,7 +890,7 @@
                     }
                 }
                 
-                if item.associatedData.isCopyProtectionEnabled {
+                if item.associatedData.isCopyProtectionEnabled || item.message.isCopyProtected() {
                     needsShareButton = false
                 }
             }
@@ -940,8 +937,8 @@
             var dateReplies = 0
             let dateReactionsAndPeers = mergedMessageReactionsAndPeers(message: item.message)
             for attribute in item.message.attributes {
-                if let _ = attribute as? EditedMessageAttribute, isEmoji {
-                    edited = true
+                if let attribute = attribute as? EditedMessageAttribute, isEmoji {
+                    edited = !attribute.isHidden
                 } else if let attribute = attribute as? ViewCountMessageAttribute {
                     viewCount = attribute.count
                 } else if let attribute = attribute as? ReplyThreadMessageAttribute, case .peer = item.chatLocation {
@@ -972,7 +969,8 @@
                 reactionPeers: dateReactionsAndPeers.peers,
                 replyCount: dateReplies,
                 isPinned: item.message.tags.contains(.pinned) && !item.associatedData.isInPinnedListMode && !isReplyThread,
-                hasAutoremove: item.message.isSelfExpiring
+                hasAutoremove: item.message.isSelfExpiring,
+                canViewReactionList: canViewMessageReactionList(message: item.message)
             ))
             
             let (dateAndStatusSize, dateAndStatusApply) = statusSuggestedWidthAndContinue.1(statusSuggestedWidthAndContinue.0)
@@ -1105,9 +1103,9 @@
             
             let reactions: ReactionsMessageAttribute
             if shouldDisplayInlineDateReactions(message: item.message) {
-                reactions = ReactionsMessageAttribute(reactions: [], recentPeers: [])
+                reactions = ReactionsMessageAttribute(canViewList: false, reactions: [], recentPeers: [])
             } else {
-                reactions = mergedMessageReactions(attributes: item.message.attributes) ?? ReactionsMessageAttribute(reactions: [], recentPeers: [])
+                reactions = mergedMessageReactions(attributes: item.message.attributes) ?? ReactionsMessageAttribute(canViewList: false, reactions: [], recentPeers: [])
             }
             var reactionButtonsFinalize: ((CGFloat) -> (CGSize, (_ animation: ListViewItemUpdateAnimation) -> ChatMessageReactionButtonsNode))?
             if !reactions.reactions.isEmpty {
@@ -1138,7 +1136,7 @@
                 layoutSize.height += actionButtonsSizeAndApply.0.height
             }
             if let reactionButtonsSizeAndApply = reactionButtonsSizeAndApply {
-                layoutSize.height += reactionButtonsSizeAndApply.0.height
+                layoutSize.height += 4.0 + reactionButtonsSizeAndApply.0.height
             }
             
             return (ListViewItemNodeLayout(contentSize: layoutSize, insets: layoutInsets), { [weak self] animation, _, _ in
@@ -1408,7 +1406,13 @@
                     
                     if let reactionButtonsSizeAndApply = reactionButtonsSizeAndApply {
                         let reactionButtonsNode = reactionButtonsSizeAndApply.1(animation)
-                        let reactionButtonsFrame = CGRect(origin: CGPoint(x: imageFrame.minX, y: imageFrame.maxY), size: reactionButtonsSizeAndApply.0)
+                        var reactionButtonsFrame = CGRect(origin: CGPoint(x: imageFrame.minX, y: imageFrame.maxY), size: reactionButtonsSizeAndApply.0)
+                        if !incoming {
+                            reactionButtonsFrame.origin.x = imageFrame.maxX - reactionButtonsSizeAndApply.0.width
+                        }
+                        if let actionButtonsSizeAndApply = actionButtonsSizeAndApply {
+                            reactionButtonsFrame.origin.y += 4.0 + actionButtonsSizeAndApply.0.height
+                        }
                         if reactionButtonsNode !== strongSelf.reactionButtonsNode {
                             strongSelf.reactionButtonsNode = reactionButtonsNode
                             reactionButtonsNode.reactionSelected = { value in
@@ -1416,6 +1420,14 @@
                                     return
                                 }
                                 item.controllerInteraction.updateMessageReaction(item.message, .reaction(value))
+                            }
+                            reactionButtonsNode.openReactionPreview = { gesture, sourceNode, value in
+                                guard let strongSelf = self, let item = strongSelf.item else {
+                                    gesture?.cancel()
+                                    return
+                                }
+                                
+                                item.controllerInteraction.openMessageReactionContextMenu(item.message, sourceNode, gesture, value)
                             }
                             reactionButtonsNode.frame = reactionButtonsFrame
                             if let (rect, containerSize) = strongSelf.absoluteRect {
@@ -1499,6 +1511,10 @@
                     }
                 } else if case .tap = gesture {
                     item.controllerInteraction.clickThroughMessage()
+                } else if case .doubleTap = gesture {
+                    if canAddMessageReactions(message: item.message) {
+                        item.controllerInteraction.updateMessageReaction(item.message, .default)
+                    }
                 }
             }
         default:
@@ -2172,10 +2188,10 @@
                 
                 if highlighted {
                     self.imageNode.setOverlayColor(item.presentationData.theme.theme.chat.message.mediaHighlightOverlayColor, animated: false)
-                    self.animationNode?.setOverlayColor(item.presentationData.theme.theme.chat.message.mediaHighlightOverlayColor, animated: false)
+                    self.animationNode?.setOverlayColor(item.presentationData.theme.theme.chat.message.mediaHighlightOverlayColor, replace: false, animated: false)
                 } else {
                     self.imageNode.setOverlayColor(nil, animated: animated)
-                    self.animationNode?.setOverlayColor(nil, animated: false)
+                    self.animationNode?.setOverlayColor(nil, replace: false, animated: false)
                 }
             }
         }
@@ -2385,6 +2401,13 @@
         }
     }
     
+    override func openMessageContextMenu() {
+        guard let item = self.item else {
+            return
+        }
+        item.controllerInteraction.openMessageContextMenu(item.message, false, self, self.imageNode.frame, nil)
+    }
+    
     override func targetReactionView(value: String) -> UIView? {
         if let result = self.reactionButtonsNode?.reactionTargetView(value: value) {
             return result
