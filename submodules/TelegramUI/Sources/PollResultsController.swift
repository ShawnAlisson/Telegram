import Foundation
import Postbox
import TelegramCore
import SwiftSignalKit
import TelegramPresentationData
import AccountContext
import ItemListUI
import Display
import ItemListPeerItem
import ItemListPeerActionItem

private let collapsedResultCount: Int = 10
private let collapsedInitialLimit: Int = 10

private final class PollResultsControllerArguments {
    let context: AccountContext
    let collapseOption: (Data) -> Void
    let expandOption: (Data) -> Void
    let openPeer: (RenderedPeer) -> Void
    let expandSolution: () -> Void
    
    init(context: AccountContext, collapseOption: @escaping (Data) -> Void, expandOption: @escaping (Data) -> Void, openPeer: @escaping (RenderedPeer) -> Void, expandSolution: @escaping () -> Void) {
        self.context = context
        self.collapseOption = collapseOption
        self.expandOption = expandOption
        self.openPeer = openPeer
        self.expandSolution = expandSolution
    }
}

private enum PollResultsSection {
    case text
    case solution
    case option(Int)
    
    var rawValue: Int32 {
        switch self {
        case .text:
            return 0
        case .solution:
            return 1
        case let .option(index):
            return 2 + Int32(index)
        }
    }
}

private enum PollResultsEntryId: Hashable {
    case text
    case optionPeer(Int, Int)
    case optionExpand(Int)
    case solutionHeader
    case solutionText
}

private enum PollResultsItemTag: ItemListItemTag, Equatable {
    case firstOptionPeer(opaqueIdentifier: Data)
    
    func isEqual(to other: ItemListItemTag) -> Bool {
        if let other = other as? PollResultsItemTag, self == other {
            return true
        } else {
            return false
        }
    }
}

private enum PollResultsEntry: ItemListNodeEntry {
    case text(String)
    case optionPeer(optionId: Int, index: Int, peer: RenderedPeer, optionText: String, optionAdditionalText: String, optionCount: Int32, optionExpanded: Bool, opaqueIdentifier: Data, shimmeringAlternation: Int?, isFirstInOption: Bool)
    case optionExpand(optionId: Int, opaqueIdentifier: Data, text: String, enabled: Bool)
    case solutionHeader(String)
    case solutionText(String)
    
    var section: ItemListSectionId {
        switch self {
        case .text:
            return PollResultsSection.text.rawValue
        case let .optionPeer(optionId, _, _, _, _, _, _, _, _, _):
            return PollResultsSection.option(optionId).rawValue
        case let .optionExpand(optionId, _, _, _):
            return PollResultsSection.option(optionId).rawValue
        case .solutionHeader, .solutionText:
            return PollResultsSection.solution.rawValue
        }
    }
    
    var stableId: PollResultsEntryId {
        switch self {
        case .text:
            return .text
        case let .optionPeer(optionId, index, _, _, _, _, _, _, _, _):
            return .optionPeer(optionId, index)
        case let .optionExpand(optionId, _, _, _):
            return .optionExpand(optionId)
        case .solutionHeader:
            return .solutionHeader
        case .solutionText:
            return .solutionText
        }
    }
    
    static func <(lhs: PollResultsEntry, rhs: PollResultsEntry) -> Bool {
        switch lhs {
        case .text:
            switch rhs {
            case .text:
                return false
            default:
                return true
            }
        case .solutionHeader:
            switch rhs {
            case .text:
                return false
            case .solutionHeader:
                return false
            default:
                return true
            }
        case .solutionText:
            switch rhs {
            case .text:
                return false
            case .solutionHeader:
                return false
            case .solutionText:
                return false
            default:
                return true
            }
        case let .optionPeer(lhsOptionId, lhsIndex, _, _, _, _, _, _, _, _):
            switch rhs {
            case .text:
                return false
            case .solutionHeader:
                return false
            case .solutionText:
                return false
            case let .optionPeer(rhsOptionId, rhsIndex, _, _, _, _, _, _, _, _):
                if lhsOptionId == rhsOptionId {
                    return lhsIndex < rhsIndex
                } else {
                    return lhsOptionId < rhsOptionId
                }
            case let .optionExpand(rhsOptionId, _, _, _):
                if lhsOptionId == rhsOptionId {
                    return true
                } else {
                    return lhsOptionId < rhsOptionId
                }
            }
        case let .optionExpand(lhsOptionId, _, _, _):
            switch rhs {
            case .text:
                return false
            case .solutionHeader:
                return false
            case .solutionText:
                return false
            case let .optionPeer(rhsOptionId, _, _, _, _, _, _, _, _, _):
                if lhsOptionId == rhsOptionId {
                    return false
                } else {
                    return lhsOptionId < rhsOptionId
                }
            case let .optionExpand(rhsOptionId, _, _, _):
                if lhsOptionId == rhsOptionId {
                    return false
                } else {
                    return lhsOptionId < rhsOptionId
                }
            }
        }
    }
    
    func item(presentationData: ItemListPresentationData, arguments: Any) -> ListViewItem {
        let arguments = arguments as! PollResultsControllerArguments
        switch self {
        case let .text(text):
            return ItemListTextItem(presentationData: presentationData, text: .large(text), sectionId: self.section)
        case let .solutionHeader(text):
            return ItemListSectionHeaderItem(presentationData: presentationData, text: text, sectionId: self.section)
        case let .solutionText(text):
            return ItemListMultilineTextItem(presentationData: presentationData, text: text, enabledEntityTypes: [], sectionId: self.section, style: .blocks)
        case let .optionPeer(optionId, _, peer, optionText, optionAdditionalText, optionCount, optionExpanded, opaqueIdentifier, shimmeringAlternation, isFirstInOption):
            let header = ItemListPeerItemHeader(theme: presentationData.theme, strings: presentationData.strings, text: optionText, additionalText: optionAdditionalText, actionTitle: optionExpanded ? presentationData.strings.PollResults_Collapse : presentationData.strings.MessagePoll_VotedCount(optionCount), id: Int64(optionId), action: optionExpanded ? {
                arguments.collapseOption(opaqueIdentifier)
            } : nil)
            return ItemListPeerItem(presentationData: presentationData, dateTimeFormat: PresentationDateTimeFormat(), nameDisplayOrder: .firstLast, context: arguments.context, peer: EnginePeer(peer.peers[peer.peerId]!), presence: nil, text: .none, label: .none, editing: ItemListPeerItemEditing(editable: false, editing: false, revealed: false), switchValue: nil, enabled: true, selectable: shimmeringAlternation == nil, sectionId: self.section, action: {
                arguments.openPeer(peer)
            }, setPeerIdWithRevealedOptions: { _, _ in
            }, removePeer: { _ in
            }, noInsets: true, tag: isFirstInOption ? PollResultsItemTag.firstOptionPeer(opaqueIdentifier: opaqueIdentifier) : nil, header: header, shimmering: shimmeringAlternation.flatMap { ItemListPeerItemShimmering(alternationIndex: $0) })
        case let .optionExpand(_, opaqueIdentifier, text, enabled):
            return ItemListPeerActionItem(presentationData: presentationData, icon: PresentationResourcesItemList.downArrowImage(presentationData.theme), title: text, sectionId: self.section, editing: false, action: enabled ? {
                arguments.expandOption(opaqueIdentifier)
            } : nil)
        }
    }
}

private struct PollResultsControllerState: Equatable {
    var expandedOptions: [Data: Int] = [:]
    var isSolutionExpanded: Bool = false
}

private func pollResultsControllerEntries(presentationData: PresentationData, poll: TelegramMediaPoll, state: PollResultsControllerState, resultsState: PollResultsState) -> [PollResultsEntry] {
    var entries: [PollResultsEntry] = []
    
    var isEmpty = false
    for (_, optionState) in resultsState.options {
        if !optionState.hasLoadedOnce {
            isEmpty = true
            break
        }
    }
    
    entries.append(.text(poll.text))
    
    var optionVoterCount: [Int: Int32] = [:]
    let totalVoterCount = poll.results.totalVoters ?? 0
    var optionPercentage: [Int] = []
    
    if totalVoterCount != 0 {
        if let voters = poll.results.voters, let _ = poll.results.totalVoters {
            for i in 0 ..< poll.options.count {
                inner: for optionVoters in voters {
                    if optionVoters.opaqueIdentifier == poll.options[i].opaqueIdentifier {
                        optionVoterCount[i] = optionVoters.count
                        break inner
                    }
                }
            }
        }
        
        optionPercentage = countNicePercent(votes: (0 ..< poll.options.count).map({ Int(optionVoterCount[$0] ?? 0) }), total: Int(totalVoterCount))
    }
    
    for i in 0 ..< poll.options.count {
        let percentage = optionPercentage.count > i ? optionPercentage[i] : 0
        let option = poll.options[i]
        let optionTextHeader = option.text.uppercased()
        let optionAdditionalTextHeader = " — \(percentage)%"
        if isEmpty {
            if let voterCount = optionVoterCount[i], voterCount != 0 {
                let displayCount: Int
                if Int(voterCount) > collapsedInitialLimit {
                    displayCount = collapsedResultCount
                } else {
                    displayCount = Int(voterCount)
                }
                for peerIndex in 0 ..< displayCount {
<<<<<<< HEAD
                    let fakeUser = TelegramUser(id: PeerId(namespace: .max, id: PeerId.Id._internalFromInt64Value(0)), accessHash: nil, firstName: "", lastName: "", username: nil, phone: nil, photo: [], botInfo: nil, restrictionInfo: nil, flags: [], emojiStatus: nil, usernames: nil)
=======
                    let fakeUser = TelegramUser(id: PeerId(namespace: .max, id: PeerId.Id._internalFromInt64Value(0)), accessHash: nil, firstName: "", lastName: "", username: nil, phone: nil, photo: [], botInfo: nil, restrictionInfo: nil, flags: [], emojiStatus: nil, usernames: [])
>>>>>>> 295bfcaa
                    let peer = RenderedPeer(peer: fakeUser)
                    entries.append(.optionPeer(optionId: i, index: peerIndex, peer: peer, optionText: optionTextHeader, optionAdditionalText: optionAdditionalTextHeader, optionCount: voterCount, optionExpanded: false, opaqueIdentifier: option.opaqueIdentifier, shimmeringAlternation: peerIndex % 2, isFirstInOption: peerIndex == 0))
                }
                if displayCount < Int(voterCount) {
                    let remainingCount = Int(voterCount) - displayCount
                    entries.append(.optionExpand(optionId: i, opaqueIdentifier: option.opaqueIdentifier, text: presentationData.strings.PollResults_ShowMore(Int32(remainingCount)), enabled: false))
                }
            }
        } else {
            if let optionState = resultsState.options[option.opaqueIdentifier], !optionState.peers.isEmpty {
                let optionExpandedAtCount = state.expandedOptions[option.opaqueIdentifier]
                
                let peers = optionState.peers
                let count = optionState.count
                
                let displayCount: Int
                if peers.count > collapsedInitialLimit {
                    if optionExpandedAtCount != nil {
                        displayCount = peers.count
                    } else {
                        displayCount = collapsedResultCount
                    }
                } else {
                    if let optionExpandedAtCount = optionExpandedAtCount {
                        if optionExpandedAtCount == collapsedInitialLimit && optionState.canLoadMore {
                            displayCount = collapsedResultCount
                        } else {
                            displayCount = peers.count
                        }
                    } else {
                        if !optionState.canLoadMore {
                            displayCount = peers.count
                        } else {
                            displayCount = collapsedResultCount
                        }
                    }
                }
                
                var peerIndex = 0
                inner: for peer in peers {
                    if peerIndex >= displayCount {
                        break inner
                    }
                    entries.append(.optionPeer(optionId: i, index: peerIndex, peer: peer, optionText: optionTextHeader, optionAdditionalText: optionAdditionalTextHeader, optionCount: Int32(count), optionExpanded: optionExpandedAtCount != nil, opaqueIdentifier: option.opaqueIdentifier, shimmeringAlternation: nil, isFirstInOption: peerIndex == 0))
                    peerIndex += 1
                }
                
                let remainingCount = count - peerIndex
                if remainingCount > 0 {
                    entries.append(.optionExpand(optionId: i, opaqueIdentifier: option.opaqueIdentifier, text: presentationData.strings.PollResults_ShowMore(Int32(remainingCount)), enabled: true))
                }
            }
        }
    }
    
    return entries
}

public func pollResultsController(context: AccountContext, messageId: MessageId, poll: TelegramMediaPoll, focusOnOptionWithOpaqueIdentifier: Data? = nil) -> ViewController {
    let statePromise = ValuePromise(PollResultsControllerState(), ignoreRepeated: true)
    let stateValue = Atomic(value: PollResultsControllerState())
    let updateState: ((PollResultsControllerState) -> PollResultsControllerState) -> Void = { f in
        statePromise.set(stateValue.modify { f($0) })
    }
    
    var pushControllerImpl: ((ViewController) -> Void)?
    var dismissImpl: (() -> Void)?
    
    let actionsDisposable = DisposableSet()
    
    let resultsContext = context.engine.messages.pollResults(messageId: messageId, poll: poll)
    
    let arguments = PollResultsControllerArguments(context: context,
    collapseOption: { optionId in
        updateState { state in
            var state = state
            state.expandedOptions.removeValue(forKey: optionId)
            return state
        }
    }, expandOption: { optionId in
        let _ = (resultsContext.state
        |> take(1)
        |> deliverOnMainQueue).start(next: { [weak resultsContext] state in
            if let optionState = state.options[optionId] {
                updateState { state in
                    var state = state
                    state.expandedOptions[optionId] = optionState.peers.count
                    return state
                }
                
                if optionState.canLoadMore {
                    resultsContext?.loadMore(optionOpaqueIdentifier: optionId)
                }
            }
        })
    }, openPeer: { peer in
        if let peer = peer.peers[peer.peerId] {
            if let controller = context.sharedContext.makePeerInfoController(context: context, updatedPresentationData: nil, peer: peer, mode: .generic, avatarInitiallyExpanded: false, fromChat: false, requestsContext: nil) {
                pushControllerImpl?(controller)
            }
        }
    }, expandSolution: {
        
    })
    
    let previousWasEmpty = Atomic<Bool?>(value: nil)
    
    let signal = combineLatest(queue: .mainQueue(),
        context.sharedContext.presentationData,
        statePromise.get(),
        resultsContext.state
    )
    |> map { presentationData, state, resultsState -> (ItemListControllerState, (ItemListNodeState, Any)) in
        let leftNavigationButton = ItemListNavigationButton(content: .text(presentationData.strings.Common_Close), style: .regular, enabled: true, action: {
            dismissImpl?()
        })
        
        var isEmpty = false
        for (_, optionState) in resultsState.options {
            if !optionState.hasLoadedOnce {
                isEmpty = true
                break
            }
        }
        
        let previousWasEmptyValue = previousWasEmpty.swap(isEmpty)
        
        var totalVoters: Int32 = 0
        if let totalVotersValue = poll.results.totalVoters {
            totalVoters = totalVotersValue
        }
        
        let entries = pollResultsControllerEntries(presentationData: presentationData, poll: poll, state: state, resultsState: resultsState)
        
        var initialScrollToItem: ListViewScrollToItem?
        if let focusOnOptionWithOpaqueIdentifier = focusOnOptionWithOpaqueIdentifier, previousWasEmptyValue == nil {
            var isFirstOption = true
            loop: for i in 0 ..< entries.count {
                switch entries[i] {
                case let .optionPeer(_, _, _, _, _, _, _, opaqueIdentifier, _, _):
                    if opaqueIdentifier == focusOnOptionWithOpaqueIdentifier {
                        if !isFirstOption {
                            initialScrollToItem = ListViewScrollToItem(index: i, position: .top(0.0), animated: false, curve: .Default(duration: nil), directionHint: .Down)
                        }
                        break loop
                    }
                    isFirstOption = false
                default:
                    break
                }
            }
        }
        
        let controllerState = ItemListControllerState(presentationData: ItemListPresentationData(presentationData), title: .textWithSubtitle(presentationData.strings.PollResults_Title, presentationData.strings.MessagePoll_VotedCount(totalVoters)), leftNavigationButton: leftNavigationButton, rightNavigationButton: nil, backNavigationButton: ItemListBackButton(title: presentationData.strings.Common_Back), animateChanges: false)
        let listState = ItemListNodeState(presentationData: ItemListPresentationData(presentationData), entries: entries, style: .blocks, focusItemTag: nil, emptyStateItem: nil, initialScrollToItem: initialScrollToItem, crossfadeState: previousWasEmptyValue != nil && previousWasEmptyValue == true && isEmpty == false, animateChanges: false)
        
        return (controllerState, (listState, arguments))
    }
    |> afterDisposed {
        actionsDisposable.dispose()
    }
    
    let controller = ItemListController(context: context, state: signal)
    controller.navigationPresentation = .modal
    pushControllerImpl = { [weak controller] c in
        controller?.push(c)
    }
    dismissImpl = { [weak controller] in
        controller?.dismiss()
    }
    controller.acceptsFocusWhenInOverlay = true
    
    return controller
}
<|MERGE_RESOLUTION|>--- conflicted
+++ resolved
@@ -251,11 +251,7 @@
                     displayCount = Int(voterCount)
                 }
                 for peerIndex in 0 ..< displayCount {
-<<<<<<< HEAD
-                    let fakeUser = TelegramUser(id: PeerId(namespace: .max, id: PeerId.Id._internalFromInt64Value(0)), accessHash: nil, firstName: "", lastName: "", username: nil, phone: nil, photo: [], botInfo: nil, restrictionInfo: nil, flags: [], emojiStatus: nil, usernames: nil)
-=======
                     let fakeUser = TelegramUser(id: PeerId(namespace: .max, id: PeerId.Id._internalFromInt64Value(0)), accessHash: nil, firstName: "", lastName: "", username: nil, phone: nil, photo: [], botInfo: nil, restrictionInfo: nil, flags: [], emojiStatus: nil, usernames: [])
->>>>>>> 295bfcaa
                     let peer = RenderedPeer(peer: fakeUser)
                     entries.append(.optionPeer(optionId: i, index: peerIndex, peer: peer, optionText: optionTextHeader, optionAdditionalText: optionAdditionalTextHeader, optionCount: voterCount, optionExpanded: false, opaqueIdentifier: option.opaqueIdentifier, shimmeringAlternation: peerIndex % 2, isFirstInOption: peerIndex == 0))
                 }
