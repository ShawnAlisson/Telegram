--- conflicted
+++ resolved
@@ -9,10 +9,7 @@
 import TextFormat
 import AccountContext
 import StickerResources
-<<<<<<< HEAD
-=======
 import ContextUI
->>>>>>> cc9df59e
 
 private let nameFont = Font.medium(14.0)
 private let inlineBotPrefixFont = Font.regular(14.0)
