import Foundation
import SwiftSignalKit

public enum ViewUpdateType {
    case Initial
    case InitialUnread(MessageIndex)
    case Generic
    case FillHole
    case UpdateVisible
}

final class ViewTracker {
    private let queue: Queue
    
    private var chatListViews = Bag<(MutableChatListView, ValuePipe<(ChatListView, ViewUpdateType)>)>()
    private var messageHistoryViews = Bag<(MutableMessageHistoryView, ValuePipe<(MessageHistoryView, ViewUpdateType)>)>()
    private var contactPeerIdsViews = Bag<(MutableContactPeerIdsView, ValuePipe<ContactPeerIdsView>)>()
    private var contactPeersViews = Bag<(MutableContactPeersView, ValuePipe<ContactPeersView>)>()
    
    private let messageHistoryHolesView = MutableMessageHistoryHolesView()
    private let messageHistoryHolesViewSubscribers = Bag<ValuePipe<MessageHistoryHolesView>>()
    
    private let externalMessageHistoryHolesView = MutableMessageHistoryExternalHolesView()
    private let externalMessageHistoryHolesViewSubscribers = Bag<ValuePipe<MessageHistoryExternalHolesView>>()
    
    private let chatListHolesView = MutableChatListHolesView()
    private let chatListHolesViewSubscribers = Bag<ValuePipe<ChatListHolesView>>()
    
    private var unsentMessageView: UnsentMessageHistoryView
    private let unsendMessageIdsViewSubscribers = Bag<ValuePipe<UnsentMessageIdsView>>()
    
    private var synchronizeReadStatesView: MutableSynchronizePeerReadStatesView
    private let synchronizePeerReadStatesViewSubscribers = Bag<ValuePipe<SynchronizePeerReadStatesView>>()
    
    private var peerViews = Bag<(MutablePeerView, ValuePipe<PeerView>)>()
    
    private var unreadMessageCountsViews = Bag<(MutableUnreadMessageCountsView, ValuePipe<UnreadMessageCountsView>)>()
    private var peerMergedOperationLogViews = Bag<(MutablePeerMergedOperationLogView, ValuePipe<PeerMergedOperationLogView>)>()
    
    private var timestampBasedMessageAttributesViews = Bag<(MutableTimestampBasedMessageAttributesView, ValuePipe<TimestampBasedMessageAttributesView>)>()
    
    private var combinedViews = Bag<(CombinedMutableView, ValuePipe<CombinedView>)>()
    
    private var postboxStateViews = Bag<(MutablePostboxStateView, ValuePipe<PostboxStateView>)>()
    private var messageViews = Bag<(MutableMessageView, ValuePipe<MessageView>)>()
    private var preferencesViews = Bag<(MutablePreferencesView, ValuePipe<PreferencesView>)>()
    private var multiplePeersViews = Bag<(MutableMultiplePeersView, ValuePipe<MultiplePeersView>)>()
    private var itemCollectionsViews = Bag<(MutableItemCollectionsView, ValuePipe<ItemCollectionsView>)>()
    private var failedMessageIdsViews = Bag<(MutableFailedMessageIdsView, ValuePipe<FailedMessageIdsView>)>()
    
    init(
        queue: Queue,
        unsentMessageIds: [MessageId],
        synchronizePeerReadStateOperations: [PeerId: PeerReadStateSynchronizationOperation]
    ) {
        self.queue = queue
        
        self.unsentMessageView = UnsentMessageHistoryView(ids: unsentMessageIds)
        self.synchronizeReadStatesView = MutableSynchronizePeerReadStatesView(operations: synchronizePeerReadStateOperations)
    }
    
    func addPostboxStateView(_ view: MutablePostboxStateView) -> (Bag<(MutablePostboxStateView, ValuePipe<PostboxStateView>)>.Index, Signal<PostboxStateView, NoError>) {
        let record = (view, ValuePipe<PostboxStateView>())
        let index = self.postboxStateViews.add(record)
        
        return (index, record.1.signal())
    }
    
    func removePostboxStateView(_ index: Bag<(MutablePostboxStateView, ValuePipe<PostboxStateView>)>.Index) {
        self.postboxStateViews.remove(index)
    }
    
    func addMessageHistoryView(_ view: MutableMessageHistoryView) -> (Bag<(MutableMessageHistoryView, ValuePipe<(MessageHistoryView, ViewUpdateType)>)>.Index, Signal<(MessageHistoryView, ViewUpdateType), NoError>) {
        let record = (view, ValuePipe<(MessageHistoryView, ViewUpdateType)>())
        
        let index: Bag<(MutableMessageHistoryView, ValuePipe<(MessageHistoryView, ViewUpdateType)>)>.Index
        index = self.messageHistoryViews.add(record)
        
        self.updateTrackedHoles()
        
        return (index, record.1.signal())
    }
    
    func removeMessageHistoryView(index: Bag<(MutableMessageHistoryView, ValuePipe<(MessageHistoryView, ViewUpdateType)>)>.Index) {
        self.messageHistoryViews.remove(index)
        
        self.updateTrackedHoles()
    }
    
    func addChatListView(_ view: MutableChatListView) -> (Bag<(MutableChatListView, ValuePipe<(ChatListView, ViewUpdateType)>)>.Index, Signal<(ChatListView, ViewUpdateType), NoError>) {
        let record = (view, ValuePipe<(ChatListView, ViewUpdateType)>())
        let index = self.chatListViews.add(record)
        
        self.updateTrackedChatListHoles()
        
        return (index, record.1.signal())
    }
    
    func removeChatListView(_ index: Bag<(MutableChatListView, ValuePipe<ChatListView>)>.Index) {
        self.chatListViews.remove(index)
        self.updateTrackedChatListHoles()
    }
    
    func addContactPeerIdsView(_ view: MutableContactPeerIdsView) -> (Bag<(MutableContactPeerIdsView, ValuePipe<ContactPeerIdsView>)>.Index, Signal<ContactPeerIdsView, NoError>) {
        let record = (view, ValuePipe<ContactPeerIdsView>())
        let index = self.contactPeerIdsViews.add(record)
        
        return (index, record.1.signal())
    }
    
    func removeContactPeerIdsView(_ index: Bag<(MutableContactPeerIdsView, ValuePipe<ContactPeerIdsView>)>.Index) {
        self.contactPeerIdsViews.remove(index)
    }
    
    func addContactPeersView(_ view: MutableContactPeersView) -> (Bag<(MutableContactPeersView, ValuePipe<ContactPeersView>)>.Index, Signal<ContactPeersView, NoError>) {
        let record = (view, ValuePipe<ContactPeersView>())
        let index = self.contactPeersViews.add(record)
        
        return (index, record.1.signal())
    }
    
    func removeContactPeersView(_ index: Bag<(MutableContactPeersView, ValuePipe<ContactPeersView>)>.Index) {
        self.contactPeersViews.remove(index)
    }
    
    func addPeerView(_ view: MutablePeerView) -> (Bag<(MutablePeerView, ValuePipe<PeerView>)>.Index, Signal<PeerView, NoError>) {
        let record = (view, ValuePipe<PeerView>())
        let index = self.peerViews.add(record)
        
        return (index, record.1.signal())
    }
    
    func removePeerView(_ index: Bag<(MutablePeerView, ValuePipe<Peer?>)>.Index) {
        self.peerViews.remove(index)
    }
    
    func addUnreadMessageCountsView(_ view: MutableUnreadMessageCountsView) -> (Bag<(MutableUnreadMessageCountsView, ValuePipe<UnreadMessageCountsView>)>.Index, Signal<UnreadMessageCountsView, NoError>) {
        let record = (view, ValuePipe<UnreadMessageCountsView>())
        let index = self.unreadMessageCountsViews.add(record)
        
        return (index, record.1.signal())
    }
    
    func removeUnreadMessageCountsView(_ index: Bag<(MutableUnreadMessageCountsView, ValuePipe<UnreadMessageCountsView>)>.Index) {
        self.unreadMessageCountsViews.remove(index)
    }
    
    func addPeerMergedOperationLogView(_ view: MutablePeerMergedOperationLogView) -> (Bag<(MutablePeerMergedOperationLogView, ValuePipe<PeerMergedOperationLogView>)>.Index, Signal<PeerMergedOperationLogView, NoError>) {
        let record = (view, ValuePipe<PeerMergedOperationLogView>())
        let index = self.peerMergedOperationLogViews.add(record)
        
        return (index, record.1.signal())
    }
    
    func removePeerMergedOperationLogView(_ index: Bag<(MutablePeerMergedOperationLogView, ValuePipe<PeerMergedOperationLogView>)>.Index) {
        self.peerMergedOperationLogViews.remove(index)
    }
    
    func addTimestampBasedMessageAttributesView(_ view: MutableTimestampBasedMessageAttributesView) -> (Bag<(MutableTimestampBasedMessageAttributesView, ValuePipe<TimestampBasedMessageAttributesView>)>.Index, Signal<TimestampBasedMessageAttributesView, NoError>) {
        let record = (view, ValuePipe<TimestampBasedMessageAttributesView>())
        let index = self.timestampBasedMessageAttributesViews.add(record)
        
        return (index, record.1.signal())
    }
    
    func removeTimestampBasedMessageAttributesView(_ index: Bag<(MutableTimestampBasedMessageAttributesView, ValuePipe<TimestampBasedMessageAttributesView>)>.Index) {
        self.timestampBasedMessageAttributesViews.remove(index)
    }
    
    func addMessageView(_ view: MutableMessageView) -> (Bag<(MutableMessageView, ValuePipe<MessageView>)>.Index, Signal<MessageView, NoError>) {
        let record = (view, ValuePipe<MessageView>())
        let index = self.messageViews.add(record)
        
        return (index, record.1.signal())
    }
    
    func removeMessageView(_ index: Bag<(MutableMessageView, ValuePipe<MessageView>)>.Index) {
        self.messageViews.remove(index)
    }
    
    func addPreferencesView(_ view: MutablePreferencesView) -> (Bag<(MutablePreferencesView, ValuePipe<PreferencesView>)>.Index, Signal<PreferencesView, NoError>) {
        let record = (view, ValuePipe<PreferencesView>())
        let index = self.preferencesViews.add(record)
        
        return (index, record.1.signal())
    }
    
    func removePreferencesView(_ index: Bag<(MutablePreferencesView, ValuePipe<PreferencesView>)>.Index) {
        self.preferencesViews.remove(index)
    }
    
    func addMultiplePeersView(_ view: MutableMultiplePeersView) -> (Bag<(MutableMultiplePeersView, ValuePipe<MultiplePeersView>)>.Index, Signal<MultiplePeersView, NoError>) {
        let record = (view, ValuePipe<MultiplePeersView>())
        let index = self.multiplePeersViews.add(record)
        
        return (index, record.1.signal())
    }
    
    func removeMultiplePeersView(_ index: Bag<(MutableMultiplePeersView, ValuePipe<MultiplePeersView>)>.Index) {
        self.multiplePeersViews.remove(index)
    }
    
    func addItemCollectionView(_ view: MutableItemCollectionsView) -> (Bag<(MutableItemCollectionsView, ValuePipe<ItemCollectionsView>)>.Index, Signal<ItemCollectionsView, NoError>) {
        let record = (view, ValuePipe<ItemCollectionsView>())
        let index = self.itemCollectionsViews.add(record)
        
        return (index, record.1.signal())
    }
    
    func removeItemCollectionView(_ index: Bag<(MutableItemCollectionsView, ValuePipe<ItemCollectionsView>)>.Index) {
        self.itemCollectionsViews.remove(index)
    }
    
    func addCombinedView(_ view: CombinedMutableView) -> (Bag<(CombinedMutableView, ValuePipe<CombinedView>)>.Index, Signal<CombinedView, NoError>) {
        let record = (view, ValuePipe<CombinedView>())
        let index = self.combinedViews.add(record)
        
        return (index, record.1.signal())
    }
    
    func removeCombinedView(_ index: Bag<(CombinedMutableView, ValuePipe<CombinedView>)>.Index) {
        self.combinedViews.remove(index)
    }
    
<<<<<<< HEAD
    func refreshViewsDueToExternalTransaction(postbox: PostboxImpl, fetchUnsentMessageIds: () -> [MessageId], fetchSynchronizePeerReadStateOperations: () -> [PeerId: PeerReadStateSynchronizationOperation]) {
=======
    func refreshViewsDueToExternalTransaction(postbox: Postbox, currentTransaction: Transaction, fetchUnsentMessageIds: () -> [MessageId], fetchSynchronizePeerReadStateOperations: () -> [PeerId: PeerReadStateSynchronizationOperation]) {
>>>>>>> f55ba47e
        var updateTrackedHoles = false
        
        for (mutableView, pipe) in self.messageHistoryViews.copyItems() {
            if mutableView.refreshDueToExternalTransaction(postbox: postbox) {
                pipe.putNext((MessageHistoryView(mutableView), .Generic))
                
                updateTrackedHoles = true
            }
        }
        
        for (mutableView, pipe) in self.chatListViews.copyItems() {
            if mutableView.refreshDueToExternalTransaction(postbox: postbox, currentTransaction: currentTransaction) {
                mutableView.render(postbox: postbox)
                pipe.putNext((ChatListView(mutableView), .Generic))
            }
        }
        
        if updateTrackedHoles {
            self.updateTrackedHoles()
        }
        
        if self.unsentMessageView.refreshDueToExternalTransaction(fetchUnsentMessageIds: fetchUnsentMessageIds) {
            self.unsentViewUpdated()
        }
        
        if self.synchronizeReadStatesView.refreshDueToExternalTransaction(fetchSynchronizePeerReadStateOperations: fetchSynchronizePeerReadStateOperations) {
            self.synchronizeReadStateViewUpdated()
        }
        
        for (mutableView, pipe) in self.peerViews.copyItems() {
            if mutableView.reset(postbox: postbox) {
                pipe.putNext(PeerView(mutableView))
            }
        }
    }
    
<<<<<<< HEAD
    func updateViews(postbox: PostboxImpl, transaction: PostboxTransaction) {
=======
    func updateViews(postbox: Postbox, currentTransaction: Transaction, transaction: PostboxTransaction) {
>>>>>>> f55ba47e
        var updateTrackedHoles = false
        
        if let currentUpdatedState = transaction.currentUpdatedState {
            for (mutableView, pipe) in self.postboxStateViews.copyItems() {
                if mutableView.replay(updatedState: currentUpdatedState) {
                    pipe.putNext(PostboxStateView(mutableView))
                }
            }
        }
        
        for (mutableView, pipe) in self.messageHistoryViews.copyItems() {
            var updated = false
            
            let previousPeerIds = mutableView.peerIds
        
            if mutableView.replay(postbox: postbox, transaction: transaction) {
                updated = true
            }
            
            var updateType: ViewUpdateType = .Generic
            switch mutableView.peerIds {
                case let .single(peerId):
                    for key in transaction.currentPeerHoleOperations.keys {
                        if key.peerId == peerId {
                            updateType = .FillHole
                            break
                        }
                    }
                case .associated:
                    var ids = Set<PeerId>()
                    switch mutableView.peerIds {
                        case .single, .external:
                            assertionFailure()
                        case let .associated(mainPeerId, associatedId):
                            ids.insert(mainPeerId)
                            if let associatedId = associatedId {
                                ids.insert(associatedId.peerId)
                            }
                    }
                    
                    if !ids.isEmpty {
                        for key in transaction.currentPeerHoleOperations.keys {
                            if ids.contains(key.peerId) {
                                updateType = .FillHole
                                break
                            }
                        }
                    }
                case .external:
                    break
            }
            
            mutableView.updatePeerIds(transaction: transaction)
            if mutableView.peerIds != previousPeerIds {
                updateType = .UpdateVisible
                
                let _ = mutableView.refreshDueToExternalTransaction(postbox: postbox)
                updated = true
            }
        
            if updated {
                updateTrackedHoles = true
                pipe.putNext((MessageHistoryView(mutableView), updateType))
            }
        }
        
        for (mutableView, pipe) in self.messageViews.copyItems() {
            let operations = transaction.currentOperationsByPeerId[mutableView.messageId.peerId]
            if operations != nil || !transaction.updatedMedia.isEmpty || !transaction.currentUpdatedCachedPeerData.isEmpty {
                if mutableView.replay(postbox: postbox, operations: operations ?? [], updatedMedia: transaction.updatedMedia) {
                    pipe.putNext(MessageView(mutableView))
                }
            }
        }
        
        for (mutableView, pipe) in self.chatListViews.copyItems() {
            let context = MutableChatListViewReplayContext()
            if mutableView.replay(postbox: postbox, currentTransaction: currentTransaction, operations: transaction.chatListOperations, updatedPeerNotificationSettings: transaction.currentUpdatedPeerNotificationSettings, updatedPeers: transaction.currentUpdatedPeers, updatedPeerPresences: transaction.currentUpdatedPeerPresences, transaction: transaction, context: context) {
                mutableView.complete(postbox: postbox, context: context)
                mutableView.render(postbox: postbox)
                pipe.putNext((ChatListView(mutableView), .Generic))
            }
        }
        
        self.updateTrackedChatListHoles()
        
        if updateTrackedHoles {
            self.updateTrackedHoles()
        }
        
        if self.unsentMessageView.replay(transaction.unsentMessageOperations) {
            self.unsentViewUpdated()
        }
        
        if self.synchronizeReadStatesView.replay(transaction.updatedSynchronizePeerReadStateOperations) {
            self.synchronizeReadStateViewUpdated()
        }
        
        for (view, pipe) in self.unreadMessageCountsViews.copyItems() {
            if view.replay(postbox: postbox, transaction: transaction) {
                pipe.putNext(UnreadMessageCountsView(view))
            }
        }
        
        if let replaceContactPeerIds = transaction.replaceContactPeerIds {
            for (mutableView, pipe) in self.contactPeerIdsViews.copyItems() {
                if mutableView.replay(updateRemoteTotalCount: transaction.replaceRemoteContactCount, replace: replaceContactPeerIds) {
                    pipe.putNext(ContactPeerIdsView(mutableView))
                }
            }
        }
        
        for (mutableView, pipe) in self.contactPeersViews.copyItems() {
            if mutableView.replay(postbox: postbox, replacePeerIds: transaction.replaceContactPeerIds, updatedPeerPresences: transaction.currentUpdatedPeerPresences) {
                pipe.putNext(ContactPeersView(mutableView))
            }
        }
        
        for (mutableView, pipe) in self.peerViews.copyItems() {
            if mutableView.replay(postbox: postbox, transaction: transaction) {
                pipe.putNext(PeerView(mutableView))
            }
        }
        
        for (mutableView, pipe) in self.peerMergedOperationLogViews.copyItems() {
            if mutableView.replay(postbox: postbox, operations: transaction.currentPeerMergedOperationLogOperations) {
                pipe.putNext(PeerMergedOperationLogView(mutableView))
            }
        }
        
        for (mutableView, pipe) in self.timestampBasedMessageAttributesViews.copyItems() {
            if mutableView.replay(postbox: postbox, operations: transaction.currentTimestampBasedMessageAttributesOperations) {
                pipe.putNext(TimestampBasedMessageAttributesView(mutableView))
            }
        }
        
        for (mutableView, pipe) in self.preferencesViews.copyItems() {
            if mutableView.replay(postbox: postbox, transaction: transaction) {
                pipe.putNext(PreferencesView(mutableView))
            }
        }
        
        for (mutableView, pipe) in self.multiplePeersViews.copyItems() {
            if mutableView.replay(updatedPeers: transaction.currentUpdatedPeers, updatedPeerPresences: transaction.currentUpdatedPeerPresences) {
                pipe.putNext(MultiplePeersView(mutableView))
            }
        }
        
        for (mutableView, pipe) in self.itemCollectionsViews.copyItems() {
            if mutableView.replay(postbox: postbox, transaction: transaction) {
                pipe.putNext(ItemCollectionsView(mutableView))
            }
        }
        
        for (mutableView, pipe) in self.combinedViews.copyItems() {
            if mutableView.replay(postbox: postbox, transaction: transaction) {
                pipe.putNext(mutableView.immutableView())
            }
        }
        
        for (view, pipe) in self.failedMessageIdsViews.copyItems() {
            if view.replay(postbox: postbox, transaction: transaction) {
                pipe.putNext(view.immutableView())
            }
        }
    }
    
    private func updateTrackedChatListHoles() {
        var firstHoles = Set<ChatListHolesEntry>()
        
        for (view, _) in self.chatListViews.copyItems() {
            if let hole = view.firstHole() {
                firstHoles.insert(ChatListHolesEntry(groupId: hole.0, hole: hole.1))
            }
        }
    
        if self.chatListHolesView.update(holes: firstHoles) {
            for pipe in self.chatListHolesViewSubscribers.copyItems() {
                pipe.putNext(ChatListHolesView(self.chatListHolesView))
            }
        }
    }
    
    private func updateTrackedHoles() {
        var firstHolesAndTags = Set<MessageHistoryHolesViewEntry>()
        for (view, _) in self.messageHistoryViews.copyItems() {
            if let (hole, direction, count) = view.firstHole() {
                let space: MessageHistoryHoleSpace
                if let tag = view.tag {
                    space = .tag(tag)
                } else {
                    space = .everywhere
                }
                firstHolesAndTags.insert(MessageHistoryHolesViewEntry(hole: hole, direction: direction, space: space, count: count))
            }
        }
        
        if self.messageHistoryHolesView.update(firstHolesAndTags) {
            for subscriber in self.messageHistoryHolesViewSubscribers.copyItems() {
                subscriber.putNext(MessageHistoryHolesView(self.messageHistoryHolesView))
            }
        }
    }
    
    private func unsentViewUpdated() {
        for subscriber in self.unsendMessageIdsViewSubscribers.copyItems() {
            subscriber.putNext(UnsentMessageIdsView(self.unsentMessageView.ids))
        }
    }
    
    private func synchronizeReadStateViewUpdated() {
        for subscriber in self.synchronizePeerReadStatesViewSubscribers.copyItems() {
            subscriber.putNext(SynchronizePeerReadStatesView(self.synchronizeReadStatesView))
        }
    }
    
    func messageHistoryHolesViewSignal() -> Signal<MessageHistoryHolesView, NoError> {
        return Signal { subscriber in
            let disposable = MetaDisposable()
            self.queue.async {
                subscriber.putNext(MessageHistoryHolesView(self.messageHistoryHolesView))
                
                let pipe = ValuePipe<MessageHistoryHolesView>()
                let index = self.messageHistoryHolesViewSubscribers.add(pipe)
                
                let pipeDisposable = pipe.signal().start(next: { view in
                    subscriber.putNext(view)
                })
                
                disposable.set(ActionDisposable {
                    self.queue.async {
                        pipeDisposable.dispose()
                        self.messageHistoryHolesViewSubscribers.remove(index)
                    }
                })
            }
            return disposable
        }
    }
    
    func chatListHolesViewSignal() -> Signal<ChatListHolesView, NoError> {
        return Signal { subscriber in
            let disposable = MetaDisposable()
            self.queue.async {
                subscriber.putNext(ChatListHolesView(self.chatListHolesView))
                
                let pipe = ValuePipe<ChatListHolesView>()
                let index = self.chatListHolesViewSubscribers.add(pipe)
                
                let pipeDisposable = pipe.signal().start(next: { view in
                    subscriber.putNext(view)
                })
                
                disposable.set(ActionDisposable {
                    self.queue.async {
                        pipeDisposable.dispose()
                        self.chatListHolesViewSubscribers.remove(index)
                    }
                })
            }
            return disposable
        }
    }
    
    func unsentMessageIdsViewSignal() -> Signal<UnsentMessageIdsView, NoError> {
        return Signal { subscriber in
            let disposable = MetaDisposable()
            self.queue.async {
                postboxLog("unsentMessageIdsViewSignal started with \(self.unsentMessageView.ids)")
                subscriber.putNext(UnsentMessageIdsView(self.unsentMessageView.ids))
                
                let pipe = ValuePipe<UnsentMessageIdsView>()
                let index = self.unsendMessageIdsViewSubscribers.add(pipe)
                
                let pipeDisposable = pipe.signal().start(next: { view in
                    subscriber.putNext(view)
                })
                
                disposable.set(ActionDisposable {
                    self.queue.async {
                        pipeDisposable.dispose()
                        self.unsendMessageIdsViewSubscribers.remove(index)
                    }
                })
            }
            return disposable
        }
    }
    
    func synchronizePeerReadStatesViewSignal() -> Signal<SynchronizePeerReadStatesView, NoError> {
        return Signal { subscriber in
            let disposable = MetaDisposable()
            self.queue.async {
                subscriber.putNext(SynchronizePeerReadStatesView(self.synchronizeReadStatesView))
                
                let pipe = ValuePipe<SynchronizePeerReadStatesView>()
                let index = self.synchronizePeerReadStatesViewSubscribers.add(pipe)
                
                let pipeDisposable = pipe.signal().start(next: { view in
                    subscriber.putNext(view)
                })
                
                disposable.set(ActionDisposable {
                    self.queue.async {
                        pipeDisposable.dispose()
                        self.synchronizePeerReadStatesViewSubscribers.remove(index)
                    }
                })
            }
            return disposable
        }
    }
    
    func addFailedMessageIdsView(_ view: MutableFailedMessageIdsView) -> (Bag<(MutableFailedMessageIdsView, ValuePipe<FailedMessageIdsView>)>.Index, Signal<FailedMessageIdsView, NoError>) {
        let record = (view, ValuePipe<FailedMessageIdsView>())
        let index = self.failedMessageIdsViews.add(record)
        
        return (index, record.1.signal())
    }
    
    func removeFailedMessageIdsView(_ index: Bag<(MutableFailedMessageIdsView, ValuePipe<PeerId?>)>.Index) {
        self.failedMessageIdsViews.remove(index)
    }
    
    
}<|MERGE_RESOLUTION|>--- conflicted
+++ resolved
@@ -222,11 +222,7 @@
         self.combinedViews.remove(index)
     }
     
-<<<<<<< HEAD
-    func refreshViewsDueToExternalTransaction(postbox: PostboxImpl, fetchUnsentMessageIds: () -> [MessageId], fetchSynchronizePeerReadStateOperations: () -> [PeerId: PeerReadStateSynchronizationOperation]) {
-=======
-    func refreshViewsDueToExternalTransaction(postbox: Postbox, currentTransaction: Transaction, fetchUnsentMessageIds: () -> [MessageId], fetchSynchronizePeerReadStateOperations: () -> [PeerId: PeerReadStateSynchronizationOperation]) {
->>>>>>> f55ba47e
+    func refreshViewsDueToExternalTransaction(postbox: PostboxImpl, currentTransaction: Transaction, fetchUnsentMessageIds: () -> [MessageId], fetchSynchronizePeerReadStateOperations: () -> [PeerId: PeerReadStateSynchronizationOperation]) {
         var updateTrackedHoles = false
         
         for (mutableView, pipe) in self.messageHistoryViews.copyItems() {
@@ -263,11 +259,7 @@
         }
     }
     
-<<<<<<< HEAD
-    func updateViews(postbox: PostboxImpl, transaction: PostboxTransaction) {
-=======
-    func updateViews(postbox: Postbox, currentTransaction: Transaction, transaction: PostboxTransaction) {
->>>>>>> f55ba47e
+    func updateViews(postbox: PostboxImpl, currentTransaction: Transaction, transaction: PostboxTransaction) {
         var updateTrackedHoles = false
         
         if let currentUpdatedState = transaction.currentUpdatedState {
