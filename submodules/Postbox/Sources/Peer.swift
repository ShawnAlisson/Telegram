--- conflicted
+++ resolved
@@ -163,13 +163,8 @@
             let namespaceBits = ((data >> 32) & 0x7)
             self.namespace = Namespace(rawValue: UInt32(namespaceBits))
 
-<<<<<<< HEAD
-            //let idHighBits = (data >> (32 + 3)) & 0xffffffff
-            //assert(idHighBits == 0)
-=======
             let offsetIdHighBits = (data >> (32 + 3)) & 0xffffffff
             let idHighBits = offsetIdHighBits << 32
->>>>>>> 8a6f5dd6
 
             if idHighBits == 0 {
                 if let uint32Value = UInt32(exactly: idLowBits) {
