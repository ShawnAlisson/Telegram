import Foundation

import SwiftSignalKit

public protocol PostboxTypes {
    associatedtype Media
}

public protocol PeerChatState: PostboxCoding {
    func equals(_ other: PeerChatState) -> Bool
}

public enum PostboxUpdateMessage {
    case update(StoreMessage)
    case skip
}

public final class Transaction {
    private let queue: Queue
    private weak var postbox: PostboxImpl?
    var disposed = false
    
    fileprivate init(queue: Queue, postbox: PostboxImpl) {
        assert(queue.isCurrent())

        self.queue = queue
        self.postbox = postbox
    }
    
    public func keychainEntryForKey(_ key: String) -> Data? {
        assert(self.queue.isCurrent())

        assert(!self.disposed)
        return self.postbox?.keychainTable.get(key)
    }
    
    public func setKeychainEntry(_ value: Data, forKey key: String) {
        assert(!self.disposed)
        self.postbox?.keychainTable.set(key, value: value)
    }
    
    public func addMessages(_ messages: [StoreMessage], location: AddMessagesLocation) -> [Int64: MessageId] {
        assert(!self.disposed)
        if let postbox = self.postbox {
            return postbox.addMessages(transaction: self, messages: messages, location: location)
        } else {
            return [:]
        }
    }
    
    public func messageExists(id: MessageId) -> Bool {
        if let postbox = self.postbox {
            return postbox.messageHistoryIndexTable.exists(id)
        } else {
            return false
        }
    }
    
    public func countIncomingMessage(id: MessageId) {
        assert(!self.disposed)
        if let postbox = self.postbox {
            postbox.countIncomingMessage(id: id)
        }
    }
    
    public func addHole(peerId: PeerId, namespace: MessageId.Namespace, space: MessageHistoryHoleSpace, range: ClosedRange<MessageId.Id>) {
        assert(!self.disposed)
        self.postbox?.addHole(peerId: peerId, namespace: namespace, space: space, range: range)
    }
    
    public func removeHole(peerId: PeerId, namespace: MessageId.Namespace, space: MessageHistoryHoleSpace, range: ClosedRange<MessageId.Id>) {
        assert(!self.disposed)
        self.postbox?.removeHole(peerId: peerId, namespace: namespace, space: space, range: range)
    }
    
    public func getHole(containing id: MessageId) -> [MessageHistoryHoleSpace: ClosedRange<MessageId.Id>] {
        assert(!self.disposed)
        return self.postbox?.messageHistoryHoleIndexTable.containing(id: id) ?? [:]
    }
    
    public func getHoles(peerId: PeerId, namespace: MessageId.Namespace) -> IndexSet {
        assert(!self.disposed)
        return self.postbox?.messageHistoryHoleIndexTable.closest(peerId: peerId, namespace: namespace, space: .everywhere, range: 1 ... (Int32.max - 1)) ?? IndexSet()
    }
    
    public func addThreadIndexHole(peerId: PeerId, threadId: Int64, namespace: MessageId.Namespace, space: MessageHistoryHoleSpace, range: ClosedRange<MessageId.Id>) {
        assert(!self.disposed)
        self.postbox?.addThreadIndexHole(peerId: peerId, threadId: threadId, namespace: namespace, space: space, range: range)
    }
    
    public func removeThreadIndexHole(peerId: PeerId, threadId: Int64, namespace: MessageId.Namespace, space: MessageHistoryHoleSpace, range: ClosedRange<MessageId.Id>) {
        assert(!self.disposed)
        self.postbox?.removeThreadIndexHole(peerId: peerId, threadId: threadId, namespace: namespace, space: space, range: range)
    }
    
    public func getThreadIndexHoles(peerId: PeerId, threadId: Int64, namespace: MessageId.Namespace) -> IndexSet {
        assert(!self.disposed)
        return self.postbox!.messageHistoryThreadHoleIndexTable.closest(peerId: peerId, threadId: threadId, namespace: namespace, space: .everywhere, range: 1 ... (Int32.max - 1))
    }

    public func getThreadMessageCount(peerId: PeerId, threadId: Int64, namespace: MessageId.Namespace, fromIdExclusive: Int32?, toIndex: MessageIndex) -> Int? {
        assert(!self.disposed)
        let fromIndex: MessageIndex?
        if let fromIdExclusive = fromIdExclusive {
            if let message = self.postbox?.getMessage(MessageId(peerId: peerId, namespace: namespace, id: fromIdExclusive)) {
                fromIndex = message.index.peerLocalSuccessor()
            } else {
                fromIndex = self.postbox!.messageHistoryIndexTable.closestIndex(id: MessageId(peerId: peerId, namespace: namespace, id: fromIdExclusive))?.peerLocalSuccessor()
            }
        } else {
            fromIndex = nil
        }

        if let fromIndex = fromIndex {
            return self.postbox!.messageHistoryThreadsTable.getMessageCountInRange(threadId: threadId, peerId: peerId, namespace: namespace, lowerBound: fromIndex, upperBound: toIndex)
        } else {
            return nil
        }
    }
    
    public func doesChatListGroupContainHoles(groupId: PeerGroupId) -> Bool {
        assert(!self.disposed)
        return self.postbox?.chatListTable.doesGroupContainHoles(groupId: groupId) ?? false
    }
    
    public func recalculateChatListGroupStats(groupId: PeerGroupId) {
        assert(!self.disposed)
        self.postbox?.recalculateChatListGroupStats(groupId: groupId)
    }
    
    public func replaceChatListHole(groupId: PeerGroupId, index: MessageIndex, hole: ChatListHole?) {
        assert(!self.disposed)
        self.postbox?.replaceChatListHole(groupId: groupId, index: index, hole: hole)
    }
    
    public func deleteMessages(_ messageIds: [MessageId], forEachMedia: (Media) -> Void) {
        assert(!self.disposed)
        self.postbox?.deleteMessages(messageIds, forEachMedia: forEachMedia)
    }
    
    public func deleteMessagesInRange(peerId: PeerId, namespace: MessageId.Namespace, minId: MessageId.Id, maxId: MessageId.Id, forEachMedia: (Media) -> Void) {
        assert(!self.disposed)
        self.postbox?.deleteMessagesInRange(peerId: peerId, namespace: namespace, minId: minId, maxId: maxId, forEachMedia: forEachMedia)
    }
    
    public func withAllMessages(peerId: PeerId, namespace: MessageId.Namespace? = nil, _ f: (Message) -> Bool) {
        self.postbox?.withAllMessages(peerId: peerId, namespace: namespace, f)
    }
    
    public func clearHistory(_ peerId: PeerId, namespaces: MessageIdNamespaces, forEachMedia: (Media) -> Void) {
        assert(!self.disposed)
        self.postbox?.clearHistory(peerId, namespaces: namespaces, forEachMedia: forEachMedia)
    }
    
    public func removeAllMessagesWithAuthor(_ peerId: PeerId, authorId: PeerId, namespace: MessageId.Namespace, forEachMedia: (Media) -> Void) {
        assert(!self.disposed)
        self.postbox?.removeAllMessagesWithAuthor(peerId, authorId: authorId, namespace: namespace, forEachMedia: forEachMedia)
    }
    
    public func removeAllMessagesWithGlobalTag(tag: GlobalMessageTags) {
        assert(!self.disposed)
        self.postbox?.removeAllMessagesWithGlobalTag(tag: tag)
    }
    
    public func removeAllMessagesWithForwardAuthor(_ peerId: PeerId, forwardAuthorId: PeerId, namespace: MessageId.Namespace, forEachMedia: (Media) -> Void) {
        assert(!self.disposed)
        self.postbox?.removeAllMessagesWithForwardAuthor(peerId, forwardAuthorId: forwardAuthorId, namespace: namespace, forEachMedia: forEachMedia)
    }
    
    public func messageIdsForGlobalIds(_ ids: [Int32]) -> [MessageId] {
        assert(!self.disposed)
        if let postbox = self.postbox {
            return postbox.messageIdsForGlobalIds(ids)
        } else {
            return []
        }
    }
    public func failedMessageIds(for peerId: PeerId) -> [MessageId] {
        assert(!self.disposed)
        if let postbox = self.postbox {
            return postbox.failedMessageIds(for: peerId)
        } else {
            return []
        }
    }
    
    public func deleteMessagesWithGlobalIds(_ ids: [Int32], forEachMedia: (Media) -> Void) {
        assert(!self.disposed)
        if let postbox = self.postbox {
            let messageIds = postbox.messageIdsForGlobalIds(ids)
            postbox.deleteMessages(messageIds, forEachMedia: forEachMedia)
        }
    }
    
    public func messageIdForGloballyUniqueMessageId(peerId: PeerId, id: Int64) -> MessageId? {
        assert(!self.disposed)
        return self.postbox?.messageIdForGloballyUniqueMessageId(peerId: peerId, id: id)
    }
    
    public func resetIncomingReadStates(_ states: [PeerId: [MessageId.Namespace: PeerReadState]]) {
        assert(!self.disposed)
        self.postbox?.resetIncomingReadStates(states)
    }
    
    public func setNeedsIncomingReadStateSynchronization(_ peerId: PeerId) {
        assert(!self.disposed)
        self.postbox?.setNeedsIncomingReadStateSynchronization(peerId)
    }
    
    public func confirmSynchronizedIncomingReadState(_ peerId: PeerId) {
        assert(!self.disposed)
        self.postbox?.confirmSynchronizedIncomingReadState(peerId)
    }
    
    public func applyIncomingReadMaxId(_ messageId: MessageId) {
        assert(!self.disposed)
        self.postbox?.applyIncomingReadMaxId(messageId)
    }
    
    public func applyOutgoingReadMaxId(_ messageId: MessageId) {
        assert(!self.disposed)
        self.postbox?.applyOutgoingReadMaxId(messageId)
    }
    
    public func applyInteractiveReadMaxIndex(_ messageIndex: MessageIndex) -> [MessageId] {
        assert(!self.disposed)
        if let postbox = self.postbox {
            return postbox.applyInteractiveReadMaxIndex(messageIndex)
        } else {
            return []
        }
    }
    
    public func applyMarkUnread(peerId: PeerId, namespace: MessageId.Namespace, value: Bool, interactive: Bool) {
        assert(!self.disposed)
        self.postbox?.applyMarkUnread(peerId: peerId, namespace: namespace, value: value, interactive: interactive)
    }
    
    public func applyOutgoingReadMaxIndex(_ messageIndex: MessageIndex) -> [MessageId] {
        assert(!self.disposed)
        if let postbox = self.postbox {
            return postbox.applyOutgoingReadMaxIndex(messageIndex)
        } else {
            return []
        }
    }
    
    public func resetPeerGroupSummary(groupId: PeerGroupId, namespace: MessageId.Namespace, summary: PeerGroupUnreadCountersSummary) {
        assert(!self.disposed)
        self.postbox?.resetPeerGroupSummary(groupId: groupId, namespace: namespace, summary: summary)
    }
    
    public func setNeedsPeerGroupMessageStatsSynchronization(groupId: PeerGroupId, namespace: MessageId.Namespace) {
        assert(!self.disposed)
        self.postbox?.setNeedsPeerGroupMessageStatsSynchronization(groupId: groupId, namespace: namespace)
    }
    
    public func confirmSynchronizedPeerGroupMessageStats(groupId: PeerGroupId, namespace: MessageId.Namespace) {
        assert(!self.disposed)
        self.postbox?.confirmSynchronizedPeerGroupMessageStats(groupId: groupId, namespace: namespace)
    }
    
    public func getState() -> PostboxCoding? {
        assert(!self.disposed)
        return self.postbox?.getState()
    }
    
    public func setState(_ state: PostboxCoding) {
        assert(!self.disposed)
        self.postbox?.setState(state)
    }
    
    public func getPeerChatState(_ id: PeerId) -> PeerChatState? {
        assert(!self.disposed)
        return self.postbox?.peerChatStateTable.get(id) as? PeerChatState
    }
    
    public func setPeerChatState(_ id: PeerId, state: PeerChatState) {
        assert(!self.disposed)
        self.postbox?.setPeerChatState(id, state: state)
    }
    
    public func getGlobalNotificationSettings() -> PostboxGlobalNotificationSettings {
        assert(!self.disposed)
        if let postbox = self.postbox {
            return postbox.getGlobalNotificationSettings(transaction: self)
        } else {
            preconditionFailure()
        }
    }
    
    public func getPeerChatInterfaceState(_ id: PeerId) -> StoredPeerChatInterfaceState? {
        assert(!self.disposed)
        return self.postbox?.peerChatInterfaceStateTable.get(id)
    }

    public func getPeerChatThreadInterfaceState(_ id: PeerId, threadId: Int64) -> StoredPeerChatInterfaceState? {
        assert(!self.disposed)
        return self.postbox?.peerChatThreadInterfaceStateTable.get(PeerChatThreadId(peerId: id, threadId: threadId))
    }
    
    public func setPeerChatInterfaceState(_ id: PeerId, state: StoredPeerChatInterfaceState?) {
        assert(!self.disposed)
        self.postbox?.setPeerChatInterfaceState(id, state: state)
    }
    
    public func setPeerChatThreadInterfaceState(_ id: PeerId, threadId: Int64, state: StoredPeerChatInterfaceState?) {
        assert(!self.disposed)
        self.postbox?.setPeerChatThreadInterfaceState(id, threadId: threadId, state: state)
    }
    
    public func getPeer(_ id: PeerId) -> Peer? {
        assert(!self.disposed)
        return self.postbox?.peerTable.get(id)
    }
    
    public func getPeerReadStates(_ id: PeerId) -> [(MessageId.Namespace, PeerReadState)]? {
        assert(!self.disposed)
        return self.postbox?.readStateTable.getCombinedState(id)?.states
    }
    
    public func getCombinedPeerReadState(_ id: PeerId) -> CombinedPeerReadState? {
        assert(!self.disposed)
        return self.postbox?.readStateTable.getCombinedState(id)
    }
    
    public func getPeerNotificationSettings(_ id: PeerId) -> PeerNotificationSettings? {
        assert(!self.disposed)
        return self.postbox?.peerNotificationSettingsTable.getEffective(id)
    }
    
    public func getAllPeerNotificationSettings() -> [PeerId : PeerNotificationSettings]? {
        assert(!self.disposed)
        return self.postbox?.peerNotificationSettingsTable.getAll()
    }
    
    public func getPendingPeerNotificationSettings(_ id: PeerId) -> PeerNotificationSettings? {
        assert(!self.disposed)
        return self.postbox?.peerNotificationSettingsTable.getPending(id)
    }
    
    public func updatePeersInternal(_ peers: [Peer], update: (Peer?, Peer) -> Peer?) {
        assert(!self.disposed)
        self.postbox?.updatePeers(peers, update: update)
    }
    
    public func getPeerChatListInclusion(_ id: PeerId) -> PeerChatListInclusion {
        assert(!self.disposed)
        if let postbox = self.postbox {
            return postbox.getPeerChatListInclusion(id)
        }
        return .notIncluded
    }
    
    public func getAssociatedPeerIds(_ id: PeerId) -> Set<PeerId> {
        assert(!self.disposed)
        if let postbox = self.postbox {
            return postbox.reverseAssociatedPeerTable.get(peerId: id)
        }
        return []
    }
    
    public func getTopPeerMessageId(peerId: PeerId, namespace: MessageId.Namespace) -> MessageId? {
        assert(!self.disposed)
        return self.getTopPeerMessageIndex(peerId: peerId, namespace: namespace)?.id
    }
    
    public func getTopPeerMessageIndex(peerId: PeerId, namespace: MessageId.Namespace) -> MessageIndex? {
        assert(!self.disposed)
        return self.postbox?.getTopPeerMessageIndex(peerId: peerId, namespace: namespace)
    }
    
    public func getTopPeerMessageIndex(peerId: PeerId) -> MessageIndex? {
        assert(!self.disposed)
        return self.postbox?.getTopPeerMessageIndex(peerId: peerId)
    }
    
    public func getPeerChatListIndex(_ peerId: PeerId) -> (PeerGroupId, ChatListIndex)? {
        assert(!self.disposed)
        return self.postbox?.chatListTable.getPeerChatListIndex(peerId: peerId)
    }
    
    public func getUnreadChatListPeerIds(groupId: PeerGroupId, filterPredicate: ChatListFilterPredicate?) -> [PeerId] {
        assert(!self.disposed)
        if let postbox = self.postbox {
            return postbox.chatListTable.getUnreadChatListPeerIds(postbox: postbox, currentTransaction: self, groupId: groupId, filterPredicate: filterPredicate)
        } else {
            return []
        }
    }
    
    public func updatePeerChatListInclusion(_ id: PeerId, inclusion: PeerChatListInclusion) {
        assert(!self.disposed)
        self.postbox?.updatePeerChatListInclusion(id, inclusion: inclusion)
    }
    
    public func updateCurrentPeerNotificationSettings(_ notificationSettings: [PeerId: PeerNotificationSettings]) {
        assert(!self.disposed)
        self.postbox?.updateCurrentPeerNotificationSettings(notificationSettings)
    }
    
    public func updatePendingPeerNotificationSettings(peerId: PeerId, settings: PeerNotificationSettings?) {
        assert(!self.disposed)
        self.postbox?.updatePendingPeerNotificationSettings(peerId: peerId, settings: settings)
    }
    
    public func resetAllPeerNotificationSettings(_ notificationSettings: PeerNotificationSettings) {
        assert(!self.disposed)
        self.postbox?.resetAllPeerNotificationSettings(notificationSettings)
    }
    
    public func getPeerIdsAndNotificationSettingsWithBehaviorTimestampLessThanOrEqualTo(_ timestamp: Int32) -> [(PeerId, PeerNotificationSettings)] {
        assert(!self.disposed)
        guard let postbox = self.postbox else {
            return []
        }
        var result: [(PeerId, PeerNotificationSettings)] = []
        for peerId in postbox.peerNotificationSettingsBehaviorTable.getEarlierThanOrEqualTo(timestamp: timestamp) {
            if let notificationSettings = postbox.peerNotificationSettingsTable.getCurrent(peerId) {
                result.append((peerId, notificationSettings))
            }
        }
        return result
    }
    
    public func updatePeerCachedData(peerIds: Set<PeerId>, update: (PeerId, CachedPeerData?) -> CachedPeerData?) {
        assert(!self.disposed)
        self.postbox?.updatePeerCachedData(peerIds: peerIds, update: update)
    }
    
    public func getPeerCachedData(peerId: PeerId) -> CachedPeerData? {
        assert(!self.disposed)
        return self.postbox?.cachedPeerDataTable.get(peerId)
    }
    
    public func updatePeerPresencesInternal(presences: [PeerId: PeerPresence], merge: (PeerPresence, PeerPresence) -> PeerPresence) {
        assert(!self.disposed)
        self.postbox?.updatePeerPresences(presences: presences, merge: merge)
    }
    
    public func updatePeerPresenceInternal(peerId: PeerId, update: (PeerPresence) -> PeerPresence) {
        assert(!self.disposed)
        self.postbox?.updatePeerPresence(peerId: peerId, update: update)
    }
    
    public func getPeerPresence(peerId: PeerId) -> PeerPresence? {
        assert(!self.disposed)
        return self.postbox?.peerPresenceTable.get(peerId)
    }
    
    public func getContactPeerIds() -> Set<PeerId> {
        assert(!self.disposed)
        if let postbox = self.postbox {
            return postbox.contactsTable.get()
        } else {
            return Set()
        }
    }
    
    public func isPeerContact(peerId: PeerId) -> Bool {
        assert(!self.disposed)
        if let postbox = self.postbox {
            return postbox.contactsTable.isContact(peerId: peerId)
        } else {
            return false
        }
    }
    
    public func getRemoteContactCount() -> Int32 {
        assert(!self.disposed)
        return self.postbox?.metadataTable.getRemoteContactCount() ?? 0
    }
    
    public func replaceRemoteContactCount(_ count: Int32) {
        assert(!self.disposed)
        self.postbox?.replaceRemoteContactCount(count)
    }
    
    public func replaceContactPeerIds(_ peerIds: Set<PeerId>) {
        assert(!self.disposed)
        self.postbox?.replaceContactPeerIds(peerIds)
    }
    
    public func replaceAdditionalChatListItems(_ items: [AdditionalChatListItem]) {
        assert(!self.disposed)
        self.postbox?.replaceAdditionalChatListItems(items)
    }
    
    public func getAdditionalChatListItems() -> [AdditionalChatListItem] {
        assert(!self.disposed)
        return self.postbox?.additionalChatListItemsTable.get() ?? []
    }
    
    public func replaceRecentPeerIds(_ peerIds: [PeerId]) {
        assert(!self.disposed)
        self.postbox?.replaceRecentPeerIds(peerIds)
    }
    
    public func getRecentPeerIds() -> [PeerId] {
        assert(!self.disposed)
        if let postbox = self.postbox {
            return postbox.peerRatingTable.get()
        } else {
            return []
        }
    }
    
    public func updateMessage(_ id: MessageId, update: (Message) -> PostboxUpdateMessage) {
        assert(!self.disposed)
        self.postbox?.updateMessage(id, update: update)
    }
    
    public func offsetPendingMessagesTimestamps(lowerBound: MessageId, excludeIds: Set<MessageId>, timestamp: Int32) {
        assert(!self.disposed)
        self.postbox?.offsetPendingMessagesTimestamps(lowerBound: lowerBound, excludeIds: excludeIds, timestamp: timestamp)
    }
    
    public func updateMessageGroupingKeysAtomically(_ ids: [MessageId], groupingKey: Int64) {
        assert(!self.disposed)
        self.postbox?.updateMessageGroupingKeysAtomically(ids, groupingKey: groupingKey)
    }
    
    public func updateMedia(_ id: MediaId, update: Media?) -> Set<MessageIndex> {
        assert(!self.disposed)
        return self.postbox?.updateMedia(id, update: update) ?? Set()
    }
    
    public func replaceItemCollections(namespace: ItemCollectionId.Namespace, itemCollections: [(ItemCollectionId, ItemCollectionInfo, [ItemCollectionItem])]) {
        assert(!self.disposed)
        self.postbox?.replaceItemCollections(namespace: namespace, itemCollections: itemCollections)
    }
    
    public func replaceItemCollectionInfos(namespace: ItemCollectionId.Namespace, itemCollectionInfos: [(ItemCollectionId, ItemCollectionInfo)]) {
        assert(!self.disposed)
        self.postbox?.replaceItemCollectionInfos(namespace: namespace, itemCollectionInfos: itemCollectionInfos)
    }
    
    public func replaceItemCollectionItems(collectionId: ItemCollectionId, items: [ItemCollectionItem]) {
        assert(!self.disposed)
        self.postbox?.replaceItemCollectionItems(collectionId: collectionId, items: items)
    }
    
    public func removeItemCollection(collectionId: ItemCollectionId) {
        assert(!self.disposed)
        self.postbox?.removeItemCollection(collectionId: collectionId)
    }
    
    public func getItemCollectionsInfos(namespace: ItemCollectionId.Namespace) -> [(ItemCollectionId, ItemCollectionInfo)] {
        assert(!self.disposed)
        if let postbox = self.postbox {
            return postbox.itemCollectionInfoTable.getInfos(namespace: namespace).map { ($0.1, $0.2) }
        } else {
            return []
        }
    }
    
    public func getItemCollectionInfo(collectionId: ItemCollectionId) -> ItemCollectionInfo? {
        assert(!self.disposed)
        return self.postbox?.itemCollectionInfoTable.getInfo(id: collectionId)
    }
    
    public func getItemCollectionItems(collectionId: ItemCollectionId) -> [ItemCollectionItem] {
        assert(!self.disposed)
        if let postbox = self.postbox {
            return postbox.itemCollectionItemTable.collectionItems(collectionId: collectionId)
        } else {
            return []
        }
    }
    
    public func getCollectionsItems(namespace: ItemCollectionId.Namespace) -> [(ItemCollectionId, ItemCollectionInfo, [ItemCollectionItem])] {
        assert(!self.disposed)
        if let postbox = postbox {
            let infos = postbox.itemCollectionInfoTable.getInfos(namespace: namespace)
            var result: [(ItemCollectionId, ItemCollectionInfo, [ItemCollectionItem])] = []
            for info in infos {
                let items = getItemCollectionItems(collectionId: info.1)
                result.append((info.1, info.2, items))
            }
            return result
        } else {
            return []
        }
    }
    
    public func getItemCollectionInfoItems(namespace: ItemCollectionId.Namespace, id: ItemCollectionId) -> (ItemCollectionInfo, [ItemCollectionItem])? {
        assert(!self.disposed)
        if let postbox = postbox {
            let infos = postbox.itemCollectionInfoTable.getInfos(namespace: namespace)
            for info in infos {
                if info.1 == id {
                    return (info.2, getItemCollectionItems(collectionId: id))
                }
            }
        }
        
        return nil
    }
    
    
    public func searchItemCollection(namespace: ItemCollectionId.Namespace, query: ItemCollectionSearchQuery) -> [ItemCollectionItem] {
        assert(!self.disposed)
        if let postbox = self.postbox {
            let itemsByCollectionId = postbox.itemCollectionItemTable.searchIndexedItems(namespace: namespace, query: query)
            let infoIds = postbox.itemCollectionInfoTable.getIds(namespace: namespace)
            var infoIndices: [ItemCollectionId: Int] = [:]
            for i in 0 ..< infoIds.count {
                infoIndices[infoIds[i]] = i
            }
            let sortedKeys = itemsByCollectionId.keys.sorted(by: { lhs, rhs in
                if let lhsIndex = infoIndices[lhs], let rhsIndex = infoIndices[rhs] {
                    return lhsIndex < rhsIndex
                } else if let _ = infoIndices[lhs] {
                    return true
                } else {
                    return false
                }
            })
            var result: [ItemCollectionItem] = []
            for key in sortedKeys {
                result.append(contentsOf: itemsByCollectionId[key]!)
            }
            return result
        } else {
            return []
        }
    }
    
    public func replaceOrderedItemListItems(collectionId: Int32, items: [OrderedItemListEntry]) {
        assert(!self.disposed)
        self.postbox?.replaceOrderedItemListItems(collectionId: collectionId, items: items)
    }
    
    public func addOrMoveToFirstPositionOrderedItemListItem(collectionId: Int32, item: OrderedItemListEntry, removeTailIfCountExceeds: Int?) {
        assert(!self.disposed)
        self.postbox?.addOrMoveToFirstPositionOrderedItemListItem(collectionId: collectionId, item: item, removeTailIfCountExceeds: removeTailIfCountExceeds)
    }
    
    public func getOrderedListItemIds(collectionId: Int32) -> [MemoryBuffer] {
        assert(!self.disposed)
        if let postbox = postbox {
            return postbox.getOrderedListItemIds(collectionId: collectionId)
        } else {
            return []
        }
    }
    
    public func getOrderedListItems(collectionId: Int32) -> [OrderedItemListEntry] {
        assert(!self.disposed)
        if let postbox = postbox {
            return postbox.orderedItemListTable.getItems(collectionId: collectionId)
        } else {
            return []
        }
    }
    
    public func getOrderedItemListItem(collectionId: Int32, itemId: MemoryBuffer) -> OrderedItemListEntry? {
        assert(!self.disposed)
        return self.postbox?.getOrderedItemListItem(collectionId: collectionId, itemId: itemId)
    }
    
    public func updateOrderedItemListItem(collectionId: Int32, itemId: MemoryBuffer, item: CodableEntry) {
        assert(!self.disposed)
        self.postbox?.updateOrderedItemListItem(collectionId: collectionId, itemId: itemId, item: item)
    }
    
    public func removeOrderedItemListItem(collectionId: Int32, itemId: MemoryBuffer) {
        assert(!self.disposed)
        self.postbox?.removeOrderedItemListItem(collectionId: collectionId, itemId: itemId)
    }
    
    public func getMessage(_ id: MessageId) -> Message? {
        assert(!self.disposed)
        return self.postbox?.getMessage(id)
    }
    
    public func getMessageGroup(_ id: MessageId) -> [Message]? {
        assert(!self.disposed)
        return self.postbox?.getMessageGroup(at: id)
    }
    
    public func getMessageForwardedGroup(_ id: MessageId) -> [Message]? {
        assert(!self.disposed)
        return self.postbox?.getMessageForwardedGroup(id)
    }
    
    public func getMessageFailedGroup(_ id: MessageId) -> [Message]? {
        assert(!self.disposed)
        return self.postbox?.getMessageFailedGroup(id)
    }
    
    public func getMedia(_ id: MediaId) -> Media? {
        assert(!self.disposed)
        return self.postbox?.messageHistoryTable.getMedia(id)
    }
    
    public func findMessageIdByTimestamp(peerId: PeerId, namespace: MessageId.Namespace, timestamp: Int32) -> MessageId? {
        assert(!self.disposed)
        return self.postbox?.messageHistoryTable.findMessageId(peerId: peerId, namespace: namespace, timestamp: timestamp)
    }
    
    public func findClosestMessageIdByTimestamp(peerId: PeerId, timestamp: Int32) -> MessageId? {
        assert(!self.disposed)
        return self.postbox?.messageHistoryTable.findClosestMessageIndex(peerId: peerId, timestamp: timestamp)?.id
    }
    
    public func findRandomMessage(peerId: PeerId, namespace: MessageId.Namespace, tag: MessageTags, ignoreIds: ([MessageId], Set<MessageId>)) -> MessageIndex? {
        assert(!self.disposed)
        return self.postbox?.messageHistoryTable.findRandomMessage(peerId: peerId, namespace: namespace, tag: tag, ignoreIds: ignoreIds)
    }
    
    public func filterStoredMessageIds(_ messageIds: Set<MessageId>) -> Set<MessageId> {
        assert(!self.disposed)
        if let postbox = self.postbox {
            return postbox.filterStoredMessageIds(messageIds)
        }
        return Set()
    }
    
    public func storedMessageId(peerId: PeerId, namespace: MessageId.Namespace, timestamp: Int32) -> MessageId? {
        assert(!self.disposed)
        return self.postbox?.storedMessageId(peerId: peerId, namespace: namespace, timestamp: timestamp)
    }
    
    public func putItemCacheEntry(id: ItemCacheEntryId, entry: CodableEntry, collectionSpec: ItemCacheCollectionSpec) {
        assert(!self.disposed)
        self.postbox?.putItemCacheEntry(id: id, entry: entry, collectionSpec: collectionSpec)
    }
    
    public func removeItemCacheEntry(id: ItemCacheEntryId) {
        assert(!self.disposed)
        self.postbox?.removeItemCacheEntry(id: id)
    }
    
    public func retrieveItemCacheEntry(id: ItemCacheEntryId) -> CodableEntry? {
        assert(!self.disposed)
        return self.postbox?.retrieveItemCacheEntry(id: id)
    }
    
    public func clearItemCacheCollection(collectionId: ItemCacheCollectionId) {
        assert(!self.disposed)
        self.postbox?.clearItemCacheCollection(collectionId: collectionId)
    }
    
    public func operationLogGetNextEntryLocalIndex(peerId: PeerId, tag: PeerOperationLogTag) -> Int32 {
        assert(!self.disposed)
        if let postbox = self.postbox {
            return postbox.operationLogGetNextEntryLocalIndex(peerId: peerId, tag: tag)
        } else {
            return 0
        }
    }
    
    public func operationLogResetIndices(peerId: PeerId, tag: PeerOperationLogTag, nextTagLocalIndex: Int32) {
        assert(!self.disposed)
        self.postbox?.peerOperationLogTable.resetIndices(peerId: peerId, tag: tag, nextTagLocalIndex: nextTagLocalIndex)
    }
    
    public func operationLogAddEntry(peerId: PeerId, tag: PeerOperationLogTag, tagLocalIndex: StorePeerOperationLogEntryTagLocalIndex, tagMergedIndex: StorePeerOperationLogEntryTagMergedIndex, contents: PostboxCoding) {
        assert(!self.disposed)
        self.postbox?.operationLogAddEntry(peerId: peerId, tag: tag, tagLocalIndex: tagLocalIndex, tagMergedIndex: tagMergedIndex, contents: contents)
    }
    
    public func operationLogRemoveEntry(peerId: PeerId, tag: PeerOperationLogTag, tagLocalIndex: Int32) -> Bool {
        assert(!self.disposed)
        if let postbox = self.postbox {
            return postbox.operationLogRemoveEntry(peerId: peerId, tag: tag, tagLocalIndex: tagLocalIndex)
        } else {
            return false
        }
    }
    
    public func operationLogRemoveAllEntries(peerId: PeerId, tag: PeerOperationLogTag) {
        assert(!self.disposed)
        self.postbox?.operationLogRemoveAllEntries(peerId: peerId, tag: tag)
    }
    
    public func operationLogRemoveEntries(peerId: PeerId, tag: PeerOperationLogTag, withTagLocalIndicesEqualToOrLowerThan maxTagLocalIndex: Int32) {
        assert(!self.disposed)
        self.postbox?.operationLogRemoveEntries(peerId: peerId, tag: tag, withTagLocalIndicesEqualToOrLowerThan: maxTagLocalIndex)
    }
    
    public func operationLogUpdateEntry(peerId: PeerId, tag: PeerOperationLogTag, tagLocalIndex: Int32, _ f: (PeerOperationLogEntry?) -> PeerOperationLogEntryUpdate) {
        assert(!self.disposed)
        self.postbox?.operationLogUpdateEntry(peerId: peerId, tag: tag, tagLocalIndex: tagLocalIndex, f)
    }
    
    public func operationLogEnumerateEntries(peerId: PeerId, tag: PeerOperationLogTag, _ f: (PeerOperationLogEntry) -> Bool) {
        assert(!self.disposed)
        self.postbox?.operationLogEnumerateEntries(peerId: peerId, tag: tag, f)
    }
    
    public func enumeratePreferencesEntries(_ f: (PreferencesEntry) -> Bool) {
        assert(!self.disposed)
        self.postbox?.enumeratePreferencesEntries(f)
    }
    
    public func getPreferencesEntry(key: ValueBoxKey) -> PreferencesEntry? {
        assert(!self.disposed)
        return self.postbox?.getPreferencesEntry(key: key)
    }
    
    public func setPreferencesEntry(key: ValueBoxKey, value: PreferencesEntry?) {
        assert(!self.disposed)
        self.postbox?.setPreferencesEntry(key: key, value: value)
    }
    
    public func updatePreferencesEntry(key: ValueBoxKey, _ f: (PreferencesEntry?) -> PreferencesEntry?) {
        assert(!self.disposed)
        self.postbox?.setPreferencesEntry(key: key, value: f(self.postbox?.getPreferencesEntry(key: key)))
    }

    public func globalNotificationSettingsUpdated() {
        assert(!self.disposed)
        self.postbox?.globalNotificationSettingsUpdated()
    }
    
    public func getPinnedItemIds(groupId: PeerGroupId) -> [PinnedItemId] {
        assert(!self.disposed)
        if let postbox = self.postbox {
            return postbox.getPinnedItemIds(groupId: groupId)
        } else {
            return []
        }
    }
    
    public func setPinnedItemIds(groupId: PeerGroupId, itemIds: [PinnedItemId]) {
        assert(!self.disposed)
        if let postbox = self.postbox {
            postbox.setPinnedItemIds(groupId: groupId, itemIds: itemIds)
        }
    }
    
    public func getTotalUnreadState(groupId: PeerGroupId) -> ChatListTotalUnreadState {
        assert(!self.disposed)
        if let postbox = self.postbox {
            return postbox.messageHistoryMetadataTable.getTotalUnreadState(groupId: groupId)
        } else {
            return ChatListTotalUnreadState(absoluteCounters: [:], filteredCounters: [:])
        }
    }
    
    public func getChatCountMatchingPredicate(_ predicate: ChatListFilterPredicate) -> Int {
        assert(!self.disposed)
        guard let postbox = self.postbox else {
            return 0
        }
        var includedPeerIds: [PeerId: Bool] = [:]
        for peerId in predicate.includePeerIds {
            includedPeerIds[peerId] = false
        }
        
        var count = 0
        
        let globalNotificationSettings = self.getGlobalNotificationSettings()
        
        var groupIds: [PeerGroupId] = [.root]
        groupIds.append(contentsOf: predicate.includeAdditionalPeerGroupIds)
        for groupId in groupIds {
            count += postbox.chatListTable.countWithPredicate(groupId: groupId, predicate: { peerId in
                if let peer = postbox.peerTable.get(peerId) {
                    let isUnread = postbox.readStateTable.getCombinedState(peerId)?.isUnread ?? false
                    let notificationsPeerId = peer.notificationSettingsPeerId ?? peerId
                    let isContact = postbox.contactsTable.isContact(peerId: notificationsPeerId)
                    let isRemovedFromTotalUnreadCount = resolvedIsRemovedFromTotalUnreadCount(globalSettings: globalNotificationSettings, peer: peer, peerSettings: postbox.peerNotificationSettingsTable.getEffective(notificationsPeerId))
                    let messageTagSummaryResult = resolveChatListMessageTagSummaryResultCalculation(postbox: postbox, peerId: peer.id, calculation: predicate.messageTagSummary)
                    
                    if predicate.includes(peer: peer, groupId: groupId, isRemovedFromTotalUnreadCount: isRemovedFromTotalUnreadCount, isUnread: isUnread, isContact: isContact, messageTagSummaryResult: messageTagSummaryResult) {
                        includedPeerIds[peer.id] = true
                        return true
                    } else {
                        return false
                    }
                } else {
                    return false
                }
            })
        }
        for (peerId, included) in includedPeerIds {
            if !included {
                if postbox.chatListTable.getPeerChatListIndex(peerId: peerId) != nil {
                    count += 1
                }
            }
        }
        return count
    }
    
    public func legacyGetAccessChallengeData() -> PostboxAccessChallengeData {
        assert(!self.disposed)
        if let postbox = self.postbox {
            return postbox.metadataTable.accessChallengeData()
        } else {
            return .none
        }
    }
    
    public func enumerateMedia(lowerBound: MessageIndex?, upperBound: MessageIndex?, limit: Int) -> ([PeerId: Set<MediaId>], [MediaId: Media], MessageIndex?) {
        assert(!self.disposed)
        if let postbox = self.postbox {
            return postbox.messageHistoryTable.enumerateMedia(lowerBound: lowerBound, upperBound: upperBound, limit: limit)
        } else {
            return ([:], [:], nil)
        }
    }
    
    public func replaceGlobalMessageTagsHole(globalTags: GlobalMessageTags, index: MessageIndex, with updatedIndex: MessageIndex?, messages: [StoreMessage]) {
        assert(!self.disposed)
        self.postbox?.replaceGlobalMessageTagsHole(transaction: self, globalTags: globalTags, index: index, with: updatedIndex, messages: messages)
    }
    
    public func searchMessages(peerId: PeerId?, query: String, tags: MessageTags?) -> [Message] {
        assert(!self.disposed)
        if let postbox = self.postbox {
            return postbox.searchMessages(peerId: peerId, query: query, tags: tags)
        } else {
            return []
        }
    }
    
    public func unorderedItemListScan(tag: UnorderedItemListEntryTag, _ f: (UnorderedItemListEntry) -> Void) {
        if let postbox = self.postbox {
            postbox.unorderedItemListTable.scan(tag: tag, f)
        }
    }
    
    public func unorderedItemListDifference(tag: UnorderedItemListEntryTag, updatedEntryInfos: [ValueBoxKey: UnorderedItemListEntryInfo]) -> (metaInfo: UnorderedItemListTagMetaInfo?, added: [ValueBoxKey], removed: [UnorderedItemListEntry], updated: [UnorderedItemListEntry]) {
        assert(!self.disposed)
        if let postbox = self.postbox {
            return postbox.unorderedItemListTable.difference(tag: tag, updatedEntryInfos: updatedEntryInfos)
        } else {
            return (nil, [], [], [])
        }
    }
    
    public func unorderedItemListApplyDifference(tag: UnorderedItemListEntryTag, previousInfo: UnorderedItemListTagMetaInfo?, updatedInfo: UnorderedItemListTagMetaInfo, setItems: [UnorderedItemListEntry], removeItemIds: [ValueBoxKey]) -> Bool {
        assert(!self.disposed)
        if let postbox = self.postbox {
            return postbox.unorderedItemListTable.applyDifference(tag: tag, previousInfo: previousInfo, updatedInfo: updatedInfo, setItems: setItems, removeItemIds: removeItemIds)
        } else {
            return false
        }
    }
    
    public func getAllNoticeEntries() -> [ValueBoxKey: CodableEntry] {
        assert(!self.disposed)
        if let postbox = self.postbox {
            return postbox.noticeTable.getAll()
        } else {
            return [:]
        }
    }
    
    public func getNoticeEntry(key: NoticeEntryKey) -> CodableEntry? {
        assert(!self.disposed)
        if let postbox = self.postbox {
            return postbox.noticeTable.get(key: key)
        } else {
            return nil
        }
    }
    
    public func setNoticeEntry(key: NoticeEntryKey, value: CodableEntry?) {
        assert(!self.disposed)
        self.postbox?.setNoticeEntry(key: key, value: value)
    }
    
    public func clearNoticeEntries() {
        assert(!self.disposed)
        self.postbox?.clearNoticeEntries()
    }
    
    public func setPendingMessageAction(type: PendingMessageActionType, id: MessageId, action: PendingMessageActionData?) {
        assert(!self.disposed)
        self.postbox?.setPendingMessageAction(type: type, id: id, action: action)
    }
    
    public func getPendingMessageAction(type: PendingMessageActionType, id: MessageId) -> PendingMessageActionData? {
        assert(!self.disposed)
        return self.postbox?.getPendingMessageAction(type: type, id: id)
    }
    
    public func getMessageTagSummary(peerId: PeerId, tagMask: MessageTags, namespace: MessageId.Namespace) -> MessageHistoryTagNamespaceSummary? {
        assert(!self.disposed)
        return self.postbox?.messageHistoryTagsSummaryTable.get(MessageHistoryTagsSummaryKey(tag: tagMask, peerId: peerId, namespace: namespace))
    }
    
    public func replaceMessageTagSummary(peerId: PeerId, tagMask: MessageTags, namespace: MessageId.Namespace, count: Int32, maxId: MessageId.Id) {
        assert(!self.disposed)
        self.postbox?.replaceMessageTagSummary(peerId: peerId, tagMask: tagMask, namespace: namespace, count: count, maxId: maxId)
    }
    
    public func getPendingMessageActionsSummary(peerId: PeerId, type: PendingMessageActionType, namespace: MessageId.Namespace) -> Int32? {
        assert(!self.disposed)
        return self.postbox?.pendingMessageActionsMetadataTable.getCount(.peerNamespaceAction(peerId, namespace, type))
    }
    
    public func getMessageIndicesWithTag(peerId: PeerId, namespace: MessageId.Namespace, tag: MessageTags) -> [MessageIndex] {
        assert(!self.disposed)
        guard let postbox = self.postbox else {
            return []
        }
        return postbox.messageHistoryTagsTable.earlierIndices(tag: tag, peerId: peerId, namespace: namespace, index: nil, includeFrom: false, count: 1000)
    }
    
    public func getMessagesWithThreadId(peerId: PeerId, namespace: MessageId.Namespace, threadId: Int64, from: MessageIndex, includeFrom: Bool, to: MessageIndex, limit: Int) -> [Message] {
        assert(!self.disposed)
        guard let postbox = self.postbox else {
            return []
        }
        return postbox.messageHistoryTable.fetch(peerId: peerId, namespace: namespace, tag: nil, threadId: threadId, from: from, includeFrom: includeFrom, to: to, limit: limit).map(postbox.renderIntermediateMessage(_:))
    }
    
    public func scanMessages(peerId: PeerId, namespace: MessageId.Namespace, tag: MessageTags, _ f: (Message) -> Bool) {
        assert(!self.disposed)
        self.postbox?.scanMessages(peerId: peerId, namespace: namespace, tag: tag, f)
    }

    public func scanTopMessages(peerId: PeerId, namespace: MessageId.Namespace, limit: Int, _ f: (Message) -> Bool) {
        assert(!self.disposed)
        self.postbox?.scanTopMessages(peerId: peerId, namespace: namespace, limit: limit, f)
    }
    
    public func scanMessageAttributes(peerId: PeerId, namespace: MessageId.Namespace, limit: Int, _ f: (MessageId, [MessageAttribute]) -> Bool) {
        self.postbox?.scanMessageAttributes(peerId: peerId, namespace: namespace, limit: limit, f)
    }
    
    public func getMessagesHistoryViewState(input: MessageHistoryViewInput, count: Int, clipHoles: Bool, anchor: HistoryViewInputAnchor, namespaces: MessageIdNamespaces) -> MessageHistoryView {
        precondition(!self.disposed)
        guard let postbox = self.postbox else {
            preconditionFailure()
        }
        
        precondition(postbox.queue.isCurrent())
        
        var view: MessageHistoryView?
        
        let subscriber: Subscriber<(MessageHistoryView, ViewUpdateType, InitialMessageHistoryData?), NoError> = Subscriber(next: { next in
            view = next.0
        }, error: { _ in }, completed: {})
        
        let disposable = postbox.syncAroundMessageHistoryViewForPeerId(subscriber: subscriber, peerIds: input, count: count, clipHoles: clipHoles, anchor: anchor, fixedCombinedReadStates: nil, topTaggedMessageIdNamespaces: Set(), tagMask: nil, appendMessagesFromTheSameGroup: false, namespaces: namespaces, orderStatistics: MessageHistoryViewOrderStatistics(), additionalData: [])
        disposable.dispose()
        
        return view!
    }
    
    public func invalidateMessageHistoryTagsSummary(peerId: PeerId, namespace: MessageId.Namespace, tagMask: MessageTags) {
        assert(!self.disposed)
        self.postbox?.invalidateMessageHistoryTagsSummary(peerId: peerId, namespace: namespace, tagMask: tagMask)
    }
    
    public func removeInvalidatedMessageHistoryTagsSummaryEntry(_ entry: InvalidatedMessageHistoryTagsSummaryEntry) {
        assert(!self.disposed)
        self.postbox?.removeInvalidatedMessageHistoryTagsSummaryEntry(entry)
    }
    
    public func getRelativeUnreadChatListIndex(filtered: Bool, position: ChatListRelativePosition, groupId: PeerGroupId) -> ChatListIndex? {
        assert(!self.disposed)
        return self.postbox?.getRelativeUnreadChatListIndex(currentTransaction: self, filtered: filtered, position: position, groupId: groupId)
    }
    
    public func getDeviceContactImportInfo(_ identifier: ValueBoxKey) -> PostboxCoding? {
        assert(!self.disposed)
        return self.postbox?.deviceContactImportInfoTable.get(identifier)
    }
    
    public func setDeviceContactImportInfo(_ identifier: ValueBoxKey, value: PostboxCoding?) {
        assert(!self.disposed)
        self.postbox?.deviceContactImportInfoTable.set(identifier, value: value)
    }
    
    public func getDeviceContactImportInfoIdentifiers() -> [ValueBoxKey] {
        assert(!self.disposed)
        return self.postbox?.deviceContactImportInfoTable.getIdentifiers() ?? []
    }
    
    public func clearDeviceContactImportInfoIdentifiers() {
        assert(!self.disposed)
        self.postbox?.clearDeviceContactImportInfoIdentifiers()
    }
    
    public func enumerateDeviceContactImportInfoItems(_ f: (ValueBoxKey, PostboxCoding) -> Bool) {
        assert(!self.disposed)
        self.postbox?.deviceContactImportInfoTable.enumerateDeviceContactImportInfoItems(f)
    }
    
    public func getChatListNamespaceEntries(groupId: PeerGroupId, namespace: MessageId.Namespace, summaryTag: MessageTags?) -> [ChatListNamespaceEntry] {
        assert(!self.disposed)
        guard let postbox = self.postbox else {
            return []
        }
        return postbox.chatListTable.getNamespaceEntries(groupId: groupId, namespace: namespace, summaryTag: summaryTag, messageIndexTable: postbox.messageHistoryIndexTable, messageHistoryTable: postbox.messageHistoryTable, peerChatInterfaceStateTable: postbox.peerChatInterfaceStateTable, readStateTable: postbox.readStateTable, summaryTable: postbox.messageHistoryTagsSummaryTable)
    }
    
    public func getTopChatListEntries(groupId: PeerGroupId, count: Int) -> [RenderedPeer] {
        assert(!self.disposed)
        guard let postbox = self.postbox else {
            return []
        }
        return postbox.chatListTable.earlierEntryInfos(groupId: groupId, index: nil, messageHistoryTable: postbox.messageHistoryTable, peerChatInterfaceStateTable: postbox.peerChatInterfaceStateTable, count: count).compactMap { entry -> RenderedPeer? in
            switch entry {
            case let .message(index, _):
                if let peer = self.getPeer(index.messageIndex.id.peerId) {
                    return RenderedPeer(peer: peer)
                } else {
                    return nil
                }
            case .hole:
                return nil
            }
        }
    }
    
    public func addHolesEverywhere(peerNamespaces: [PeerId.Namespace], holeNamespace: MessageId.Namespace) {
        assert(!self.disposed)
        self.postbox?.addHolesEverywhere(peerNamespaces: peerNamespaces, holeNamespace: holeNamespace)
    }
    
    public func reindexUnreadCounters() {
        assert(!self.disposed)
        self.postbox?.reindexUnreadCounters(currentTransaction: self)
    }
    
    public func searchPeers(query: String) -> [RenderedPeer] {
        assert(!self.disposed)
        return self.postbox?.searchPeers(query: query) ?? []
    }

    public func clearTimestampBasedAttribute(id: MessageId, tag: UInt16) {
        assert(!self.disposed)
        self.postbox?.clearTimestampBasedAttribute(id: id, tag: tag)
    }
}

public enum PostboxResult {
    case upgrading(Float)
    case postbox(Postbox)
    case error
}

func debugSaveState(basePath:String, name: String) {
    let path = basePath + name
    let _ = try? FileManager.default.removeItem(atPath: path)
    do {
        try FileManager.default.copyItem(atPath: basePath, toPath: path)
    } catch (let e) {
        print("(Postbox debugSaveState: error \(e))")
    }
}

func debugRestoreState(basePath:String, name: String) {
    let path = basePath + name
    if FileManager.default.fileExists(atPath: path) {
        let _ = try? FileManager.default.removeItem(atPath: basePath)
        do {
            try FileManager.default.copyItem(atPath: path, toPath: basePath)
        } catch (let e) {
            print("(Postbox debugRestoreState: error \(e))")
        }
    } else {
        print("(Postbox debugRestoreState: path doesn't exist")
    }
}

private let sharedQueue = Queue(name: "org.telegram.postbox.Postbox")

public func openPostbox(basePath: String, seedConfiguration: SeedConfiguration, encryptionParameters: ValueBoxEncryptionParameters, timestampForAbsoluteTimeBasedOperations: Int32, isTemporary: Bool, isReadOnly: Bool, useCopy: Bool, useCaches: Bool) -> Signal<PostboxResult, NoError> {
    let queue = sharedQueue
    return Signal { subscriber in
        queue.async {
            postboxLog("openPostbox, basePath: \(basePath), useCopy: \(useCopy)")

            let _ = try? FileManager.default.createDirectory(atPath: basePath, withIntermediateDirectories: true, attributes: nil)
            
            var tempDir: TempBoxDirectory?
            let dbBasePath: String
            if useCopy {
                let directory = TempBox.shared.tempDirectory()
                tempDir = directory
                
                let originalBasePath = basePath + "/db"
                if let originalFiles = try? FileManager.default.contentsOfDirectory(atPath: originalBasePath) {
                    do {
                        for fileName in originalFiles {
                            try FileManager.default.copyItem(atPath: originalBasePath + "/" + fileName, toPath: directory.path + "/" + fileName)
                        }
                    } catch let e {
                        postboxLog("openPostbox useCopy error: \(e)")
                        subscriber.putNext(.error)
                        return
                    }
                } else {
                    postboxLog("openPostbox, error1")
                    subscriber.putNext(.error)
                    return
                }
                dbBasePath = directory.path
            } else {
                dbBasePath = basePath + "/db"
            }

            #if DEBUG
            //debugSaveState(basePath: basePath, name: "previous1")
            //debugRestoreState(basePath: basePath, name: "previous1")
            #endif
            
            let startTime = CFAbsoluteTimeGetCurrent()

            postboxLog("openPostbox, initialize SqliteValueBox")
            
            guard var valueBox = SqliteValueBox(basePath: dbBasePath, queue: queue, isTemporary: isTemporary, isReadOnly: isReadOnly, useCaches: useCaches, encryptionParameters: encryptionParameters, upgradeProgress: { progress in
                postboxLog("openPostbox, SqliteValueBox upgrading progress \(progress)")
                subscriber.putNext(.upgrading(progress))
            }) else {
                postboxLog("openPostbox, SqliteValueBox open error")
                subscriber.putNext(.error)
                return
            }
            
            loop: while true {
                let metadataTable = MetadataTable(valueBox: valueBox, table: MetadataTable.tableSpec(0), useCaches: useCaches)
                
                let userVersion: Int32? = metadataTable.userVersion()
                let currentUserVersion: Int32 = 25

                postboxLog("openPostbox, current userVersion: \(String(describing: userVersion ?? nil))")
                
                if let userVersion = userVersion {
                    if userVersion != currentUserVersion {
                        if isTemporary {
                            postboxLog("openPostbox, isTemporary = true, not upgrading")
                            subscriber.putNext(.error)
                            return
                        } else {
                            if userVersion > currentUserVersion {
                                postboxLog("Version \(userVersion) is newer than supported")
                                assertionFailure("Version \(userVersion) is newer than supported")
                                valueBox.drop()
                                guard let updatedValueBox = SqliteValueBox(basePath: dbBasePath, queue: queue, isTemporary: isTemporary, isReadOnly: isReadOnly, useCaches: useCaches, encryptionParameters: encryptionParameters, upgradeProgress: { progress in
                                    subscriber.putNext(.upgrading(progress))
                                }) else {
                                    subscriber.putNext(.error)
                                    return
                                }
                                valueBox = updatedValueBox
                            } else {
                                if let operation = registeredUpgrades()[userVersion] {
                                    switch operation {
                                        case let .inplace(f):
                                            valueBox.begin()
                                            f(metadataTable, valueBox, { progress in
                                                subscriber.putNext(.upgrading(progress))
                                            })
                                            valueBox.commit()
                                        case let .standalone(f):
                                            let updatedPath = f(queue, basePath, valueBox, encryptionParameters, { progress in
                                                subscriber.putNext(.upgrading(progress))
                                            })
                                            if let updatedPath = updatedPath {
                                                valueBox.internalClose()
                                                let _ = try? FileManager.default.removeItem(atPath: dbBasePath)
                                                let _ = try? FileManager.default.moveItem(atPath: updatedPath, toPath: dbBasePath)
                                                guard let updatedValueBox = SqliteValueBox(basePath: dbBasePath, queue: queue, isTemporary: isTemporary, isReadOnly: isReadOnly, useCaches: useCaches, encryptionParameters: encryptionParameters, upgradeProgress: { progress in
                                                    subscriber.putNext(.upgrading(progress))
                                                }) else {
                                                    subscriber.putNext(.error)
                                                    return
                                                }
                                                valueBox = updatedValueBox
                                            }
                                    }
                                    continue loop
                                } else {
                                    assertionFailure("Couldn't find any upgrade for \(userVersion)")
                                    postboxLog("Couldn't find any upgrade for \(userVersion)")
                                    valueBox.drop()
                                    guard let updatedValueBox = SqliteValueBox(basePath: dbBasePath, queue: queue, isTemporary: isTemporary, isReadOnly: isReadOnly, useCaches: useCaches, encryptionParameters: encryptionParameters, upgradeProgress: { progress in
                                        subscriber.putNext(.upgrading(progress))
                                    }) else {
                                        subscriber.putNext(.error)
                                        return
                                    }
                                    valueBox = updatedValueBox
                                }
                            }
                        }
                    }
                } else {
                    metadataTable.setUserVersion(currentUserVersion)
                }
                
                let endTime = CFAbsoluteTimeGetCurrent()
                postboxLog("Postbox load took \((endTime - startTime) * 1000.0) ms")
                
                subscriber.putNext(.postbox(Postbox(queue: queue, basePath: basePath, seedConfiguration: seedConfiguration, valueBox: valueBox, timestampForAbsoluteTimeBasedOperations: timestampForAbsoluteTimeBasedOperations, isTemporary: isTemporary, tempDir: tempDir, useCaches: useCaches)))

                postboxLog("openPostbox, putCompletion")

                subscriber.putCompletion()
                break
            }
        }
        
        return EmptyDisposable
    }
}

final class PostboxImpl {
    public let queue: Queue
    public let seedConfiguration: SeedConfiguration
    private let basePath: String
    let valueBox: SqliteValueBox
    private let tempDir: TempBoxDirectory?
    
    private let ipcNotificationsDisposable = MetaDisposable()
    
    private var transactionStateVersion: Int64 = 0
    
    private var viewTracker: ViewTracker!
    private var nextViewId = 0
    
    private var currentUpdatedState: PostboxCoding?
    private var currentOperationsByPeerId: [PeerId: [MessageHistoryOperation]] = [:]
    private var currentUpdatedChatListInclusions: [PeerId: PeerChatListInclusion] = [:]
    private var currentUnsentOperations: [IntermediateMessageHistoryUnsentOperation] = []
    private var currentUpdatedSynchronizeReadStateOperations: [PeerId: PeerReadStateSynchronizationOperation?] = [:]
    private var currentUpdatedGroupSummarySynchronizeOperations: [PeerGroupAndNamespace: Bool] = [:]
    private var currentUpdatedMedia: [MediaId: Media?] = [:]
    private var currentGlobalTagsOperations: [GlobalMessageHistoryTagsOperation] = []
    private var currentLocalTagsOperations: [IntermediateMessageHistoryLocalTagsOperation] = []
    
    private var currentPeerHoleOperations: [MessageHistoryIndexHoleOperationKey: [MessageHistoryIndexHoleOperation]] = [:]
    private var currentUpdatedPeers: [PeerId: Peer] = [:]
    private var currentUpdatedPeerNotificationSettings: [PeerId: (PeerNotificationSettings?, PeerNotificationSettings)] = [:]
    private var currentUpdatedPeerNotificationBehaviorTimestamps: [PeerId: PeerNotificationSettingsBehaviorTimestamp] = [:]
    private var currentUpdatedCachedPeerData: [PeerId: CachedPeerData] = [:]
    private var currentUpdatedPeerPresences: [PeerId: PeerPresence] = [:]
    private var currentUpdatedPeerChatListEmbeddedStates = Set<PeerId>()
    private var currentUpdatedTotalUnreadStates: [PeerGroupId: ChatListTotalUnreadState] = [:]
    private var currentUpdatedGroupTotalUnreadSummaries: [PeerGroupId: PeerGroupUnreadCountersCombinedSummary] = [:]
    private var currentPeerMergedOperationLogOperations: [PeerMergedOperationLogOperation] = []
    private var currentTimestampBasedMessageAttributesOperations: [TimestampBasedMessageAttributesOperation] = []
    private var currentPreferencesOperations: [PreferencesOperation] = []
    private var currentOrderedItemListOperations: [Int32: [OrderedItemListOperation]] = [:]
    private var currentItemCollectionItemsOperations: [ItemCollectionId: [ItemCollectionItemsOperation]] = [:]
    private var currentItemCollectionInfosOperations: [ItemCollectionInfosOperation] = []
    private var currentUpdatedPeerChatStates = Set<PeerId>()
    private var currentPendingMessageActionsOperations: [PendingMessageActionsOperation] = []
    private var currentUpdatedMessageActionsSummaries: [PendingMessageActionsSummaryKey: Int32] = [:]
    private var currentUpdatedMessageTagSummaries: [MessageHistoryTagsSummaryKey : MessageHistoryTagNamespaceSummary] = [:]
    private var currentInvalidateMessageTagSummaries: [InvalidatedMessageHistoryTagsSummaryEntryOperation] = []
    private var currentUpdatedPendingPeerNotificationSettings = Set<PeerId>()
    private var currentGroupIdsWithUpdatedReadStats = Set<PeerGroupId>()
    
    private var currentChatListOperations: [PeerGroupId: [ChatListOperation]] = [:]
    private var currentReplaceRemoteContactCount: Int32?
    private var currentReplacedContactPeerIds: Set<PeerId>?
    private var currentUpdatedMasterClientId: Int64?
    
    private var currentReplacedAdditionalChatListItems: [AdditionalChatListItem]?
    private var currentUpdatedNoticeEntryKeys = Set<NoticeEntryKey>()
    private var currentUpdatedCacheEntryKeys = Set<ItemCacheEntryId>()
    
    private var currentNeedsReindexUnreadCounters: Bool = false
    
    private let statePipe: ValuePipe<PostboxCoding> = ValuePipe()
    private var masterClientId = Promise<Int64>()
    
    private var sessionClientId: Int64 = {
        var value: Int64 = 0
        arc4random_buf(&value, 8)
        return value
    }()
    
    private var nextUniqueId: UInt32 = 1
    func takeNextUniqueId() -> UInt32 {
        assert(self.queue.isCurrent())
        let value = self.nextUniqueId
        self.nextUniqueId += 1
        return value
    }
    
    let tables: [Table]
    
    let metadataTable: MetadataTable
    let keychainTable: KeychainTable
    let peerTable: PeerTable
    let peerNotificationSettingsTable: PeerNotificationSettingsTable
    let pendingPeerNotificationSettingsIndexTable: PendingPeerNotificationSettingsIndexTable
    let peerNotificationSettingsBehaviorTable: PeerNotificationSettingsBehaviorTable
    let peerNotificationSettingsBehaviorIndexTable: PeerNotificationSettingsBehaviorIndexTable
    let cachedPeerDataTable: CachedPeerDataTable
    let peerPresenceTable: PeerPresenceTable
    let globalMessageIdsTable: GlobalMessageIdsTable
    let globallyUniqueMessageIdsTable: MessageGloballyUniqueIdTable
    let messageHistoryIndexTable: MessageHistoryIndexTable
    let messageHistoryTable: MessageHistoryTable
    let mediaTable: MessageMediaTable
    let chatListIndexTable: ChatListIndexTable
    let chatListTable: ChatListTable
    let additionalChatListItemsTable: AdditionalChatListItemsTable
    let messageHistoryMetadataTable: MessageHistoryMetadataTable
    let messageHistoryUnsentTable: MessageHistoryUnsentTable
    let messageHistoryFailedTable: MessageHistoryFailedTable
    let messageHistoryTagsTable: MessageHistoryTagsTable
    let messageHistoryThreadsTable: MessageHistoryThreadsTable
    let messageHistoryThreadHoleIndexTable: MessageHistoryThreadHoleIndexTable
    let globalMessageHistoryTagsTable: GlobalMessageHistoryTagsTable
    let localMessageHistoryTagsTable: LocalMessageHistoryTagsTable
    let peerChatStateTable: PeerChatStateTable
    let readStateTable: MessageHistoryReadStateTable
    let synchronizeReadStateTable: MessageHistorySynchronizeReadStateTable
    let synchronizeGroupMessageStatsTable: InvalidatedGroupMessageStatsTable
    let contactsTable: ContactTable
    let itemCollectionInfoTable: ItemCollectionInfoTable
    let itemCollectionItemTable: ItemCollectionItemTable
    let itemCollectionReverseIndexTable: ReverseIndexReferenceTable<ItemCollectionItemReverseIndexReference>
    let peerChatInterfaceStateTable: PeerChatInterfaceStateTable
    let peerChatThreadInterfaceStateTable: PeerChatThreadInterfaceStateTable
    let itemCacheMetaTable: ItemCacheMetaTable
    let itemCacheTable: ItemCacheTable
    let peerNameTokenIndexTable: ReverseIndexReferenceTable<PeerIdReverseIndexReference>
    let peerNameIndexTable: PeerNameIndexTable
    let reverseAssociatedPeerTable: ReverseAssociatedPeerTable
    let peerChatTopTaggedMessageIdsTable: PeerChatTopTaggedMessageIdsTable
    let peerOperationLogMetadataTable: PeerOperationLogMetadataTable
    let peerMergedOperationLogIndexTable: PeerMergedOperationLogIndexTable
    let peerOperationLogTable: PeerOperationLogTable
    let timestampBasedMessageAttributesTable: TimestampBasedMessageAttributesTable
    let timestampBasedMessageAttributesIndexTable: TimestampBasedMessageAttributesIndexTable
    let preferencesTable: PreferencesTable
    let orderedItemListTable: OrderedItemListTable
    let orderedItemListIndexTable: OrderedItemListIndexTable
    let textIndexTable: MessageHistoryTextIndexTable
    let unorderedItemListTable: UnorderedItemListTable
    let noticeTable: NoticeTable
    let messageHistoryTagsSummaryTable: MessageHistoryTagsSummaryTable
    let invalidatedMessageHistoryTagsSummaryTable: InvalidatedMessageHistoryTagsSummaryTable
    let pendingMessageActionsTable: PendingMessageActionsTable
    let pendingMessageActionsMetadataTable: PendingMessageActionsMetadataTable
    let deviceContactImportInfoTable: DeviceContactImportInfoTable
    let messageHistoryHoleIndexTable: MessageHistoryHoleIndexTable
    let groupMessageStatsTable: GroupMessageStatsTable
    
    //temporary
    let peerRatingTable: RatingTable<PeerId>
    
    var installedMessageActionsByPeerId: [PeerId: Bag<([StoreMessage], Transaction) -> Void>] = [:]
    
    init(queue: Queue, basePath: String, seedConfiguration: SeedConfiguration, valueBox: SqliteValueBox, timestampForAbsoluteTimeBasedOperations: Int32, isTemporary: Bool, tempDir: TempBoxDirectory?, useCaches: Bool) {
        assert(queue.isCurrent())
        
        let startTime = CFAbsoluteTimeGetCurrent()
        
        self.queue = queue
        self.basePath = basePath
        self.seedConfiguration = seedConfiguration
        self.tempDir = tempDir

        self.valueBox = valueBox
        
        self.metadataTable = MetadataTable(valueBox: self.valueBox, table: MetadataTable.tableSpec(0), useCaches: useCaches)
        
        self.keychainTable = KeychainTable(valueBox: self.valueBox, table: KeychainTable.tableSpec(1), useCaches: useCaches)
        self.reverseAssociatedPeerTable = ReverseAssociatedPeerTable(valueBox: self.valueBox, table:ReverseAssociatedPeerTable.tableSpec(40), useCaches: useCaches)
        self.peerTable = PeerTable(valueBox: self.valueBox, table: PeerTable.tableSpec(2), useCaches: useCaches, reverseAssociatedTable: self.reverseAssociatedPeerTable)
        self.globalMessageIdsTable = GlobalMessageIdsTable(valueBox: self.valueBox, table: GlobalMessageIdsTable.tableSpec(3), useCaches: useCaches, seedConfiguration: seedConfiguration)
        self.globallyUniqueMessageIdsTable = MessageGloballyUniqueIdTable(valueBox: self.valueBox, table: MessageGloballyUniqueIdTable.tableSpec(32), useCaches: useCaches)
        self.messageHistoryMetadataTable = MessageHistoryMetadataTable(valueBox: self.valueBox, table: MessageHistoryMetadataTable.tableSpec(10), useCaches: useCaches)
        self.messageHistoryHoleIndexTable = MessageHistoryHoleIndexTable(valueBox: self.valueBox, table: MessageHistoryHoleIndexTable.tableSpec(56), useCaches: useCaches, metadataTable: self.messageHistoryMetadataTable, seedConfiguration: self.seedConfiguration)
        self.messageHistoryUnsentTable = MessageHistoryUnsentTable(valueBox: self.valueBox, table: MessageHistoryUnsentTable.tableSpec(11), useCaches: useCaches)
        self.messageHistoryFailedTable = MessageHistoryFailedTable(valueBox: self.valueBox, table: MessageHistoryFailedTable.tableSpec(49), useCaches: useCaches)
        self.invalidatedMessageHistoryTagsSummaryTable = InvalidatedMessageHistoryTagsSummaryTable(valueBox: self.valueBox, table: InvalidatedMessageHistoryTagsSummaryTable.tableSpec(47), useCaches: useCaches)
        self.messageHistoryTagsSummaryTable = MessageHistoryTagsSummaryTable(valueBox: self.valueBox, table: MessageHistoryTagsSummaryTable.tableSpec(44), useCaches: useCaches, invalidateTable: self.invalidatedMessageHistoryTagsSummaryTable)
        self.pendingMessageActionsMetadataTable = PendingMessageActionsMetadataTable(valueBox: self.valueBox, table: PendingMessageActionsMetadataTable.tableSpec(45), useCaches: useCaches)
        self.pendingMessageActionsTable = PendingMessageActionsTable(valueBox: self.valueBox, table: PendingMessageActionsTable.tableSpec(46), useCaches: useCaches, metadataTable: self.pendingMessageActionsMetadataTable)
        self.messageHistoryTagsTable = MessageHistoryTagsTable(valueBox: self.valueBox, table: MessageHistoryTagsTable.tableSpec(12), useCaches: useCaches, seedConfiguration: self.seedConfiguration, summaryTable: self.messageHistoryTagsSummaryTable)
        self.messageHistoryThreadsTable = MessageHistoryThreadsTable(valueBox: self.valueBox, table: MessageHistoryThreadsTable.tableSpec(62), useCaches: useCaches)
        self.messageHistoryThreadHoleIndexTable = MessageHistoryThreadHoleIndexTable(valueBox: self.valueBox, table: MessageHistoryThreadHoleIndexTable.tableSpec(63), useCaches: useCaches, metadataTable: self.messageHistoryMetadataTable, seedConfiguration: self.seedConfiguration)
        self.globalMessageHistoryTagsTable = GlobalMessageHistoryTagsTable(valueBox: self.valueBox, table: GlobalMessageHistoryTagsTable.tableSpec(39), useCaches: useCaches)
        self.localMessageHistoryTagsTable = LocalMessageHistoryTagsTable(valueBox: self.valueBox, table: GlobalMessageHistoryTagsTable.tableSpec(52), useCaches: useCaches)
        self.messageHistoryIndexTable = MessageHistoryIndexTable(valueBox: self.valueBox, table: MessageHistoryIndexTable.tableSpec(4), useCaches: useCaches, messageHistoryHoleIndexTable: self.messageHistoryHoleIndexTable, globalMessageIdsTable: self.globalMessageIdsTable, metadataTable: self.messageHistoryMetadataTable, seedConfiguration: self.seedConfiguration)
        self.mediaTable = MessageMediaTable(valueBox: self.valueBox, table: MessageMediaTable.tableSpec(6), useCaches: useCaches)
        self.readStateTable = MessageHistoryReadStateTable(valueBox: self.valueBox, table: MessageHistoryReadStateTable.tableSpec(14), useCaches: useCaches, seedConfiguration: seedConfiguration)
        self.synchronizeReadStateTable = MessageHistorySynchronizeReadStateTable(valueBox: self.valueBox, table: MessageHistorySynchronizeReadStateTable.tableSpec(15), useCaches: useCaches)
        self.synchronizeGroupMessageStatsTable = InvalidatedGroupMessageStatsTable(valueBox: self.valueBox, table: InvalidatedGroupMessageStatsTable.tableSpec(59), useCaches: useCaches)
        self.timestampBasedMessageAttributesIndexTable = TimestampBasedMessageAttributesIndexTable(valueBox: self.valueBox, table: TimestampBasedMessageAttributesTable.tableSpec(33), useCaches: useCaches)
        self.timestampBasedMessageAttributesTable = TimestampBasedMessageAttributesTable(valueBox: self.valueBox, table: TimestampBasedMessageAttributesTable.tableSpec(34), useCaches: useCaches, indexTable: self.timestampBasedMessageAttributesIndexTable)
        self.textIndexTable = MessageHistoryTextIndexTable(valueBox: self.valueBox, table: MessageHistoryTextIndexTable.tableSpec(41))
        self.additionalChatListItemsTable = AdditionalChatListItemsTable(valueBox: self.valueBox, table: AdditionalChatListItemsTable.tableSpec(55), useCaches: useCaches)
        self.messageHistoryTable = MessageHistoryTable(valueBox: self.valueBox, table: MessageHistoryTable.tableSpec(7), useCaches: useCaches, seedConfiguration: seedConfiguration, messageHistoryIndexTable: self.messageHistoryIndexTable, messageHistoryHoleIndexTable: self.messageHistoryHoleIndexTable, messageMediaTable: self.mediaTable, historyMetadataTable: self.messageHistoryMetadataTable, globallyUniqueMessageIdsTable: self.globallyUniqueMessageIdsTable, unsentTable: self.messageHistoryUnsentTable, failedTable: self.messageHistoryFailedTable, tagsTable: self.messageHistoryTagsTable, threadsTable: self.messageHistoryThreadsTable, globalTagsTable: self.globalMessageHistoryTagsTable, localTagsTable: self.localMessageHistoryTagsTable, timeBasedAttributesTable: self.timestampBasedMessageAttributesTable, readStateTable: self.readStateTable, synchronizeReadStateTable: self.synchronizeReadStateTable, textIndexTable: self.textIndexTable, summaryTable: self.messageHistoryTagsSummaryTable, pendingActionsTable: self.pendingMessageActionsTable)
        self.peerChatStateTable = PeerChatStateTable(valueBox: self.valueBox, table: PeerChatStateTable.tableSpec(13), useCaches: useCaches)
        self.peerNameTokenIndexTable = ReverseIndexReferenceTable<PeerIdReverseIndexReference>(valueBox: self.valueBox, table: ReverseIndexReferenceTable<PeerIdReverseIndexReference>.tableSpec(26), useCaches: useCaches)
        self.peerNameIndexTable = PeerNameIndexTable(valueBox: self.valueBox, table: PeerNameIndexTable.tableSpec(27), useCaches: useCaches, peerTable: self.peerTable, peerNameTokenIndexTable: self.peerNameTokenIndexTable)
        self.contactsTable = ContactTable(valueBox: self.valueBox, table: ContactTable.tableSpec(16), useCaches: useCaches, peerNameIndexTable: self.peerNameIndexTable)
        self.peerRatingTable = RatingTable<PeerId>(valueBox: self.valueBox, table: RatingTable<PeerId>.tableSpec(17), useCaches: useCaches)
        self.cachedPeerDataTable = CachedPeerDataTable(valueBox: self.valueBox, table: CachedPeerDataTable.tableSpec(18), useCaches: useCaches)
        self.pendingPeerNotificationSettingsIndexTable = PendingPeerNotificationSettingsIndexTable(valueBox: self.valueBox, table: PendingPeerNotificationSettingsIndexTable.tableSpec(48), useCaches: useCaches)
        self.peerNotificationSettingsBehaviorIndexTable = PeerNotificationSettingsBehaviorIndexTable(valueBox: self.valueBox, table: PeerNotificationSettingsBehaviorIndexTable.tableSpec(60), useCaches: useCaches)
        self.peerNotificationSettingsBehaviorTable = PeerNotificationSettingsBehaviorTable(valueBox: self.valueBox, table: PeerNotificationSettingsBehaviorTable.tableSpec(61), useCaches: useCaches, indexTable: self.peerNotificationSettingsBehaviorIndexTable)
        self.peerNotificationSettingsTable = PeerNotificationSettingsTable(valueBox: self.valueBox, table: PeerNotificationSettingsTable.tableSpec(19), useCaches: useCaches, pendingIndexTable: self.pendingPeerNotificationSettingsIndexTable, behaviorTable: self.peerNotificationSettingsBehaviorTable)
        self.peerPresenceTable = PeerPresenceTable(valueBox: self.valueBox, table: PeerPresenceTable.tableSpec(20), useCaches: useCaches)
        self.itemCollectionInfoTable = ItemCollectionInfoTable(valueBox: self.valueBox, table: ItemCollectionInfoTable.tableSpec(21), useCaches: useCaches)
        self.itemCollectionReverseIndexTable = ReverseIndexReferenceTable<ItemCollectionItemReverseIndexReference>(valueBox: self.valueBox, table: ReverseIndexReferenceTable<ItemCollectionItemReverseIndexReference>.tableSpec(36), useCaches: useCaches)
        self.itemCollectionItemTable = ItemCollectionItemTable(valueBox: self.valueBox, table: ItemCollectionItemTable.tableSpec(22), useCaches: useCaches, reverseIndexTable: self.itemCollectionReverseIndexTable)
        self.peerChatInterfaceStateTable = PeerChatInterfaceStateTable(valueBox: self.valueBox, table: PeerChatInterfaceStateTable.tableSpec(67), useCaches: useCaches)
        self.peerChatThreadInterfaceStateTable = PeerChatThreadInterfaceStateTable(valueBox: self.valueBox, table: PeerChatThreadInterfaceStateTable.tableSpec(68), useCaches: useCaches)
        self.itemCacheMetaTable = ItemCacheMetaTable(valueBox: self.valueBox, table: ItemCacheMetaTable.tableSpec(24), useCaches: useCaches)
        self.itemCacheTable = ItemCacheTable(valueBox: self.valueBox, table: ItemCacheTable.tableSpec(25), useCaches: useCaches)
        self.chatListIndexTable = ChatListIndexTable(valueBox: self.valueBox, table: ChatListIndexTable.tableSpec(8), useCaches: useCaches, peerNameIndexTable: self.peerNameIndexTable, metadataTable: self.messageHistoryMetadataTable, readStateTable: self.readStateTable, notificationSettingsTable: self.peerNotificationSettingsTable)
        self.chatListTable = ChatListTable(valueBox: self.valueBox, table: ChatListTable.tableSpec(9), useCaches: useCaches, indexTable: self.chatListIndexTable, metadataTable: self.messageHistoryMetadataTable, seedConfiguration: self.seedConfiguration)
        self.peerChatTopTaggedMessageIdsTable = PeerChatTopTaggedMessageIdsTable(valueBox: self.valueBox, table: PeerChatTopTaggedMessageIdsTable.tableSpec(28), useCaches: useCaches)
        self.peerOperationLogMetadataTable = PeerOperationLogMetadataTable(valueBox: self.valueBox, table: PeerOperationLogMetadataTable.tableSpec(29), useCaches: useCaches)
        self.peerMergedOperationLogIndexTable = PeerMergedOperationLogIndexTable(valueBox: self.valueBox, table: PeerMergedOperationLogIndexTable.tableSpec(30), useCaches: useCaches, metadataTable: self.peerOperationLogMetadataTable)
        self.peerOperationLogTable = PeerOperationLogTable(valueBox: self.valueBox, table: PeerOperationLogTable.tableSpec(31), useCaches: useCaches, metadataTable: self.peerOperationLogMetadataTable, mergedIndexTable: self.peerMergedOperationLogIndexTable)
        self.preferencesTable = PreferencesTable(valueBox: self.valueBox, table: PreferencesTable.tableSpec(35), useCaches: useCaches)
        self.orderedItemListIndexTable = OrderedItemListIndexTable(valueBox: self.valueBox, table: OrderedItemListIndexTable.tableSpec(37), useCaches: useCaches)
        self.orderedItemListTable = OrderedItemListTable(valueBox: self.valueBox, table: OrderedItemListTable.tableSpec(38), useCaches: useCaches, indexTable: self.orderedItemListIndexTable)
        self.unorderedItemListTable = UnorderedItemListTable(valueBox: self.valueBox, table: UnorderedItemListTable.tableSpec(42), useCaches: useCaches)
        self.noticeTable = NoticeTable(valueBox: self.valueBox, table: NoticeTable.tableSpec(43), useCaches: useCaches)
        self.deviceContactImportInfoTable = DeviceContactImportInfoTable(valueBox: self.valueBox, table: DeviceContactImportInfoTable.tableSpec(54), useCaches: useCaches)
        self.groupMessageStatsTable = GroupMessageStatsTable(valueBox: self.valueBox, table: GroupMessageStatsTable.tableSpec(58), useCaches: useCaches)
        
        var tables: [Table] = []
        tables.append(self.metadataTable)
        tables.append(self.keychainTable)
        tables.append(self.peerTable)
        tables.append(self.globalMessageIdsTable)
        tables.append(self.globallyUniqueMessageIdsTable)
        tables.append(self.messageHistoryMetadataTable)
        tables.append(self.messageHistoryUnsentTable)
        tables.append(self.messageHistoryFailedTable)
        tables.append(self.messageHistoryTagsTable)
        tables.append(self.messageHistoryThreadsTable)
        tables.append(self.messageHistoryThreadHoleIndexTable)
        tables.append(self.globalMessageHistoryTagsTable)
        tables.append(self.localMessageHistoryTagsTable)
        tables.append(self.messageHistoryIndexTable)
        tables.append(self.mediaTable)
        tables.append(self.readStateTable)
        tables.append(self.synchronizeReadStateTable)
        tables.append(self.synchronizeGroupMessageStatsTable)
        tables.append(self.messageHistoryTable)
        tables.append(self.chatListIndexTable)
        tables.append(self.chatListTable)
        tables.append(self.additionalChatListItemsTable)
        tables.append(self.peerChatStateTable)
        tables.append(self.contactsTable)
        tables.append(self.peerRatingTable)
        tables.append(self.peerNotificationSettingsTable)
        tables.append(self.peerNotificationSettingsBehaviorIndexTable)
        tables.append(self.peerNotificationSettingsBehaviorTable)
        tables.append(self.cachedPeerDataTable)
        tables.append(self.peerPresenceTable)
        tables.append(self.itemCollectionInfoTable)
        tables.append(self.itemCollectionItemTable)
        tables.append(self.itemCollectionReverseIndexTable)
        tables.append(self.peerChatInterfaceStateTable)
        tables.append(self.peerChatThreadInterfaceStateTable)
        tables.append(self.itemCacheMetaTable)
        tables.append(self.itemCacheTable)
        tables.append(self.peerNameIndexTable)
        tables.append(self.reverseAssociatedPeerTable)
        tables.append(self.peerNameTokenIndexTable)
        tables.append(self.peerChatTopTaggedMessageIdsTable)
        tables.append(self.peerOperationLogMetadataTable)
        tables.append(self.peerMergedOperationLogIndexTable)
        tables.append(self.peerOperationLogTable)
        tables.append(self.timestampBasedMessageAttributesTable)
        tables.append(self.timestampBasedMessageAttributesIndexTable)
        tables.append(self.preferencesTable)
        tables.append(self.orderedItemListTable)
        tables.append(self.orderedItemListIndexTable)
        tables.append(self.unorderedItemListTable)
        tables.append(self.noticeTable)
        tables.append(self.messageHistoryTagsSummaryTable)
        tables.append(self.invalidatedMessageHistoryTagsSummaryTable)
        tables.append(self.pendingMessageActionsTable)
        tables.append(self.pendingMessageActionsMetadataTable)
        tables.append(self.deviceContactImportInfoTable)
        tables.append(self.messageHistoryHoleIndexTable)
        tables.append(self.groupMessageStatsTable)
        
        self.tables = tables
        
        self.transactionStateVersion = self.metadataTable.transactionStateVersion()
        
        self.viewTracker = ViewTracker(
            queue: self.queue,
            unsentMessageIds: self.messageHistoryUnsentTable.get(),
            synchronizePeerReadStateOperations: self.synchronizeReadStateTable.get(getCombinedPeerReadState: { peerId in
                return self.readStateTable.getCombinedState(peerId)
            })
        )
        
        postboxLog("(Postbox initialization took \((CFAbsoluteTimeGetCurrent() - startTime) * 1000.0) ms")
        
        let _ = self.transaction({ transaction -> Void in
            let reindexUnreadVersion: Int32 = 2
            if self.messageHistoryMetadataTable.getShouldReindexUnreadCountsState() != reindexUnreadVersion {
                self.messageHistoryMetadataTable.setShouldReindexUnreadCounts(value: true)
                self.messageHistoryMetadataTable.setShouldReindexUnreadCountsState(value: reindexUnreadVersion)
            }
            //#if DEBUG
            if !isTemporary {
                self.messageHistoryMetadataTable.setShouldReindexUnreadCounts(value: true)
            }
            //#endif
            
            if !isTemporary && self.messageHistoryMetadataTable.shouldReindexUnreadCounts() {
                self.groupMessageStatsTable.removeAll()
                let startTime = CFAbsoluteTimeGetCurrent()
                let (totalStates, summaries) = self.chatListIndexTable.debugReindexUnreadCounts(postbox: self, currentTransaction: transaction)
                
                self.messageHistoryMetadataTable.removeAllTotalUnreadStates()
                for (groupId, state) in totalStates {
                    self.messageHistoryMetadataTable.setTotalUnreadState(groupId: groupId, state: state)
                }
                for (groupId, summary) in summaries {
                    self.groupMessageStatsTable.set(groupId: groupId, summary: summary)
                }
                postboxLog("reindexUnreadCounts took \(CFAbsoluteTimeGetCurrent() - startTime)")
                self.messageHistoryMetadataTable.setShouldReindexUnreadCounts(value: false)
            }
            
            if !isTemporary {
                for id in self.messageHistoryUnsentTable.get() {
                    transaction.updateMessage(id, update: { message in
                        if !message.flags.contains(.Failed) {
                            for media in message.media {
                                if media.preventsAutomaticMessageSendingFailure() {
                                    return .skip
                                }
                            }

                            if message.timestamp + 60 * 10 > timestampForAbsoluteTimeBasedOperations {
                                return .skip
                            }
                            var flags = StoreMessageFlags(message.flags)
                            flags.remove(.Unsent)
                            flags.remove(.Sending)
                            flags.insert(.Failed)
                            var storeForwardInfo: StoreMessageForwardInfo?
                            if let forwardInfo = message.forwardInfo {
                                storeForwardInfo = StoreMessageForwardInfo(authorId: forwardInfo.author?.id, sourceId: forwardInfo.source?.id, sourceMessageId: forwardInfo.sourceMessageId, date: forwardInfo.date, authorSignature: forwardInfo.authorSignature, psaType: forwardInfo.psaType, flags: forwardInfo.flags)
                            }
                            return .update(StoreMessage(id: message.id, globallyUniqueId: message.globallyUniqueId, groupingKey: message.groupingKey, threadId: message.threadId, timestamp: message.timestamp, flags: flags, tags: message.tags, globalTags: message.globalTags, localTags: message.localTags, forwardInfo: storeForwardInfo, authorId: message.author?.id, text: message.text, attributes: message.attributes, media: message.media))
                        } else {
                            return .skip
                        }
                    })
                }
            }
        }).start()
    }
    
    deinit {
        if let tempDir = self.tempDir {
            TempBox.shared.dispose(tempDir)
        }
    }
    
    private func takeNextViewId() -> Int {
        let nextId = self.nextViewId
        self.nextViewId += 1
        return nextId
    }
    
    fileprivate func setState(_ state: PostboxCoding) {
        self.currentUpdatedState = state
        self.metadataTable.setState(state)
    }
    
    fileprivate func getState() -> PostboxCoding? {
        return self.metadataTable.state()
    }
    
    public func keychainEntryForKey(_ key: String) -> Data? {
        precondition(self.queue.isCurrent())
        
        return self.keychainTable.get(key)
    }
    
    private var keychainOperationsDisposable = DisposableSet()
    
    public func setKeychainEntryForKey(_ key: String, value: Data) {
        let metaDisposable = MetaDisposable()
        self.keychainOperationsDisposable.add(metaDisposable)
        
        let disposable = (self.transaction({ transaction -> Void in
            self.keychainTable.set(key, value: value)
        }) |> afterDisposed { [weak self, weak metaDisposable] in
            if let strongSelf = self, let metaDisposable = metaDisposable {
                strongSelf.keychainOperationsDisposable.remove(metaDisposable)
            }
        }).start()
        metaDisposable.set(disposable)
    }
    
    public func removeKeychainEntryForKey(_ key: String) {
        let metaDisposable = MetaDisposable()
        self.keychainOperationsDisposable.add(metaDisposable)
        
        let disposable = (self.transaction({ transaction -> Void in
            self.keychainTable.remove(key)
        }) |> afterDisposed { [weak self, weak metaDisposable] in
            if let strongSelf = self, let metaDisposable = metaDisposable {
                strongSelf.keychainOperationsDisposable.remove(metaDisposable)
            }
        }).start()
        metaDisposable.set(disposable)
    }
    
    fileprivate func addMessages(transaction: Transaction, messages: [StoreMessage], location: AddMessagesLocation) -> [Int64: MessageId] {
        var addedMessagesByPeerId: [PeerId: [StoreMessage]] = [:]
        let addResult = self.messageHistoryTable.addMessages(messages: messages, operationsByPeerId: &self.currentOperationsByPeerId, updatedMedia: &self.currentUpdatedMedia, unsentMessageOperations: &currentUnsentOperations, updatedPeerReadStateOperations: &self.currentUpdatedSynchronizeReadStateOperations, globalTagsOperations: &self.currentGlobalTagsOperations, pendingActionsOperations: &self.currentPendingMessageActionsOperations, updatedMessageActionsSummaries: &self.currentUpdatedMessageActionsSummaries, updatedMessageTagSummaries: &self.currentUpdatedMessageTagSummaries, invalidateMessageTagSummaries: &self.currentInvalidateMessageTagSummaries, localTagsOperations: &self.currentLocalTagsOperations, timestampBasedMessageAttributesOperations: &self.currentTimestampBasedMessageAttributesOperations, processMessages: { messagesByPeerId in
            addedMessagesByPeerId = messagesByPeerId
        })
        
        for (peerId, peerMessages) in addedMessagesByPeerId {
            switch location {
                case .Random:
                    break
                case .UpperHistoryBlock:
                    var earliestByNamespace: [MessageId.Namespace: MessageId] = [:]
                    for message in peerMessages {
                        if case let .Id(id) = message.id {
                            if let currentEarliestId = earliestByNamespace[id.namespace] {
                                if id < currentEarliestId {
                                    earliestByNamespace[id.namespace] = id
                                }
                            } else {
                                earliestByNamespace[id.namespace] = id
                            }
                        }
                    }
                    for (_, id) in earliestByNamespace {
                        self.messageHistoryHoleIndexTable.remove(peerId: id.peerId, namespace: id.namespace, space: .everywhere, range: id.id ... (Int32.max - 1), operations: &self.currentPeerHoleOperations)
                    }
            }
            
            if let bag = self.installedMessageActionsByPeerId[peerId] {
                for f in bag.copyItems() {
                    f(peerMessages, transaction)
                }
            }
        }
        
        return addResult
    }
    
    fileprivate func countIncomingMessage(id: MessageId) {
        let (combinedState, _) = self.readStateTable.addIncomingMessages(id.peerId, indices: Set([MessageIndex(id: id, timestamp: 1)]))
        if self.currentOperationsByPeerId[id.peerId] == nil {
            self.currentOperationsByPeerId[id.peerId] = []
        }
        if let combinedState = combinedState {
        self.currentOperationsByPeerId[id.peerId]!.append(.UpdateReadState(id.peerId, combinedState))
        }
    }
    
    fileprivate func addHole(peerId: PeerId, namespace: MessageId.Namespace, space: MessageHistoryHoleSpace, range: ClosedRange<MessageId.Id>) {
        self.messageHistoryHoleIndexTable.add(peerId: peerId, namespace: namespace, space: space, range: range, operations: &self.currentPeerHoleOperations)
    }
    
    fileprivate func removeHole(peerId: PeerId, namespace: MessageId.Namespace, space: MessageHistoryHoleSpace, range: ClosedRange<MessageId.Id>) {
        self.messageHistoryHoleIndexTable.remove(peerId: peerId, namespace: namespace, space: space, range: range, operations: &self.currentPeerHoleOperations)
    }
    
    fileprivate func addThreadIndexHole(peerId: PeerId, threadId: Int64, namespace: MessageId.Namespace, space: MessageHistoryHoleSpace, range: ClosedRange<MessageId.Id>) {
        self.messageHistoryThreadHoleIndexTable.add(peerId: peerId, threadId: threadId, namespace: namespace, space: space, range: range, operations: &self.currentPeerHoleOperations)
    }
    
    fileprivate func removeThreadIndexHole(peerId: PeerId, threadId: Int64, namespace: MessageId.Namespace, space: MessageHistoryHoleSpace, range: ClosedRange<MessageId.Id>) {
        self.messageHistoryThreadHoleIndexTable.remove(peerId: peerId, threadId: threadId, namespace: namespace, space: space, range: range, operations: &self.currentPeerHoleOperations)
    }
    
    fileprivate func recalculateChatListGroupStats(groupId: PeerGroupId) {
        let summary = self.chatListIndexTable.reindexPeerGroupUnreadCounts(postbox: self, groupId: groupId)
        self.groupMessageStatsTable.set(groupId: groupId, summary: summary)
        self.currentUpdatedGroupTotalUnreadSummaries[groupId] = summary
    }
    
    fileprivate func replaceChatListHole(groupId: PeerGroupId, index: MessageIndex, hole: ChatListHole?) {
        self.chatListTable.replaceHole(groupId: groupId, index: index, hole: hole, operations: &self.currentChatListOperations)
    }
    
    fileprivate func deleteMessages(_ messageIds: [MessageId], forEachMedia: (Media) -> Void) {
        self.messageHistoryTable.removeMessages(messageIds, operationsByPeerId: &self.currentOperationsByPeerId, updatedMedia: &self.currentUpdatedMedia, unsentMessageOperations: &currentUnsentOperations, updatedPeerReadStateOperations: &self.currentUpdatedSynchronizeReadStateOperations, globalTagsOperations: &self.currentGlobalTagsOperations, pendingActionsOperations: &self.currentPendingMessageActionsOperations, updatedMessageActionsSummaries: &self.currentUpdatedMessageActionsSummaries, updatedMessageTagSummaries: &self.currentUpdatedMessageTagSummaries, invalidateMessageTagSummaries: &self.currentInvalidateMessageTagSummaries, localTagsOperations: &self.currentLocalTagsOperations, timestampBasedMessageAttributesOperations: &self.currentTimestampBasedMessageAttributesOperations, forEachMedia: forEachMedia)
    }
    
    fileprivate func deleteMessagesInRange(peerId: PeerId, namespace: MessageId.Namespace, minId: MessageId.Id, maxId: MessageId.Id, forEachMedia: (Media) -> Void) {
        self.messageHistoryTable.removeMessagesInRange(peerId: peerId, namespace: namespace, minId: minId, maxId: maxId, operationsByPeerId: &self.currentOperationsByPeerId, updatedMedia: &self.currentUpdatedMedia, unsentMessageOperations: &currentUnsentOperations, updatedPeerReadStateOperations: &self.currentUpdatedSynchronizeReadStateOperations, globalTagsOperations: &self.currentGlobalTagsOperations, pendingActionsOperations: &self.currentPendingMessageActionsOperations, updatedMessageActionsSummaries: &self.currentUpdatedMessageActionsSummaries, updatedMessageTagSummaries: &self.currentUpdatedMessageTagSummaries, invalidateMessageTagSummaries: &self.currentInvalidateMessageTagSummaries, localTagsOperations: &self.currentLocalTagsOperations, timestampBasedMessageAttributesOperations: &self.currentTimestampBasedMessageAttributesOperations, forEachMedia: forEachMedia)
    }
    
    fileprivate func withAllMessages(peerId: PeerId, namespace: MessageId.Namespace?, _ f: (Message) -> Bool) {
        for index in self.messageHistoryTable.allMessageIndices(peerId: peerId, namespace: namespace) {
            if let message = self.messageHistoryTable.getMessage(index) {
                if !f(self.renderIntermediateMessage(message)) {
                    break
                }
            } else {
                assertionFailure()
            }
        }
    }
    
    fileprivate func clearHistory(_ peerId: PeerId, namespaces: MessageIdNamespaces, forEachMedia: (Media) -> Void) {
        self.messageHistoryTable.clearHistory(peerId: peerId, namespaces: namespaces, operationsByPeerId: &self.currentOperationsByPeerId, updatedMedia: &self.currentUpdatedMedia, unsentMessageOperations: &currentUnsentOperations, updatedPeerReadStateOperations: &self.currentUpdatedSynchronizeReadStateOperations, globalTagsOperations: &self.currentGlobalTagsOperations, pendingActionsOperations: &self.currentPendingMessageActionsOperations, updatedMessageActionsSummaries: &self.currentUpdatedMessageActionsSummaries, updatedMessageTagSummaries: &self.currentUpdatedMessageTagSummaries, invalidateMessageTagSummaries: &self.currentInvalidateMessageTagSummaries, localTagsOperations: &self.currentLocalTagsOperations, timestampBasedMessageAttributesOperations: &self.currentTimestampBasedMessageAttributesOperations, forEachMedia: forEachMedia)
        for namespace in self.messageHistoryHoleIndexTable.existingNamespaces(peerId: peerId, holeSpace: .everywhere) where namespaces.contains(namespace) {
            self.messageHistoryHoleIndexTable.remove(peerId: peerId, namespace: namespace, space: .everywhere, range: 1 ... Int32.max - 1, operations: &self.currentPeerHoleOperations)
        }
    }
    
    fileprivate func removeAllMessagesWithAuthor(_ peerId: PeerId, authorId: PeerId, namespace: MessageId.Namespace, forEachMedia: (Media) -> Void) {
        self.messageHistoryTable.removeAllMessagesWithAuthor(peerId: peerId, authorId: authorId, namespace: namespace, operationsByPeerId: &self.currentOperationsByPeerId, updatedMedia: &self.currentUpdatedMedia, unsentMessageOperations: &currentUnsentOperations, updatedPeerReadStateOperations: &self.currentUpdatedSynchronizeReadStateOperations, globalTagsOperations: &self.currentGlobalTagsOperations, pendingActionsOperations: &self.currentPendingMessageActionsOperations, updatedMessageActionsSummaries: &self.currentUpdatedMessageActionsSummaries, updatedMessageTagSummaries: &self.currentUpdatedMessageTagSummaries, invalidateMessageTagSummaries: &self.currentInvalidateMessageTagSummaries, localTagsOperations: &self.currentLocalTagsOperations, timestampBasedMessageAttributesOperations: &self.currentTimestampBasedMessageAttributesOperations, forEachMedia: forEachMedia)
    }
    
    fileprivate func removeAllMessagesWithGlobalTag(tag: GlobalMessageTags) {
        self.messageHistoryTable.removeAllMessagesWithGlobalTag(tag: tag, operationsByPeerId: &self.currentOperationsByPeerId, updatedMedia: &self.currentUpdatedMedia, unsentMessageOperations: &currentUnsentOperations, updatedPeerReadStateOperations: &self.currentUpdatedSynchronizeReadStateOperations, globalTagsOperations: &self.currentGlobalTagsOperations, pendingActionsOperations: &self.currentPendingMessageActionsOperations, updatedMessageActionsSummaries: &self.currentUpdatedMessageActionsSummaries, updatedMessageTagSummaries: &self.currentUpdatedMessageTagSummaries, invalidateMessageTagSummaries: &self.currentInvalidateMessageTagSummaries, localTagsOperations: &self.currentLocalTagsOperations, timestampBasedMessageAttributesOperations: &self.currentTimestampBasedMessageAttributesOperations, forEachMedia: { _ in })
    }
    
    fileprivate func removeAllMessagesWithForwardAuthor(_ peerId: PeerId, forwardAuthorId: PeerId, namespace: MessageId.Namespace, forEachMedia: (Media) -> Void) {
        self.messageHistoryTable.removeAllMessagesWithForwardAuthor(peerId: peerId, forwardAuthorId: forwardAuthorId, namespace: namespace, operationsByPeerId: &self.currentOperationsByPeerId, updatedMedia: &self.currentUpdatedMedia, unsentMessageOperations: &currentUnsentOperations, updatedPeerReadStateOperations: &self.currentUpdatedSynchronizeReadStateOperations, globalTagsOperations: &self.currentGlobalTagsOperations, pendingActionsOperations: &self.currentPendingMessageActionsOperations, updatedMessageActionsSummaries: &self.currentUpdatedMessageActionsSummaries, updatedMessageTagSummaries: &self.currentUpdatedMessageTagSummaries, invalidateMessageTagSummaries: &self.currentInvalidateMessageTagSummaries, localTagsOperations: &self.currentLocalTagsOperations, timestampBasedMessageAttributesOperations: &self.currentTimestampBasedMessageAttributesOperations, forEachMedia: forEachMedia)
    }
    
    fileprivate func resetIncomingReadStates(_ states: [PeerId: [MessageId.Namespace: PeerReadState]]) {
        self.messageHistoryTable.resetIncomingReadStates(states, operationsByPeerId: &self.currentOperationsByPeerId, updatedPeerReadStateOperations: &self.currentUpdatedSynchronizeReadStateOperations)
    }
    
    fileprivate func setNeedsIncomingReadStateSynchronization(_ peerId: PeerId) {
        self.synchronizeReadStateTable.set(peerId, operation: .Validate, operations: &self.currentUpdatedSynchronizeReadStateOperations)
    }
    
    fileprivate func confirmSynchronizedIncomingReadState(_ peerId: PeerId) {
        self.synchronizeReadStateTable.set(peerId, operation: nil, operations: &self.currentUpdatedSynchronizeReadStateOperations)
    }
    
    fileprivate func applyIncomingReadMaxId(_ messageId: MessageId) {
        self.messageHistoryTable.applyIncomingReadMaxId(messageId, operationsByPeerId: &self.currentOperationsByPeerId, updatedPeerReadStateOperations: &self.currentUpdatedSynchronizeReadStateOperations)
    }
    
    fileprivate func applyOutgoingReadMaxId(_ messageId: MessageId) {
        self.messageHistoryTable.applyOutgoingReadMaxId(messageId, operationsByPeerId: &self.currentOperationsByPeerId, updatedPeerReadStateOperations: &self.currentUpdatedSynchronizeReadStateOperations)
    }
    
    fileprivate func applyInteractiveReadMaxIndex(_ messageIndex: MessageIndex) -> [MessageId] {
        let peerIds = self.peerIdsForLocation(.peer(messageIndex.id.peerId), ignoreRelatedChats: false)
        switch peerIds {
            case let .associated(_, messageId):
                if let messageId = messageId, let readState = self.readStateTable.getCombinedState(messageId.peerId), readState.count != 0 {
                    if let topMessage = self.messageHistoryTable.topMessage(peerId: messageId.peerId) {
                        let _ = self.messageHistoryTable.applyInteractiveMaxReadIndex(postbox: self, messageIndex: topMessage.index, operationsByPeerId: &self.currentOperationsByPeerId, updatedPeerReadStateOperations: &self.currentUpdatedSynchronizeReadStateOperations)
                    }
                }
            default:
                break
        }
        let initialCombinedStates = self.readStateTable.getCombinedState(messageIndex.id.peerId)
        var resultIds = self.messageHistoryTable.applyInteractiveMaxReadIndex(postbox: self, messageIndex: messageIndex, operationsByPeerId: &self.currentOperationsByPeerId, updatedPeerReadStateOperations: &self.currentUpdatedSynchronizeReadStateOperations)
        if let states = initialCombinedStates?.states {
            for (namespace, state) in states {
                if namespace != messageIndex.id.namespace && state.count != 0 {
                    if let item = self.messageHistoryTable.fetch(peerId: messageIndex.id.peerId, namespace: namespace, tag: nil, threadId: nil, from: MessageIndex(id: MessageId(peerId: messageIndex.id.peerId, namespace: namespace, id: 1), timestamp: messageIndex.timestamp), includeFrom: true, to: MessageIndex.lowerBound(peerId: messageIndex.id.peerId, namespace: namespace), limit: 1).first {
                        resultIds.append(contentsOf:  self.messageHistoryTable.applyInteractiveMaxReadIndex(postbox: self, messageIndex: item.index, operationsByPeerId: &self.currentOperationsByPeerId, updatedPeerReadStateOperations: &self.currentUpdatedSynchronizeReadStateOperations))
                    }
                }
            }
        }
        
        return resultIds
    }
    
    func applyMarkUnread(peerId: PeerId, namespace: MessageId.Namespace, value: Bool, interactive: Bool) {
        if let combinedState = self.readStateTable.applyInteractiveMarkUnread(peerId: peerId, namespace: namespace, value: value) {
            if self.currentOperationsByPeerId[peerId] == nil {
                self.currentOperationsByPeerId[peerId] = []
            }
            self.currentOperationsByPeerId[peerId]!.append(.UpdateReadState(peerId, combinedState))
            if interactive {
                self.synchronizeReadStateTable.set(peerId, operation: .Push(state: self.readStateTable.getCombinedState(peerId), thenSync: false), operations: &self.currentUpdatedSynchronizeReadStateOperations)
            }
        }
    }
    
    fileprivate func applyOutgoingReadMaxIndex(_ messageIndex: MessageIndex) -> [MessageId] {
        return self.messageHistoryTable.applyOutgoingReadMaxIndex(messageIndex, operationsByPeerId: &self.currentOperationsByPeerId, updatedPeerReadStateOperations: &self.currentUpdatedSynchronizeReadStateOperations)
    }
    
    fileprivate func resetPeerGroupSummary(groupId: PeerGroupId, namespace: MessageId.Namespace, summary: PeerGroupUnreadCountersSummary) {
        var combinedSummary = self.groupMessageStatsTable.get(groupId: groupId)
        if combinedSummary.namespaces[namespace] != summary {
            combinedSummary.namespaces[namespace] = summary
            self.groupMessageStatsTable.set(groupId: groupId, summary: combinedSummary)
            self.currentUpdatedGroupTotalUnreadSummaries[groupId] = combinedSummary
        }
    }
    
    fileprivate func setNeedsPeerGroupMessageStatsSynchronization(groupId: PeerGroupId, namespace: MessageId.Namespace) {
        self.synchronizeGroupMessageStatsTable.set(groupId: groupId, namespace: namespace, needsValidation: true, operations: &self.currentUpdatedGroupSummarySynchronizeOperations)
    }
    
    fileprivate func confirmSynchronizedPeerGroupMessageStats(groupId: PeerGroupId, namespace: MessageId.Namespace) {
        self.synchronizeGroupMessageStatsTable.set(groupId: groupId, namespace: namespace, needsValidation: false, operations: &self.currentUpdatedGroupSummarySynchronizeOperations)
    }
    
    func renderIntermediateMessage(_ message: IntermediateMessage) -> Message {
        let renderedMessage = self.messageHistoryTable.renderMessage(message, peerTable: self.peerTable)
        
        return renderedMessage
    }
    
    private func afterBegin(transaction: Transaction) {
        let currentTransactionStateVersion = self.metadataTable.transactionStateVersion()
        if currentTransactionStateVersion != self.transactionStateVersion {
            for table in self.tables {
                table.clearMemoryCache()
            }
            self.viewTracker.refreshViewsDueToExternalTransaction(postbox: self, currentTransaction: transaction, fetchUnsentMessageIds: {
                return self.messageHistoryUnsentTable.get()
            }, fetchSynchronizePeerReadStateOperations: {
                return self.synchronizeReadStateTable.get(getCombinedPeerReadState: { peerId in
                    return self.readStateTable.getCombinedState(peerId)
                })
            })
            self.transactionStateVersion = currentTransactionStateVersion
            
            self.masterClientId.set(.single(self.metadataTable.masterClientId()))
        }
    }
    
    private func beforeCommit(currentTransaction: Transaction) -> (updatedTransactionStateVersion: Int64?, updatedMasterClientId: Int64?) {
        self.chatListTable.replay(historyOperationsByPeerId: self.currentOperationsByPeerId, updatedPeerChatListEmbeddedStates: self.currentUpdatedPeerChatListEmbeddedStates, updatedChatListInclusions: self.currentUpdatedChatListInclusions, messageHistoryTable: self.messageHistoryTable, peerChatInterfaceStateTable: self.peerChatInterfaceStateTable, operations: &self.currentChatListOperations)
        
        self.peerChatTopTaggedMessageIdsTable.replay(historyOperationsByPeerId: self.currentOperationsByPeerId)
        
        let alteredInitialPeerCombinedReadStates = self.readStateTable.transactionAlteredInitialPeerCombinedReadStates()
        var updatedPeers = self.peerTable.transactionUpdatedPeers(contactsTable: self.contactsTable)
        let updatedContacts = self.contactsTable.transactionUpdatedPeers()
        if !updatedContacts.isEmpty {
            var updatedPeerIdToIndex: [PeerId: Int] = [:]
            var index = 0
            for (_, peer) in updatedPeers {
                updatedPeerIdToIndex[peer.0.id] = index
            }
            index += 1
            for (peerId, change) in updatedContacts {
                if let index = updatedPeerIdToIndex[peerId] {
                    if let (peer, _) = updatedPeers[index].0 {
                        updatedPeers[index].0 = (peer, change.0)
                    }
                    updatedPeers[index].1 = (updatedPeers[index].1.0, change.1)
                } else if let peer = self.peerTable.get(peerId) {
                    updatedPeers.append(((peer, change.0), (peer, change.1)))
                }
            }
        }
        let transactionParticipationInTotalUnreadCountUpdates = self.peerNotificationSettingsTable.transactionParticipationInTotalUnreadCountUpdates(postbox: self, transaction: currentTransaction)
        self.chatListIndexTable.commitWithTransaction(postbox: self, currentTransaction: currentTransaction, alteredInitialPeerCombinedReadStates: alteredInitialPeerCombinedReadStates, updatedPeers: updatedPeers, transactionParticipationInTotalUnreadCountUpdates: transactionParticipationInTotalUnreadCountUpdates, updatedTotalUnreadStates: &self.currentUpdatedTotalUnreadStates, updatedGroupTotalUnreadSummaries: &self.currentUpdatedGroupTotalUnreadSummaries, currentUpdatedGroupSummarySynchronizeOperations: &self.currentUpdatedGroupSummarySynchronizeOperations)
        
        if self.currentNeedsReindexUnreadCounters {
            self.reindexUnreadCounters(currentTransaction: currentTransaction)
        }
        
        let transaction = PostboxTransaction(currentUpdatedState: self.currentUpdatedState, currentPeerHoleOperations: self.currentPeerHoleOperations, currentOperationsByPeerId: self.currentOperationsByPeerId, chatListOperations: self.currentChatListOperations, currentUpdatedChatListInclusions: self.currentUpdatedChatListInclusions, currentUpdatedPeers: self.currentUpdatedPeers, currentUpdatedPeerNotificationSettings: self.currentUpdatedPeerNotificationSettings, currentUpdatedPeerNotificationBehaviorTimestamps: self.currentUpdatedPeerNotificationBehaviorTimestamps, currentUpdatedCachedPeerData: self.currentUpdatedCachedPeerData, currentUpdatedPeerPresences: currentUpdatedPeerPresences, currentUpdatedPeerChatListEmbeddedStates: self.currentUpdatedPeerChatListEmbeddedStates, currentUpdatedTotalUnreadStates: self.currentUpdatedTotalUnreadStates, currentUpdatedTotalUnreadSummaries: self.currentUpdatedGroupTotalUnreadSummaries, alteredInitialPeerCombinedReadStates: alteredInitialPeerCombinedReadStates, currentPeerMergedOperationLogOperations: self.currentPeerMergedOperationLogOperations, currentTimestampBasedMessageAttributesOperations: self.currentTimestampBasedMessageAttributesOperations, unsentMessageOperations: self.currentUnsentOperations, updatedSynchronizePeerReadStateOperations: self.currentUpdatedSynchronizeReadStateOperations, currentUpdatedGroupSummarySynchronizeOperations: self.currentUpdatedGroupSummarySynchronizeOperations, currentPreferencesOperations: self.currentPreferencesOperations, currentOrderedItemListOperations: self.currentOrderedItemListOperations, currentItemCollectionItemsOperations: self.currentItemCollectionItemsOperations, currentItemCollectionInfosOperations: self.currentItemCollectionInfosOperations, currentUpdatedPeerChatStates: self.currentUpdatedPeerChatStates, currentGlobalTagsOperations: self.currentGlobalTagsOperations, currentLocalTagsOperations: self.currentLocalTagsOperations, updatedMedia: self.currentUpdatedMedia, replaceRemoteContactCount: self.currentReplaceRemoteContactCount, replaceContactPeerIds: self.currentReplacedContactPeerIds, currentPendingMessageActionsOperations: self.currentPendingMessageActionsOperations, currentUpdatedMessageActionsSummaries: self.currentUpdatedMessageActionsSummaries, currentUpdatedMessageTagSummaries: self.currentUpdatedMessageTagSummaries, currentInvalidateMessageTagSummaries: self.currentInvalidateMessageTagSummaries, currentUpdatedPendingPeerNotificationSettings: self.currentUpdatedPendingPeerNotificationSettings, replacedAdditionalChatListItems: self.currentReplacedAdditionalChatListItems, updatedNoticeEntryKeys: self.currentUpdatedNoticeEntryKeys, updatedCacheEntryKeys: self.currentUpdatedCacheEntryKeys, currentUpdatedMasterClientId: currentUpdatedMasterClientId, updatedFailedMessagePeerIds: self.messageHistoryFailedTable.updatedPeerIds, updatedFailedMessageIds: self.messageHistoryFailedTable.updatedMessageIds, updatedGlobalNotificationSettings: self.currentNeedsReindexUnreadCounters)
        var updatedTransactionState: Int64?
        var updatedMasterClientId: Int64?
        if !transaction.isEmpty {
            self.viewTracker.updateViews(postbox: self, currentTransaction: currentTransaction, transaction: transaction)
            self.transactionStateVersion = self.metadataTable.incrementTransactionStateVersion()
            updatedTransactionState = self.transactionStateVersion
            
            if let currentUpdatedMasterClientId = self.currentUpdatedMasterClientId {
                self.metadataTable.setMasterClientId(currentUpdatedMasterClientId)
                updatedMasterClientId = currentUpdatedMasterClientId
            }
        }
        
        self.currentPeerHoleOperations.removeAll()
        self.currentOperationsByPeerId.removeAll()
        self.currentUpdatedChatListInclusions.removeAll()
        self.currentUpdatedPeers.removeAll()
        self.currentChatListOperations.removeAll()
        self.currentUpdatedChatListInclusions.removeAll()
        self.currentUnsentOperations.removeAll()
        self.currentUpdatedSynchronizeReadStateOperations.removeAll()
        self.currentUpdatedGroupSummarySynchronizeOperations.removeAll()
        self.currentGlobalTagsOperations.removeAll()
        self.currentLocalTagsOperations.removeAll()
        self.currentUpdatedMedia.removeAll()
        self.currentReplaceRemoteContactCount = nil
        self.currentReplacedContactPeerIds = nil
        self.currentReplacedAdditionalChatListItems = nil
        self.currentUpdatedNoticeEntryKeys.removeAll()
        self.currentUpdatedCacheEntryKeys.removeAll()
        self.currentUpdatedMasterClientId = nil
        self.currentUpdatedPeerNotificationSettings.removeAll()
        self.currentUpdatedPeerNotificationBehaviorTimestamps.removeAll()
        self.currentUpdatedCachedPeerData.removeAll()
        self.currentUpdatedPeerPresences.removeAll()
        self.currentUpdatedPeerChatListEmbeddedStates.removeAll()
        self.currentUpdatedTotalUnreadStates.removeAll()
        self.currentUpdatedGroupTotalUnreadSummaries.removeAll()
        self.currentPeerMergedOperationLogOperations.removeAll()
        self.currentTimestampBasedMessageAttributesOperations.removeAll()
        self.currentPreferencesOperations.removeAll()
        self.currentOrderedItemListOperations.removeAll()
        self.currentItemCollectionItemsOperations.removeAll()
        self.currentItemCollectionInfosOperations.removeAll()
        self.currentUpdatedPeerChatStates.removeAll()
        self.currentPendingMessageActionsOperations.removeAll()
        self.currentUpdatedMessageActionsSummaries.removeAll()
        self.currentUpdatedMessageTagSummaries.removeAll()
        self.currentInvalidateMessageTagSummaries.removeAll()
        self.currentUpdatedPendingPeerNotificationSettings.removeAll()
        self.currentGroupIdsWithUpdatedReadStats.removeAll()
        self.currentNeedsReindexUnreadCounters = false
        
        for table in self.tables {
            table.beforeCommit()
        }
        
        return (updatedTransactionState, updatedMasterClientId)
    }
    
    fileprivate func messageIdsForGlobalIds(_ ids: [Int32]) -> [MessageId] {
        var result: [MessageId] = []
        for globalId in ids {
            if let id = self.globalMessageIdsTable.get(globalId) {
                result.append(id)
            }
        }
        return result
    }
    fileprivate func failedMessageIds(for peerId: PeerId) -> [MessageId] {
        return self.messageHistoryFailedTable.get(peerId: peerId)
    }
    
    fileprivate func messageIdForGloballyUniqueMessageId(peerId: PeerId, id: Int64) -> MessageId? {
        return self.globallyUniqueMessageIdsTable.get(peerId: peerId, globallyUniqueId: id)
    }
    
    fileprivate func updatePeers(_ peers: [Peer], update: (Peer?, Peer) -> Peer?) {
        for peer in peers {
            let currentPeer = self.peerTable.get(peer.id)
            if let updatedPeer = update(currentPeer, peer) {
                self.peerTable.set(updatedPeer)
                self.currentUpdatedPeers[updatedPeer.id] = updatedPeer
                var previousIndexNameWasEmpty = true
                
                if let currentPeer = currentPeer {
                    if !currentPeer.indexName.isEmpty {
                        previousIndexNameWasEmpty = false
                    }
                }
                
                let indexNameIsEmpty = updatedPeer.indexName.isEmpty
                
                if !previousIndexNameWasEmpty || !indexNameIsEmpty {
                    if currentPeer?.indexName != updatedPeer.indexName {
                        self.peerNameIndexTable.markPeerNameUpdated(peerId: peer.id, name: updatedPeer.indexName)
                        for reverseAssociatedPeerId in self.reverseAssociatedPeerTable.get(peerId: peer.id) {
                            self.peerNameIndexTable.markPeerNameUpdated(peerId: reverseAssociatedPeerId, name: updatedPeer.indexName)
                        }
                    }
                }
            }
        }
    }
    
    fileprivate func getTopPeerMessageIndex(peerId: PeerId, namespace: MessageId.Namespace) -> MessageIndex? {
        if let index = self.messageHistoryTable.topIndexEntry(peerId: peerId, namespace: namespace) {
            return index
        } else {
            return nil
        }
    }

    fileprivate func getTopPeerMessageIndex(peerId: PeerId) -> MessageIndex? {
        var indices: [MessageIndex] = []
        for namespace in self.messageHistoryIndexTable.existingNamespaces(peerId: peerId) where self.seedConfiguration.chatMessagesNamespaces.contains(namespace) {
            if let index = self.messageHistoryTable.topIndexEntry(peerId: peerId, namespace: namespace) {
                indices.append(index)
            }
        }
        return indices.max()
    }
    
    fileprivate func getPeerChatListInclusion(_ id: PeerId) -> PeerChatListInclusion {
        if let inclusion = self.currentUpdatedChatListInclusions[id] {
            return inclusion
        } else {
            return self.chatListIndexTable.get(peerId: id).inclusion
        }
    }
    
    fileprivate func updatePeerChatListInclusion(_ id: PeerId, inclusion: PeerChatListInclusion) {
        self.chatListTable.updateInclusion(peerId: id, updatedChatListInclusions: &self.currentUpdatedChatListInclusions, { _ in
            return inclusion
        })
    }
    
    fileprivate func getPinnedItemIds(groupId: PeerGroupId) -> [PinnedItemId] {
        var itemIds = self.chatListTable.getPinnedItemIds(groupId: groupId, messageHistoryTable: self.messageHistoryTable, peerChatInterfaceStateTable: self.peerChatInterfaceStateTable)
        for (peerId, inclusion) in self.currentUpdatedChatListInclusions {
            var found = false
            inner: for i in 0 ..< itemIds.count {
                if case .peer(peerId) = itemIds[i].id {
                    found = true
                    switch inclusion {
                        case let .ifHasMessagesOrOneOf(updatedGroupId, pinningIndex, _):
                            if updatedGroupId != groupId || pinningIndex == nil {
                                itemIds.remove(at: i)
                            }
                        default:
                            itemIds.remove(at: i)
                    }
                    break inner
                }
            }
            if !found {
                switch inclusion {
                    case let .ifHasMessagesOrOneOf(updatedGroupId, pinningIndex, _):
                        if updatedGroupId == groupId, let pinningIndex = pinningIndex {
                            itemIds.append((.peer(peerId), Int(pinningIndex)))
                        }
                    default:
                        break
                }
            }
        }
        return itemIds.sorted(by: { $0.1 < $1.1 }).map({ $0.0 })
    }
    
    fileprivate func setPinnedItemIds(groupId: PeerGroupId, itemIds: [PinnedItemId]) {
        self.chatListTable.setPinnedItemIds(groupId: groupId, itemIds: itemIds, updatedChatListInclusions: &self.currentUpdatedChatListInclusions, messageHistoryTable: self.messageHistoryTable, peerChatInterfaceStateTable: self.peerChatInterfaceStateTable)
    }
    
    fileprivate func updateCurrentPeerNotificationSettings(_ notificationSettings: [PeerId: PeerNotificationSettings]) {
        for (peerId, settings) in notificationSettings {
            let previous: PeerNotificationSettings?
            if let (value, _) = self.currentUpdatedPeerNotificationSettings[peerId] {
                previous = value
            } else {
                previous = self.peerNotificationSettingsTable.getEffective(peerId)
            }
            if let updated = self.peerNotificationSettingsTable.setCurrent(id: peerId, settings: settings, updatedTimestamps: &self.currentUpdatedPeerNotificationBehaviorTimestamps) {
                self.currentUpdatedPeerNotificationSettings[peerId] = (previous, updated)
            }
        }
    }
    
    fileprivate func updatePendingPeerNotificationSettings(peerId: PeerId, settings: PeerNotificationSettings?) {
        let previous: PeerNotificationSettings?
        if let (value, _) = self.currentUpdatedPeerNotificationSettings[peerId] {
            previous = value
        } else {
            previous = self.peerNotificationSettingsTable.getEffective(peerId)
        }
        if let updated = self.peerNotificationSettingsTable.setPending(id: peerId, settings: settings, updatedSettings: &self.currentUpdatedPendingPeerNotificationSettings) {
            self.currentUpdatedPeerNotificationSettings[peerId] = (previous, updated)
        }
    }
    
    fileprivate func resetAllPeerNotificationSettings(_ notificationSettings: PeerNotificationSettings) {
        for (peerId, previous) in self.peerNotificationSettingsTable.resetAll(to: notificationSettings, updatedSettings: &self.currentUpdatedPendingPeerNotificationSettings, updatedTimestamps: &self.currentUpdatedPeerNotificationBehaviorTimestamps) {
            self.currentUpdatedPeerNotificationSettings[peerId] = (previous, notificationSettings)
        }
    }
    
    fileprivate func updatePeerCachedData(peerIds: Set<PeerId>, update: (PeerId, CachedPeerData?) -> CachedPeerData?) {
        for peerId in peerIds {
            let currentData = self.cachedPeerDataTable.get(peerId)
            if let updatedData = update(peerId, currentData) {
                self.cachedPeerDataTable.set(id: peerId, data: updatedData)
                self.currentUpdatedCachedPeerData[peerId] = updatedData
            }
        }
    }
    
    fileprivate func updatePeerPresences(presences: [PeerId: PeerPresence], merge: (PeerPresence, PeerPresence) -> PeerPresence) {
        for (peerId, presence) in presences {
            let updated: PeerPresence
            let shouldUpdate: Bool
            if let current = self.peerPresenceTable.get(peerId) {
                updated = merge(current, presence)
                shouldUpdate = !current.isEqual(to: updated)
            } else {
                updated = presence
                shouldUpdate = true
            }
            if shouldUpdate {
                self.peerPresenceTable.set(id: peerId, presence: updated)
                self.currentUpdatedPeerPresences[peerId] = updated
            }
        }
    }
    
    fileprivate func updatePeerPresence(peerId: PeerId, update: (PeerPresence) -> PeerPresence) {
        if let current = self.peerPresenceTable.get(peerId) {
            let updated = update(current)
            if !current.isEqual(to: updated) {
                self.peerPresenceTable.set(id: peerId, presence: updated)
                self.currentUpdatedPeerPresences[peerId] = updated
            }
        }
    }
    
    fileprivate func setPeerChatState(_ id: PeerId, state: PeerChatState) {
        self.peerChatStateTable.set(id, state: state)
        self.currentUpdatedPeerChatStates.insert(id)
    }
    
    fileprivate func setPeerChatInterfaceState(_ id: PeerId, state: StoredPeerChatInterfaceState?) {
        let updatedState = state
        let (_, updatedEmbeddedState) = self.peerChatInterfaceStateTable.set(id, state: updatedState)
        if updatedEmbeddedState {
            self.currentUpdatedPeerChatListEmbeddedStates.insert(id)
        }
    }
    
    fileprivate func setPeerChatThreadInterfaceState(_ id: PeerId, threadId: Int64, state: StoredPeerChatInterfaceState?) {
        let updatedState = state
        let _ = self.peerChatThreadInterfaceStateTable.set(PeerChatThreadId(peerId: id, threadId: threadId), state: updatedState)
    }
    
    fileprivate func replaceRemoteContactCount(_ count: Int32) {
        self.metadataTable.setRemoteContactCount(count)
        self.currentReplaceRemoteContactCount = count
    }
    
    fileprivate func replaceContactPeerIds(_ peerIds: Set<PeerId>) {
        self.contactsTable.replace(peerIds)
        
        self.currentReplacedContactPeerIds = peerIds
    }
    
    fileprivate func replaceAdditionalChatListItems(_ items: [AdditionalChatListItem]) {
        if self.additionalChatListItemsTable.set(items) {
            self.currentReplacedAdditionalChatListItems = items
        }
    }
    
    fileprivate func replaceRecentPeerIds(_ peerIds: [PeerId]) {
        self.peerRatingTable.replace(items: peerIds)
    }
    
    fileprivate func updateMessage(_ id: MessageId, update: (Message) -> PostboxUpdateMessage) {
        if let index = self.messageHistoryIndexTable.getIndex(id), let intermediateMessage = self.messageHistoryTable.getMessage(index) {
            let message = self.renderIntermediateMessage(intermediateMessage)
            if case let .update(updatedMessage) = update(message) {
                self.messageHistoryTable.updateMessage(id, message: updatedMessage, operationsByPeerId: &self.currentOperationsByPeerId, updatedMedia: &self.currentUpdatedMedia, unsentMessageOperations: &self.currentUnsentOperations, updatedPeerReadStateOperations: &self.currentUpdatedSynchronizeReadStateOperations, globalTagsOperations: &self.currentGlobalTagsOperations, pendingActionsOperations: &self.currentPendingMessageActionsOperations, updatedMessageActionsSummaries: &self.currentUpdatedMessageActionsSummaries, updatedMessageTagSummaries: &self.currentUpdatedMessageTagSummaries, invalidateMessageTagSummaries: &self.currentInvalidateMessageTagSummaries, localTagsOperations: &self.currentLocalTagsOperations, timestampBasedMessageAttributesOperations: &self.currentTimestampBasedMessageAttributesOperations)
            }
        }
    }
    
    fileprivate func offsetPendingMessagesTimestamps(lowerBound: MessageId, excludeIds: Set<MessageId>, timestamp: Int32) {
        self.messageHistoryTable.offsetPendingMessagesTimestamps(lowerBound: lowerBound, excludeIds: excludeIds, timestamp: timestamp, operationsByPeerId: &self.currentOperationsByPeerId, updatedMedia: &self.currentUpdatedMedia, unsentMessageOperations: &self.currentUnsentOperations, updatedPeerReadStateOperations: &self.currentUpdatedSynchronizeReadStateOperations, globalTagsOperations: &self.currentGlobalTagsOperations, pendingActionsOperations: &self.currentPendingMessageActionsOperations, updatedMessageActionsSummaries: &self.currentUpdatedMessageActionsSummaries, updatedMessageTagSummaries: &self.currentUpdatedMessageTagSummaries, invalidateMessageTagSummaries: &self.currentInvalidateMessageTagSummaries, localTagsOperations: &self.currentLocalTagsOperations, timestampBasedMessageAttributesOperations: &self.currentTimestampBasedMessageAttributesOperations)
    }
    
    fileprivate func updateMessageGroupingKeysAtomically(_ ids: [MessageId], groupingKey: Int64) {
        self.messageHistoryTable.updateMessageGroupingKeysAtomically(ids: ids, groupingKey: groupingKey, operationsByPeerId: &self.currentOperationsByPeerId, updatedMedia: &self.currentUpdatedMedia, unsentMessageOperations: &self.currentUnsentOperations, updatedPeerReadStateOperations: &self.currentUpdatedSynchronizeReadStateOperations, globalTagsOperations: &self.currentGlobalTagsOperations, pendingActionsOperations: &self.currentPendingMessageActionsOperations, updatedMessageActionsSummaries: &self.currentUpdatedMessageActionsSummaries, updatedMessageTagSummaries: &self.currentUpdatedMessageTagSummaries, invalidateMessageTagSummaries: &self.currentInvalidateMessageTagSummaries)
    }
    
    fileprivate func updateMedia(_ id: MediaId, update: Media?) -> Set<MessageIndex> {
        var updatedMessageIndices = Set<MessageIndex>()
        self.messageHistoryTable.updateMedia(id, media: update, operationsByPeerId: &self.currentOperationsByPeerId, updatedMedia: &self.currentUpdatedMedia, updatedMessageIndices: &updatedMessageIndices)
        return updatedMessageIndices
    }
    
    fileprivate func replaceItemCollections(namespace: ItemCollectionId.Namespace, itemCollections: [(ItemCollectionId, ItemCollectionInfo, [ItemCollectionItem])]) {
        var infos: [(ItemCollectionId, ItemCollectionInfo)] = []
        for (id, info, items) in itemCollections {
            infos.append((id, info))
            self.itemCollectionItemTable.replaceItems(collectionId: id, items: items)
            if self.currentItemCollectionItemsOperations[id] == nil {
                self.currentItemCollectionItemsOperations[id] = []
            }
            self.currentItemCollectionItemsOperations[id]!.append(.replaceItems)
        }
        self.itemCollectionInfoTable.replaceInfos(namespace: namespace, infos: infos)
        self.currentItemCollectionInfosOperations.append(.replaceInfos(namespace))
    }
    
    fileprivate func replaceItemCollectionInfos(namespace: ItemCollectionId.Namespace, itemCollectionInfos: [(ItemCollectionId, ItemCollectionInfo)]) {
        self.itemCollectionInfoTable.replaceInfos(namespace: namespace, infos: itemCollectionInfos)
        self.currentItemCollectionInfosOperations.append(.replaceInfos(namespace))
    }
    
    fileprivate func replaceItemCollectionItems(collectionId: ItemCollectionId, items: [ItemCollectionItem]) {
        self.itemCollectionItemTable.replaceItems(collectionId: collectionId, items: items)
        if self.currentItemCollectionItemsOperations[collectionId] == nil {
            self.currentItemCollectionItemsOperations[collectionId] = []
        }
        self.currentItemCollectionItemsOperations[collectionId]!.append(.replaceItems)
    }
    
    fileprivate func removeItemCollection(collectionId: ItemCollectionId) {
        var infos = self.itemCollectionInfoTable.getInfos(namespace: collectionId.namespace)
        if let index = infos.firstIndex(where: { $0.1 == collectionId }) {
            infos.remove(at: index)
            self.replaceItemCollectionInfos(namespace: collectionId.namespace, itemCollectionInfos: infos.map { ($0.1, $0.2) })
        }
        self.replaceItemCollectionItems(collectionId: collectionId, items: [])
    }
    
    fileprivate func filterStoredMessageIds(_ messageIds: Set<MessageId>) -> Set<MessageId> {
        var filteredIds = Set<MessageId>()
        
        for id in messageIds {
            if self.messageHistoryIndexTable.exists(id) {
                filteredIds.insert(id)
            }
        }
        
        return filteredIds
    }
    
    fileprivate func storedMessageId(peerId: PeerId, namespace: MessageId.Namespace, timestamp: Int32) -> MessageId? {
        if let id = self.messageHistoryTable.findMessageId(peerId: peerId, namespace: namespace, timestamp: timestamp), id.namespace == namespace {
            return id
        } else {
            return nil
        }
    }
    
    fileprivate func putItemCacheEntry(id: ItemCacheEntryId, entry: CodableEntry, collectionSpec: ItemCacheCollectionSpec) {
        self.itemCacheTable.put(id: id, entry: entry, metaTable: self.itemCacheMetaTable)
        self.currentUpdatedCacheEntryKeys.insert(id)
    }
    
    func retrieveItemCacheEntry(id: ItemCacheEntryId) -> CodableEntry? {
        return self.itemCacheTable.retrieve(id: id, metaTable: self.itemCacheMetaTable)
    }
    
    func clearItemCacheCollection(collectionId: ItemCacheCollectionId) {
        return self.itemCacheTable.removeAll(collectionId: collectionId)
    }
    
    fileprivate func removeItemCacheEntry(id: ItemCacheEntryId) {
        self.itemCacheTable.remove(id: id, metaTable: self.itemCacheMetaTable)
        self.currentUpdatedCacheEntryKeys.insert(id)
    }
    
    fileprivate func replaceGlobalMessageTagsHole(transaction: Transaction, globalTags: GlobalMessageTags, index: MessageIndex, with updatedIndex: MessageIndex?, messages: [StoreMessage]) {
        var allTagsMatch = true
        for tag in globalTags {
            self.globalMessageHistoryTagsTable.ensureInitialized(tag)
            
            if let entry = self.globalMessageHistoryTagsTable.get(tag, index: index), case .hole = entry {
                
            } else {
                allTagsMatch = false
            }
        }
        if allTagsMatch {
            for tag in globalTags {
                self.globalMessageHistoryTagsTable.remove(tag, index: index)
                self.currentGlobalTagsOperations.append(.remove([(tag, index)]))
                
                if let updatedIndex = updatedIndex {
                    self.globalMessageHistoryTagsTable.addHole(tag, index: updatedIndex)
                    self.currentGlobalTagsOperations.append(.insertHole(tag, updatedIndex))
                }
            }
            
            let _ = self.addMessages(transaction: transaction, messages: messages, location: .Random)
        }
    }
    
    fileprivate func setNoticeEntry(key: NoticeEntryKey, value: CodableEntry?) {
        let current = self.noticeTable.get(key: key)
        let updated: Bool
        if let current = current, let value = value {
            updated = current.data != value.data
        } else if (current != nil) != (value != nil) {
            updated = true
        } else {
            updated = false
        }
        if updated {
            self.noticeTable.set(key: key, value: value)
            self.currentUpdatedNoticeEntryKeys.insert(key)
        }
    }
    
    fileprivate func clearNoticeEntries() {
        self.noticeTable.clear()
    }
    
    fileprivate func setPendingMessageAction(type: PendingMessageActionType, id: MessageId, action: PendingMessageActionData?) {
        self.messageHistoryTable.setPendingMessageAction(id: id, type: type, action: action, pendingActionsOperations: &self.currentPendingMessageActionsOperations, updatedMessageActionsSummaries: &self.currentUpdatedMessageActionsSummaries)
    }
    
    fileprivate func getPendingMessageAction(type: PendingMessageActionType, id: MessageId) -> PendingMessageActionData? {
        return self.pendingMessageActionsTable.getAction(id: id, type: type)
    }
    
    fileprivate func replaceMessageTagSummary(peerId: PeerId, tagMask: MessageTags, namespace: MessageId.Namespace, count: Int32, maxId: MessageId.Id) {
        let key = MessageHistoryTagsSummaryKey(tag: tagMask, peerId: peerId, namespace: namespace)
        self.messageHistoryTagsSummaryTable.replace(key: key, count: count, maxId: maxId, updatedSummaries: &self.currentUpdatedMessageTagSummaries)
    }
    
    fileprivate func searchMessages(peerId: PeerId?, query: String, tags: MessageTags?) -> [Message] {
        var result: [Message] = []
        for messageId in self.textIndexTable.search(peerId: peerId, text: query, tags: tags) {
            if let index = self.messageHistoryIndexTable.getIndex(messageId), let message = self.messageHistoryTable.getMessage(index) {
                result.append(self.messageHistoryTable.renderMessage(message, peerTable: self.peerTable))
            } else {
                assertionFailure()
            }
        }
        return result
    }
    
    private let canBeginTransactionsValue = Atomic<Bool>(value: true)
    public func setCanBeginTransactions(_ value: Bool) {
        self.queue.async {
            let previous = self.canBeginTransactionsValue.swap(value)
            if previous != value && value {
                let fs = self.queuedInternalTransactions.swap([])
                for f in fs {
                    f()
                }
            }
        }
    }
    
    private var queuedInternalTransactions = Atomic<[() -> Void]>(value: [])
    
    private func beginInternalTransaction(ignoreDisabled: Bool = false, _ f: @escaping () -> Void) {
        assert(self.queue.isCurrent())
        if ignoreDisabled || self.canBeginTransactionsValue.with({ $0 }) {
            f()
        } else {
            let _ = self.queuedInternalTransactions.modify { fs in
                var fs = fs
                fs.append(f)
                return fs
            }
        }
    }
    
    private func internalTransaction<T>(_ f: (Transaction) -> T) -> (result: T, updatedTransactionStateVersion: Int64?, updatedMasterClientId: Int64?) {
        self.valueBox.begin()
<<<<<<< HEAD
        self.afterBegin()
        let transaction = Transaction(queue: self.queue, postbox: self)
=======
        let transaction = Transaction(postbox: self)
        self.afterBegin(transaction: transaction)
>>>>>>> f55ba47e
        let result = f(transaction)
        let (updatedTransactionState, updatedMasterClientId) = self.beforeCommit(currentTransaction: transaction)
        transaction.disposed = true
        self.valueBox.commit()
        
        if let currentUpdatedState = self.currentUpdatedState {
            self.statePipe.putNext(currentUpdatedState)
        }
        self.currentUpdatedState = nil
        
        return (result, updatedTransactionState, updatedMasterClientId)
    }
    
    public func transactionSignal<T, E>(userInteractive: Bool = false, _ f: @escaping(Subscriber<T, E>, Transaction) -> Disposable) -> Signal<T, E> {
        return Signal { subscriber in
            let disposable = MetaDisposable()
            
            let f: () -> Void = {
                self.beginInternalTransaction {
                    let (_, updatedTransactionState, updatedMasterClientId) = self.internalTransaction({ transaction in
                        disposable.set(f(subscriber, transaction))
                    })
                    
                    if updatedTransactionState != nil || updatedMasterClientId != nil {
                        //self.pipeNotifier.notify()
                    }
                    
                    if let updatedMasterClientId = updatedMasterClientId {
                        self.masterClientId.set(.single(updatedMasterClientId))
                    }
                }
            }
            if userInteractive {
                self.queue.justDispatchWithQoS(qos: DispatchQoS.userInteractive, f)
            } else {
                self.queue.justDispatch(f)
            }
            
            return disposable
        }
    }
    
    public func transaction<T>(userInteractive: Bool = false, ignoreDisabled: Bool = false, _ f: @escaping(Transaction) -> T) -> Signal<T, NoError> {
        return Signal { subscriber in
            let f: () -> Void = {
                self.beginInternalTransaction(ignoreDisabled: ignoreDisabled, {
                    let (result, updatedTransactionState, updatedMasterClientId) = self.internalTransaction({ transaction in
                        return f(transaction)
                    })
                    
                    if updatedTransactionState != nil || updatedMasterClientId != nil {
                        //self.pipeNotifier.notify()
                    }
                    
                    if let updatedMasterClientId = updatedMasterClientId {
                        self.masterClientId.set(.single(updatedMasterClientId))
                    }
                    
                    subscriber.putNext(result)
                    subscriber.putCompletion()
                })
            }
            if self.queue.isCurrent() && Queue.mainQueue().isCurrent() {
                f()
            } else if userInteractive {
                self.queue.justDispatchWithQoS(qos: DispatchQoS.userInteractive, f)
            } else {
                self.queue.justDispatch(f)
            }
            return EmptyDisposable
        }
    }
    
    func resolvedChatLocationInput(chatLocation: ChatLocationInput) -> Signal<(ResolvedChatLocationInput, Bool), NoError> {
        switch chatLocation {
        case let .peer(peerId):
            return .single((.peer(peerId), false))
        case let .external(_, _, input):
            return Signal { subscriber in
                var isHoleFill = false
                return (input
                |> map { value -> (ResolvedChatLocationInput, Bool) in
                    let wasHoleFill = isHoleFill
                    isHoleFill = true
                    return (.external(value), wasHoleFill)
                }).start(next: subscriber.putNext, error: subscriber.putError, completed: subscriber.putCompletion)
            }
        }
    }
    
    func peerIdsForLocation(_ chatLocation: ResolvedChatLocationInput, ignoreRelatedChats: Bool) -> MessageHistoryViewInput {
        var peerIds: MessageHistoryViewInput
        switch chatLocation {
            case let .peer(peerId):
                peerIds = .single(peerId)
                if !ignoreRelatedChats, let associatedMessageId = self.cachedPeerDataTable.get(peerId)?.associatedHistoryMessageId, associatedMessageId.peerId != peerId {
                    peerIds = .associated(peerId, associatedMessageId)
                }
            case let .external(input):
                peerIds = .external(input)
        }
        return peerIds
    }
    
    public func aroundMessageOfInterestHistoryViewForChatLocation(_ chatLocation: ChatLocationInput, count: Int, clipHoles: Bool = true, topTaggedMessageIdNamespaces: Set<MessageId.Namespace>, tagMask: MessageTags?, appendMessagesFromTheSameGroup: Bool, namespaces: MessageIdNamespaces, orderStatistics: MessageHistoryViewOrderStatistics, additionalData: [AdditionalMessageHistoryViewData]) -> Signal<(MessageHistoryView, ViewUpdateType, InitialMessageHistoryData?), NoError> {
        return self.resolvedChatLocationInput(chatLocation: chatLocation)
        |> mapToSignal { chatLocationData in
            let (chatLocation, isHoleFill) = chatLocationData
            
            let signal: Signal<(MessageHistoryView, ViewUpdateType, InitialMessageHistoryData?), NoError> = self.transactionSignal(userInteractive: true, { subscriber, transaction in
                let peerIds = self.peerIdsForLocation(chatLocation, ignoreRelatedChats: false)
                
                var anchor: HistoryViewInputAnchor = .upperBound
                switch peerIds {
                case let .single(peerId):
                    if self.chatListTable.getPeerChatListIndex(peerId: peerId) != nil {
                        if let combinedState = self.readStateTable.getCombinedState(peerId), let state = combinedState.states.first, state.1.count != 0 {
                            switch state.1 {
                                case let .idBased(maxIncomingReadId, _, _, _, _):
                                    anchor = .message(MessageId(peerId: peerId, namespace: state.0, id: maxIncomingReadId))
                                case let .indexBased(maxIncomingReadIndex, _, _, _):
                                    anchor = .index(maxIncomingReadIndex)
                            }
                        } else if let scrollIndex = self.peerChatInterfaceStateTable.get(peerId)?.historyScrollMessageIndex {
                            anchor = .index(scrollIndex)
                        }
                    }
                case let .associated(mainId, associatedId):
                    var ids: [PeerId] = []
                    ids.append(mainId)
                    if let associatedId = associatedId {
                        ids.append(associatedId.peerId)
                    }
                    
                    var found = false
                    loop: for peerId in ids.reversed() {
                        if self.chatListTable.getPeerChatListIndex(peerId: mainId) != nil, let combinedState = self.readStateTable.getCombinedState(peerId), let state = combinedState.states.first, state.1.count != 0 {
                            found = true
                            switch state.1 {
                                case let .idBased(maxIncomingReadId, _, _, _, _):
                                    anchor = .message(MessageId(peerId: peerId, namespace: state.0, id: maxIncomingReadId))
                                case let .indexBased(maxIncomingReadIndex, _, _, _):
                                    anchor = .index(maxIncomingReadIndex)
                            }
                            break loop
                        }
                    }
                
                    if !found {
                        if let scrollIndex = self.peerChatInterfaceStateTable.get(mainId)?.historyScrollMessageIndex {
                            anchor = .index(scrollIndex)
                        }
                    }
                case let .external(input):
                    if let maxReadMessageId = input.maxReadIncomingMessageId {
                        anchor = .message(maxReadMessageId)
                    } else {
                        anchor = .upperBound
                    }
                }
                return self.syncAroundMessageHistoryViewForPeerId(subscriber: subscriber, peerIds: peerIds, count: count, clipHoles: clipHoles, anchor: anchor, fixedCombinedReadStates: nil, topTaggedMessageIdNamespaces: topTaggedMessageIdNamespaces, tagMask: tagMask, appendMessagesFromTheSameGroup: appendMessagesFromTheSameGroup, namespaces: namespaces, orderStatistics: orderStatistics, additionalData: additionalData)
            })
                
            return signal
            |> map { (view, updateType, data) -> (MessageHistoryView, ViewUpdateType, InitialMessageHistoryData?) in
                if isHoleFill {
                    return (view, .FillHole, data)
                } else {
                    return (view, updateType, data)
                }
            }
        }
    }
    
    public func aroundIdMessageHistoryViewForLocation(_ chatLocation: ChatLocationInput, count: Int, clipHoles: Bool = true, ignoreRelatedChats: Bool = false, messageId: MessageId, topTaggedMessageIdNamespaces: Set<MessageId.Namespace>, tagMask: MessageTags?, appendMessagesFromTheSameGroup: Bool, namespaces: MessageIdNamespaces, orderStatistics: MessageHistoryViewOrderStatistics, additionalData: [AdditionalMessageHistoryViewData] = []) -> Signal<(MessageHistoryView, ViewUpdateType, InitialMessageHistoryData?), NoError> {
        return self.resolvedChatLocationInput(chatLocation: chatLocation)
        |> mapToSignal { chatLocationData in
            let (chatLocation, isHoleFill) = chatLocationData
            let signal: Signal<(MessageHistoryView, ViewUpdateType, InitialMessageHistoryData?), NoError> = self.transactionSignal { subscriber, transaction in
                let peerIds = self.peerIdsForLocation(chatLocation, ignoreRelatedChats: ignoreRelatedChats)
                return self.syncAroundMessageHistoryViewForPeerId(subscriber: subscriber, peerIds: peerIds, count: count, clipHoles: clipHoles, anchor: .message(messageId), fixedCombinedReadStates: nil, topTaggedMessageIdNamespaces: topTaggedMessageIdNamespaces, tagMask: tagMask, appendMessagesFromTheSameGroup: appendMessagesFromTheSameGroup, namespaces: namespaces, orderStatistics: orderStatistics, additionalData: additionalData)
            }
                
            return signal
            |> map { (view, updateType, data) -> (MessageHistoryView, ViewUpdateType, InitialMessageHistoryData?) in
                if isHoleFill {
                    return (view, .FillHole, data)
                } else {
                    return (view, updateType, data)
                }
            }
        }
    }
    
    public func aroundMessageHistoryViewForLocation(_ chatLocation: ChatLocationInput, anchor: HistoryViewInputAnchor, count: Int, clipHoles: Bool = true, ignoreRelatedChats: Bool = false, fixedCombinedReadStates: MessageHistoryViewReadState?, topTaggedMessageIdNamespaces: Set<MessageId.Namespace>, tagMask: MessageTags?, appendMessagesFromTheSameGroup: Bool, namespaces: MessageIdNamespaces, orderStatistics: MessageHistoryViewOrderStatistics, additionalData: [AdditionalMessageHistoryViewData] = []) -> Signal<(MessageHistoryView, ViewUpdateType, InitialMessageHistoryData?), NoError> {
        return self.resolvedChatLocationInput(chatLocation: chatLocation)
        |> mapToSignal { chatLocationData -> Signal<(MessageHistoryView, ViewUpdateType, InitialMessageHistoryData?), NoError> in
            let (chatLocation, isHoleFill) = chatLocationData
            let signal: Signal<(MessageHistoryView, ViewUpdateType, InitialMessageHistoryData?), NoError> = self.transactionSignal { subscriber, transaction in
                let peerIds = self.peerIdsForLocation(chatLocation, ignoreRelatedChats: ignoreRelatedChats)
                
                return self.syncAroundMessageHistoryViewForPeerId(subscriber: subscriber, peerIds: peerIds, count: count, clipHoles: clipHoles, anchor: anchor, fixedCombinedReadStates: fixedCombinedReadStates, topTaggedMessageIdNamespaces: topTaggedMessageIdNamespaces, tagMask: tagMask, appendMessagesFromTheSameGroup: appendMessagesFromTheSameGroup, namespaces: namespaces, orderStatistics: orderStatistics, additionalData: additionalData)
            }
                
            return signal
            |> map { viewData -> (MessageHistoryView, ViewUpdateType, InitialMessageHistoryData?) in
                let (view, updateType, data) = viewData
                if isHoleFill {
                    return (view, .FillHole, data)
                } else {
                    return (view, updateType, data)
                }
            }
        }
    }
    
    fileprivate func syncAroundMessageHistoryViewForPeerId(subscriber: Subscriber<(MessageHistoryView, ViewUpdateType, InitialMessageHistoryData?), NoError>, peerIds: MessageHistoryViewInput, count: Int, clipHoles: Bool, anchor: HistoryViewInputAnchor, fixedCombinedReadStates: MessageHistoryViewReadState?, topTaggedMessageIdNamespaces: Set<MessageId.Namespace>, tagMask: MessageTags?, appendMessagesFromTheSameGroup: Bool, namespaces: MessageIdNamespaces, orderStatistics: MessageHistoryViewOrderStatistics, additionalData: [AdditionalMessageHistoryViewData]) -> Disposable {
        var topTaggedMessages: [MessageId.Namespace: MessageHistoryTopTaggedMessage?] = [:]
        var mainPeerIdForTopTaggedMessages: PeerId?
        switch peerIds {
            case let .single(id):
                mainPeerIdForTopTaggedMessages = id
            case let .associated(id, _):
                mainPeerIdForTopTaggedMessages = id
            case .external:
                mainPeerIdForTopTaggedMessages = nil
        }
        if let peerId = mainPeerIdForTopTaggedMessages {
            for namespace in topTaggedMessageIdNamespaces {
                if let messageId = self.peerChatTopTaggedMessageIdsTable.get(peerId: peerId, namespace: namespace) {
                    if let index = self.messageHistoryIndexTable.getIndex(messageId) {
                        if let message = self.messageHistoryTable.getMessage(index) {
                            topTaggedMessages[namespace] = MessageHistoryTopTaggedMessage.intermediate(message)
                        } else {
                            assertionFailure()
                        }
                    } else {
                        //assertionFailure()
                    }
                } else {
                    let item: MessageHistoryTopTaggedMessage? = nil
                    topTaggedMessages[namespace] = item
                }
            }
        }
        
        var additionalDataEntries: [AdditionalMessageHistoryViewDataEntry] = []
        for data in additionalData {
            switch data {
                case let .cachedPeerData(peerId):
                    additionalDataEntries.append(.cachedPeerData(peerId, self.cachedPeerDataTable.get(peerId)))
                case let .cachedPeerDataMessages(peerId):
                    var messages: [MessageId: Message] = [:]
                    if let messageIds = self.cachedPeerDataTable.get(peerId)?.messageIds {
                        for id in messageIds {
                            if let message = self.getMessage(id) {
                                messages[id] = message
                            }
                        }
                    }
                    additionalDataEntries.append(.cachedPeerDataMessages(peerId, messages))
                case let .message(id):
                    let messages = self.getMessageGroup(at: id)
                    additionalDataEntries.append(.message(id, messages ?? []))
                case let .peerChatState(peerId):
                    additionalDataEntries.append(.peerChatState(peerId, self.peerChatStateTable.get(peerId) as? PeerChatState))
                case .totalUnreadState:
                    additionalDataEntries.append(.totalUnreadState(self.messageHistoryMetadataTable.getTotalUnreadState(groupId: .root)))
                case let .peerNotificationSettings(peerId):
                    var notificationPeerId = peerId
                    if let peer = self.peerTable.get(peerId), let associatedPeerId = peer.associatedPeerId {
                        notificationPeerId = associatedPeerId
                    }
                    additionalDataEntries.append(.peerNotificationSettings(self.peerNotificationSettingsTable.getEffective(notificationPeerId)))
                case let .cacheEntry(entryId):
                    additionalDataEntries.append(.cacheEntry(entryId, self.retrieveItemCacheEntry(id: entryId)))
                case let .preferencesEntry(key):
                    additionalDataEntries.append(.preferencesEntry(key, self.preferencesTable.get(key: key)))
                case let .peerIsContact(peerId):
                    let value: Bool
                    if let contactPeer = self.peerTable.get(peerId), let associatedPeerId = contactPeer.associatedPeerId {
                        value = self.contactsTable.isContact(peerId: associatedPeerId)
                    } else {
                        value = self.contactsTable.isContact(peerId: peerId)
                    }
                    additionalDataEntries.append(.peerIsContact(peerId, value))
                case let .peer(peerId):
                    additionalDataEntries.append(.peer(peerId, self.peerTable.get(peerId)))
            }
        }
        
        var readStates: MessageHistoryViewReadState?
        var transientReadStates: MessageHistoryViewReadState?
        switch peerIds {
            case let .single(peerId):
                if let readState = self.readStateTable.getCombinedState(peerId) {
                    transientReadStates = .peer([peerId: readState])
                }
            case let .associated(peerId, _):
                if let readState = self.readStateTable.getCombinedState(peerId) {
                    transientReadStates = .peer([peerId: readState])
                }
            case .external:
                transientReadStates = nil
        }
        
        if let fixedCombinedReadStates = fixedCombinedReadStates {
            readStates = fixedCombinedReadStates
        } else {
            readStates = transientReadStates
        }
        
        let mutableView = MutableMessageHistoryView(postbox: self, orderStatistics: orderStatistics, clipHoles: clipHoles, peerIds: peerIds, anchor: anchor, combinedReadStates: readStates, transientReadStates: transientReadStates, tag: tagMask, appendMessagesFromTheSameGroup: appendMessagesFromTheSameGroup, namespaces: namespaces, count: count, topTaggedMessages: topTaggedMessages, additionalDatas: additionalDataEntries, getMessageCountInRange: { lowerBound, upperBound in
            if let tagMask = tagMask {
                return Int32(self.messageHistoryTable.getMessageCountInRange(peerId: lowerBound.id.peerId, namespace: lowerBound.id.namespace, tag: tagMask, lowerBound: lowerBound, upperBound: upperBound))
            } else {
                return 0
            }
        })
        
        let initialUpdateType: ViewUpdateType = .Initial
        
        let (index, signal) = self.viewTracker.addMessageHistoryView(mutableView)
        
        let initialData: InitialMessageHistoryData
        switch peerIds {
            case let .single(peerId):
                initialData = self.initialMessageHistoryData(peerId: peerId, threadId: nil)
            case let .associated(peerId, _):
                initialData = self.initialMessageHistoryData(peerId: peerId, threadId: nil)
            case let .external(input):
                initialData = self.initialMessageHistoryData(peerId: input.peerId, threadId: input.threadId)
        }
        
        subscriber.putNext((MessageHistoryView(mutableView), initialUpdateType, initialData))
        let disposable = signal.start(next: { next in
            subscriber.putNext((next.0, next.1, nil))
        })
        return ActionDisposable { [weak self] in
            disposable.dispose()
            if let strongSelf = self {
                strongSelf.queue.async {
                    strongSelf.viewTracker.removeMessageHistoryView(index: index)
                }
            }
        }
    }
    
    private func initialMessageHistoryData(peerId: PeerId, threadId: Int64?) -> InitialMessageHistoryData {
        if let threadId = threadId {
            let chatInterfaceState = self.peerChatThreadInterfaceStateTable.get(PeerChatThreadId(peerId: peerId, threadId: threadId))
            var associatedMessages: [MessageId: Message] = [:]
            if let chatInterfaceState = chatInterfaceState {
                for id in chatInterfaceState.associatedMessageIds {
                    if let message = self.getMessage(id) {
                        associatedMessages[message.id] = message
                    }
                }
            }
            return InitialMessageHistoryData(peer: self.peerTable.get(peerId), storedInterfaceState: chatInterfaceState, associatedMessages: associatedMessages)
        } else {
            let chatInterfaceState = self.peerChatInterfaceStateTable.get(peerId)
            var associatedMessages: [MessageId: Message] = [:]
            if let chatInterfaceState = chatInterfaceState {
                for id in chatInterfaceState.associatedMessageIds {
                    if let message = self.getMessage(id) {
                        associatedMessages[message.id] = message
                    }
                }
            }
            return InitialMessageHistoryData(peer: self.peerTable.get(peerId), storedInterfaceState: chatInterfaceState, associatedMessages: associatedMessages)
        }
    }
    
    public func messageIndexAtId(_ id: MessageId) -> Signal<MessageIndex?, NoError> {
        return self.transaction { transaction -> Signal<MessageIndex?, NoError> in
            if let index = self.messageHistoryIndexTable.getIndex(id) {
                return .single(index)
            } else {
                return .single(nil)
            }
        }
        |> switchToLatest
    }
    
    public func messageAtId(_ id: MessageId) -> Signal<Message?, NoError> {
        return self.transaction { transaction -> Signal<Message?, NoError> in
            if let index = self.messageHistoryIndexTable.getIndex(id) {
                if let message = self.messageHistoryTable.getMessage(index) {
                    return .single(self.renderIntermediateMessage(message))
                } else {
                    return .single(nil)
                }
            } else {
                return .single(nil)
            }
        }
        |> switchToLatest
    }
    
    public func messagesAtIds(_ ids: [MessageId]) -> Signal<[Message], NoError> {
        return self.transaction { transaction -> Signal<[Message], NoError> in
            var messages: [Message] = []
            for id in ids {
                if let index = self.messageHistoryIndexTable.getIndex(id) {
                    if let message = self.messageHistoryTable.getMessage(index) {
                        messages.append(self.renderIntermediateMessage(message))
                    }
                }
            }
            return .single(messages)
        }
        |> switchToLatest
    }
    
    public func tailChatListView(groupId: PeerGroupId, filterPredicate: ChatListFilterPredicate? = nil, count: Int, summaryComponents: ChatListEntrySummaryComponents) -> Signal<(ChatListView, ViewUpdateType), NoError> {
        return self.aroundChatListView(groupId: groupId, filterPredicate: filterPredicate, index: ChatListIndex.absoluteUpperBound, count: count, summaryComponents: summaryComponents, userInteractive: true)
    }
    
    public func aroundChatListView(groupId: PeerGroupId, filterPredicate: ChatListFilterPredicate? = nil, index: ChatListIndex, count: Int, summaryComponents: ChatListEntrySummaryComponents, userInteractive: Bool = false) -> Signal<(ChatListView, ViewUpdateType), NoError> {
        return self.transactionSignal(userInteractive: userInteractive, { subscriber, transaction in
            let mutableView = MutableChatListView(postbox: self, currentTransaction: transaction, groupId: groupId, filterPredicate: filterPredicate, aroundIndex: index, count: count, summaryComponents: summaryComponents)
            mutableView.render(postbox: self)
            
            let (index, signal) = self.viewTracker.addChatListView(mutableView)
            
            subscriber.putNext((ChatListView(mutableView), .Generic))
            let disposable = signal.start(next: { next in
                subscriber.putNext(next)
            })
            
            return ActionDisposable { [weak self] in
                disposable.dispose()
                if let strongSelf = self {
                    strongSelf.queue.async {
                        strongSelf.viewTracker.removeChatListView(index)
                    }
                }
            }
        })
    }
    
    public func contactPeerIdsView() -> Signal<ContactPeerIdsView, NoError> {
        return self.transactionSignal { subscriber, transaction in
            let view = MutableContactPeerIdsView(remoteTotalCount: self.metadataTable.getRemoteContactCount(), peerIds: self.contactsTable.get())
            let (index, signal) = self.viewTracker.addContactPeerIdsView(view)
            
            subscriber.putNext(ContactPeerIdsView(view))
            
            let disposable = signal.start(next: { next in
                subscriber.putNext(next)
            })
            
            return ActionDisposable { [weak self] in
                disposable.dispose()
                if let strongSelf = self {
                    strongSelf.queue.async {
                        strongSelf.viewTracker.removeContactPeerIdsView(index)
                    }
                }
            }
        }
    }
    
    public func contactPeersView(accountPeerId: PeerId?, includePresences: Bool) -> Signal<ContactPeersView, NoError> {
        return self.transactionSignal { subscriber, transaction in
            var peers: [PeerId: Peer] = [:]
            var peerPresences: [PeerId: PeerPresence] = [:]
            
            for peerId in self.contactsTable.get() {
                if let peer = self.peerTable.get(peerId) {
                    peers[peerId] = peer
                }
                if includePresences {
                    if let presence = self.peerPresenceTable.get(peerId) {
                        peerPresences[peerId] = presence
                    }
                }
            }
            
            let view = MutableContactPeersView(peers: peers, peerPresences: peerPresences, accountPeer: accountPeerId.flatMap(self.peerTable.get), includePresences: includePresences)
            let (index, signal) = self.viewTracker.addContactPeersView(view)
            
            subscriber.putNext(ContactPeersView(view))
            let disposable = signal.start(next: { next in
                subscriber.putNext(next)
            })
            
            return ActionDisposable {
                [weak self] in
                disposable.dispose()
                if let strongSelf = self {
                    strongSelf.queue.async {
                        strongSelf.viewTracker.removeContactPeersView(index)
                    }
                }
            }
        }
    }
    
    public func searchContacts(query: String) -> Signal<([Peer], [PeerId: PeerPresence]), NoError> {
        return self.transaction { transaction -> Signal<([Peer], [PeerId: PeerPresence]), NoError> in
            let (_, contactPeerIds) = self.peerNameIndexTable.matchingPeerIds(tokens: (regular: stringIndexTokens(query, transliteration: .none), transliterated: stringIndexTokens(query, transliteration: .transliterated)), categories: [.contacts], chatListIndexTable: self.chatListIndexTable, contactTable: self.contactsTable)
            
            var contactPeers: [Peer] = []
            var presences: [PeerId: PeerPresence] = [:]
            for peerId in contactPeerIds {
                if let peer = self.peerTable.get(peerId) {
                    contactPeers.append(peer)
                    if let presence = self.peerPresenceTable.get(peerId) {
                        presences[peerId] = presence
                    }
                }
            }
            
            contactPeers.sort(by: { $0.indexName.indexName(.lastNameFirst) < $1.indexName.indexName(.lastNameFirst) })
            return .single((contactPeers, presences))
        } |> switchToLatest
    }
    
    public func searchPeers(query: String) -> Signal<[RenderedPeer], NoError> {
        return self.transaction { transaction -> Signal<[RenderedPeer], NoError> in
            return .single(transaction.searchPeers(query: query))
        } |> switchToLatest
    }
    
    fileprivate func searchPeers(query: String) -> [RenderedPeer] {
        var peerIds = Set<PeerId>()
        var chatPeers: [RenderedPeer] = []
        
        var (chatPeerIds, contactPeerIds) = self.peerNameIndexTable.matchingPeerIds(tokens: (regular: stringIndexTokens(query, transliteration: .none), transliterated: stringIndexTokens(query, transliteration: .transliterated)), categories: [.chats, .contacts], chatListIndexTable: self.chatListIndexTable, contactTable: self.contactsTable)
        
        var additionalChatPeerIds: [PeerId] = []
        for peerId in chatPeerIds {
            for associatedId in self.reverseAssociatedPeerTable.get(peerId: peerId) {
                let inclusionIndex = self.chatListIndexTable.get(peerId: associatedId)
                if inclusionIndex.includedIndex(peerId: associatedId) != nil {
                    additionalChatPeerIds.append(associatedId)
                }
            }
        }
        chatPeerIds.append(contentsOf: additionalChatPeerIds)
        
        for peerId in chatPeerIds {
            if let peer = self.peerTable.get(peerId) {
                var peers = SimpleDictionary<PeerId, Peer>()
                peers[peer.id] = peer
                if let associatedPeerId = peer.associatedPeerId {
                    if let associatedPeer = self.peerTable.get(associatedPeerId) {
                        peers[associatedPeer.id] = associatedPeer
                    }
                }
                chatPeers.append(RenderedPeer(peerId: peer.id, peers: peers))
                peerIds.insert(peerId)
            }
        }
        
        var contactPeers: [RenderedPeer] = []
        for peerId in contactPeerIds {
            if !peerIds.contains(peerId) {
                if let peer = self.peerTable.get(peerId) {
                    var peers = SimpleDictionary<PeerId, Peer>()
                    peers[peer.id] = peer
                    contactPeers.append(RenderedPeer(peerId: peer.id, peers: peers))
                }
            }
        }
        
        contactPeers.sort(by: { lhs, rhs in
            lhs.peers[lhs.peerId]!.indexName.indexName(.lastNameFirst) < rhs.peers[rhs.peerId]!.indexName.indexName(.lastNameFirst)
        })
        return chatPeers + contactPeers
    }
    
    public func peerView(id: PeerId) -> Signal<PeerView, NoError> {
        return self.transactionSignal { subscriber, transaction in
            let view = MutablePeerView(postbox: self, peerId: id, components: .all)
            let (index, signal) = self.viewTracker.addPeerView(view)
            
            subscriber.putNext(PeerView(view))
            
            let disposable = signal.start(next: { next in
                subscriber.putNext(next)
            })
            
            return ActionDisposable { [weak self] in
                disposable.dispose()
                if let strongSelf = self {
                    strongSelf.queue.async {
                        strongSelf.viewTracker.removePeerView(index)
                    }
                }
            }
        }
    }
    
    public func multiplePeersView(_ ids: [PeerId]) -> Signal<MultiplePeersView, NoError> {
        return self.transactionSignal { subscriber, transaction in
            let view = MutableMultiplePeersView(peerIds: ids, getPeer: { self.peerTable.get($0) }, getPeerPresence: { self.peerPresenceTable.get($0) })
            let (index, signal) = self.viewTracker.addMultiplePeersView(view)
            
            subscriber.putNext(MultiplePeersView(view))
            
            let disposable = signal.start(next: { next in
                subscriber.putNext(next)
            })
            
            return ActionDisposable { [weak self] in
                disposable.dispose()
                if let strongSelf = self {
                    strongSelf.queue.async {
                        strongSelf.viewTracker.removeMultiplePeersView(index)
                    }
                }
            }
        }
    }
    
    public func loadedPeerWithId(_ id: PeerId) -> Signal<Peer, NoError> {
        return self.transaction { transaction -> Signal<Peer, NoError> in
            if let peer = self.peerTable.get(id) {
                return .single(peer)
            } else {
                return .never()
            }
        } |> switchToLatest
    }
    
    public func unreadMessageCountsView(items: [UnreadMessageCountsItem]) -> Signal<UnreadMessageCountsView, NoError> {
        return self.transactionSignal { subscriber, transaction in
            let view = MutableUnreadMessageCountsView(postbox: self, items: items)
            let (index, signal) = self.viewTracker.addUnreadMessageCountsView(view)
            
            subscriber.putNext(UnreadMessageCountsView(view))
            
            let disposable = signal.start(next: { next in
                subscriber.putNext(next)
            })
            
            return ActionDisposable { [weak self] in
                disposable.dispose()
                if let strongSelf = self {
                    strongSelf.queue.async {
                        strongSelf.viewTracker.removeUnreadMessageCountsView(index)
                    }
                }
            }
        }
    }
    
    public func recentPeers() -> Signal<[Peer], NoError> {
        return self.transaction { transaction -> Signal<[Peer], NoError> in
            let peerIds = self.peerRatingTable.get()
            var peers: [Peer] = []
            for peerId in peerIds {
                if let peer: Peer = self.peerTable.get(peerId) {
                    peers.append(peer)
                }
            }
            return .single(peers)
        } |> switchToLatest
    }
    
    public func stateView() -> Signal<PostboxStateView, NoError> {
        return self.transactionSignal { subscriber, transaction in
            let mutableView = MutablePostboxStateView(state: self.getState())
            
            subscriber.putNext(PostboxStateView(mutableView))
            
            let (index, signal) = self.viewTracker.addPostboxStateView(mutableView)
            
            let disposable = signal.start(next: { next in
                subscriber.putNext(next)
            })
            
            return ActionDisposable { [weak self] in
                disposable.dispose()
                if let strongSelf = self {
                    strongSelf.queue.async {
                        strongSelf.viewTracker.removePostboxStateView(index)
                    }
                }
            }
        }
    }
    
    public func messageHistoryHolesView() -> Signal<MessageHistoryHolesView, NoError> {
        return Signal { subscriber in
            let disposable = MetaDisposable()
            self.queue.async {
                disposable.set(self.viewTracker.messageHistoryHolesViewSignal().start(next: { view in
                    subscriber.putNext(view)
                }))
            }
            return disposable
        }
    }
    
    public func chatListHolesView() -> Signal<ChatListHolesView, NoError> {
        return Signal { subscriber in
            let disposable = MetaDisposable()
            self.queue.async {
                disposable.set(self.viewTracker.chatListHolesViewSignal().start(next: { view in
                    subscriber.putNext(view)
                }))
            }
            return disposable
        }
    }
    
    public func unsentMessageIdsView() -> Signal<UnsentMessageIdsView, NoError> {
        return Signal { subscriber in
            let disposable = MetaDisposable()
            self.queue.async {
                disposable.set(self.viewTracker.unsentMessageIdsViewSignal().start(next: { view in
                    postboxLog("unsentMessageIdsView contents: \(view.ids)")
                    subscriber.putNext(view)
                }))
            }
            return disposable
        }
    }
    
    public func synchronizePeerReadStatesView() -> Signal<SynchronizePeerReadStatesView, NoError> {
        return Signal { subscriber in
            let disposable = MetaDisposable()
            self.queue.async {
                disposable.set(self.viewTracker.synchronizePeerReadStatesViewSignal().start(next: { view in
                    subscriber.putNext(view)
                }))
            }
            return disposable
        }
    }
    
    public func itemCollectionsView(orderedItemListCollectionIds: [Int32], namespaces: [ItemCollectionId.Namespace], aroundIndex: ItemCollectionViewEntryIndex?, count: Int) -> Signal<ItemCollectionsView, NoError> {
        return self.transactionSignal { subscriber, transaction in
            let itemListViews = orderedItemListCollectionIds.map { collectionId -> MutableOrderedItemListView in
                return MutableOrderedItemListView(postbox: self, collectionId: collectionId)
            }
            
            let mutableView = MutableItemCollectionsView(postbox: self, orderedItemListsViews: itemListViews, namespaces: namespaces, aroundIndex: aroundIndex, count: count)
            
            subscriber.putNext(ItemCollectionsView(mutableView))
            
            let (index, signal) = self.viewTracker.addItemCollectionView(mutableView)
            
            let disposable = signal.start(next: { next in
                subscriber.putNext(next)
            })
            
            return ActionDisposable { [weak self] in
                disposable.dispose()
                if let strongSelf = self {
                    strongSelf.queue.async {
                        strongSelf.viewTracker.removeItemCollectionView(index)
                    }
                }
            }
        }
    }
    
    public func mergedOperationLogView(tag: PeerOperationLogTag, limit: Int) -> Signal<PeerMergedOperationLogView, NoError> {
        return self.transactionSignal { subscriber, transaction in
            let view = MutablePeerMergedOperationLogView(postbox: self, tag: tag, limit: limit)
            
            subscriber.putNext(PeerMergedOperationLogView(view))
            
            let (index, signal) = self.viewTracker.addPeerMergedOperationLogView(view)
            
            let disposable = signal.start(next: { next in
                subscriber.putNext(next)
            })
            
            return ActionDisposable { [weak self] in
                disposable.dispose()
                if let strongSelf = self {
                    strongSelf.queue.async {
                        strongSelf.viewTracker.removePeerMergedOperationLogView(index)
                    }
                }
            }
        }
    }
    
    public func timestampBasedMessageAttributesView(tag: UInt16) -> Signal<TimestampBasedMessageAttributesView, NoError> {
        return self.transactionSignal { subscriber, transaction in
            let view = MutableTimestampBasedMessageAttributesView(postbox: self, tag: tag)
            let (index, signal) = self.viewTracker.addTimestampBasedMessageAttributesView(view)
            
            subscriber.putNext(TimestampBasedMessageAttributesView(view))
            
            let disposable = signal.start(next: { next in
                subscriber.putNext(next)
            })
            
            return ActionDisposable { [weak self] in
                disposable.dispose()
                if let strongSelf = self {
                    strongSelf.queue.async {
                        strongSelf.viewTracker.removeTimestampBasedMessageAttributesView(index)
                    }
                }
            }
        }
    }
    
    fileprivate func operationLogGetNextEntryLocalIndex(peerId: PeerId, tag: PeerOperationLogTag) -> Int32 {
        return self.peerOperationLogTable.getNextEntryLocalIndex(peerId: peerId, tag: tag)
    }
    
    fileprivate func operationLogAddEntry(peerId: PeerId, tag: PeerOperationLogTag, tagLocalIndex: StorePeerOperationLogEntryTagLocalIndex, tagMergedIndex: StorePeerOperationLogEntryTagMergedIndex, contents: PostboxCoding) {
        self.peerOperationLogTable.addEntry(peerId: peerId, tag: tag, tagLocalIndex: tagLocalIndex, tagMergedIndex: tagMergedIndex, contents: contents, operations: &self.currentPeerMergedOperationLogOperations)
    }
    
    fileprivate func operationLogRemoveEntry(peerId: PeerId, tag: PeerOperationLogTag, tagLocalIndex: Int32) -> Bool {
        return self.peerOperationLogTable.removeEntry(peerId: peerId, tag: tag, tagLocalIndex: tagLocalIndex, operations: &self.currentPeerMergedOperationLogOperations)
    }
    
    fileprivate func operationLogRemoveAllEntries(peerId: PeerId, tag: PeerOperationLogTag) {
        self.peerOperationLogTable.removeAllEntries(peerId: peerId, tag: tag, operations: &self.currentPeerMergedOperationLogOperations)
    }
    
    fileprivate func operationLogRemoveEntries(peerId: PeerId, tag: PeerOperationLogTag, withTagLocalIndicesEqualToOrLowerThan maxTagLocalIndex: Int32) {
        self.peerOperationLogTable.removeEntries(peerId: peerId, tag: tag, withTagLocalIndicesEqualToOrLowerThan: maxTagLocalIndex, operations: &self.currentPeerMergedOperationLogOperations)
    }
    
    fileprivate func operationLogUpdateEntry(peerId: PeerId, tag: PeerOperationLogTag, tagLocalIndex: Int32, _ f: (PeerOperationLogEntry?) -> PeerOperationLogEntryUpdate) {
        self.peerOperationLogTable.updateEntry(peerId: peerId, tag: tag, tagLocalIndex: tagLocalIndex, f: f, operations: &self.currentPeerMergedOperationLogOperations)
    }
    
    fileprivate func operationLogEnumerateEntries(peerId: PeerId, tag: PeerOperationLogTag, _ f: (PeerOperationLogEntry) -> Bool) {
        self.peerOperationLogTable.enumerateEntries(peerId: peerId, tag: tag, f)
    }
    
    public func messageView(_ messageId: MessageId) -> Signal<MessageView, NoError> {
        return self.transactionSignal { subscriber, transaction in
            let view = MutableMessageView(messageId: messageId, message: transaction.getMessage(messageId))
            
            subscriber.putNext(MessageView(view))
            
            let (index, signal) = self.viewTracker.addMessageView(view)
            
            let disposable = signal.start(next: { next in
                subscriber.putNext(next)
            })
            
            return ActionDisposable { [weak self] in
                disposable.dispose()
                if let strongSelf = self {
                    strongSelf.queue.async {
                        strongSelf.viewTracker.removeMessageView(index)
                    }
                }
            }
        }
    }
    
    public func preferencesView(keys: [ValueBoxKey]) -> Signal<PreferencesView, NoError> {
        return self.transactionSignal { subscriber, transaction in
            let view = MutablePreferencesView(postbox: self, keys: Set(keys))
            let (index, signal) = self.viewTracker.addPreferencesView(view)
            
            subscriber.putNext(PreferencesView(view))
            
            let disposable = signal.start(next: { next in
                subscriber.putNext(next)
            })
            
            return ActionDisposable { [weak self] in
                disposable.dispose()
                if let strongSelf = self {
                    strongSelf.queue.async {
                        strongSelf.viewTracker.removePreferencesView(index)
                    }
                }
            }
        }
    }
    
    public func combinedView(keys: [PostboxViewKey]) -> Signal<CombinedView, NoError> {
        return self.transactionSignal { subscriber, transaction in
            var views: [PostboxViewKey: MutablePostboxView] = [:]
            for key in keys {
                views[key] = postboxViewForKey(postbox: self, key: key)
            }
            let view = CombinedMutableView(views: views)
            let (index, signal) = self.viewTracker.addCombinedView(view)
            
            subscriber.putNext(view.immutableView())
            
            let disposable = signal.start(next: { next in
                subscriber.putNext(next)
            })
            
            return ActionDisposable { [weak self] in
                disposable.dispose()
                if let strongSelf = self {
                    strongSelf.queue.async {
                        strongSelf.viewTracker.removeCombinedView(index)
                    }
                }
            }
        }
    }
    
    fileprivate func enumeratePreferencesEntries(_ f: (PreferencesEntry) -> Bool) {
        self.preferencesTable.enumerateEntries(f)
    }
    
    fileprivate func getPreferencesEntry(key: ValueBoxKey) -> PreferencesEntry? {
        return self.preferencesTable.get(key: key)
    }
    
    fileprivate func setPreferencesEntry(key: ValueBoxKey, value: PreferencesEntry?) {
        self.preferencesTable.set(key: key, value: value, operations: &self.currentPreferencesOperations)
    }

    fileprivate func globalNotificationSettingsUpdated() {
        self.currentNeedsReindexUnreadCounters = true
    }
    
    fileprivate func replaceOrderedItemListItems(collectionId: Int32, items: [OrderedItemListEntry]) {
        self.orderedItemListTable.replaceItems(collectionId: collectionId, items: items, operations: &self.currentOrderedItemListOperations)
    }
    
    fileprivate func addOrMoveToFirstPositionOrderedItemListItem(collectionId: Int32, item: OrderedItemListEntry, removeTailIfCountExceeds: Int?) {
        self.orderedItemListTable.addItemOrMoveToFirstPosition(collectionId: collectionId, item: item, removeTailIfCountExceeds: removeTailIfCountExceeds, operations: &self.currentOrderedItemListOperations)
    }
    
    fileprivate func removeOrderedItemListItem(collectionId: Int32, itemId: MemoryBuffer) {
        self.orderedItemListTable.remove(collectionId: collectionId, itemId: itemId, operations: &self.currentOrderedItemListOperations)
    }
    
    fileprivate func getOrderedListItemIds(collectionId: Int32) -> [MemoryBuffer] {
        return self.orderedItemListTable.getItemIds(collectionId: collectionId)
    }
    
    fileprivate func getOrderedItemListItem(collectionId: Int32, itemId: MemoryBuffer) -> OrderedItemListEntry? {
        return self.orderedItemListTable.getItem(collectionId: collectionId, itemId: itemId)
    }
    
    fileprivate func updateOrderedItemListItem(collectionId: Int32, itemId: MemoryBuffer, item: CodableEntry) {
        self.orderedItemListTable.updateItem(collectionId: collectionId, itemId: itemId, item: item, operations: &self.currentOrderedItemListOperations)
    }
    
    public func installStoreMessageAction(peerId: PeerId, _ f: @escaping ([StoreMessage], Transaction) -> Void) -> Disposable {
        let disposable = MetaDisposable()
        self.queue.async {
            if self.installedMessageActionsByPeerId[peerId] == nil {
                self.installedMessageActionsByPeerId[peerId] = Bag()
            }
            let index = self.installedMessageActionsByPeerId[peerId]!.add(f)
            disposable.set(ActionDisposable {
                self.queue.async {
                    if let bag = self.installedMessageActionsByPeerId[peerId] {
                        bag.remove(index)
                    }
                }
            })
        }
        return disposable
    }
    
    fileprivate func scanMessages(peerId: PeerId, namespace: MessageId.Namespace, tag: MessageTags, _ f: (Message) -> Bool) {
        var index = MessageIndex.lowerBound(peerId: peerId, namespace: namespace)
        while true {
            let indices = self.messageHistoryTagsTable.laterIndices(tag: tag, peerId: peerId, namespace: namespace, index: index, includeFrom: false, count: 10)
            for index in indices {
                if let message = self.messageHistoryTable.getMessage(index) {
                    if !f(self.renderIntermediateMessage(message)) {
                        break
                    }
                } else {
                    assertionFailure()
                    break
                }
            }
            if let last = indices.last {
                index = last
            } else {
                break
            }
        }
    }

    fileprivate func scanTopMessages(peerId: PeerId, namespace: MessageId.Namespace, limit: Int, _ f: (Message) -> Bool) {
        let lowerBound = MessageIndex.lowerBound(peerId: peerId, namespace: namespace)
        var index = MessageIndex.upperBound(peerId: peerId, namespace: namespace)
        var remainingLimit = limit
        while remainingLimit > 0 {
            let messages = self.messageHistoryTable.fetch(peerId: peerId, namespace: namespace, tag: nil, threadId: nil, from: index, includeFrom: false, to: lowerBound, limit: 10)
            remainingLimit -= 10
            for message in messages {
                if !f(self.renderIntermediateMessage(message)) {
                    break
                }
            }
            if let last = messages.last {
                index = last.index
            } else {
                break
            }
        }
    }
    
    fileprivate func scanMessageAttributes(peerId: PeerId, namespace: MessageId.Namespace, limit: Int, _ f: (MessageId, [MessageAttribute]) -> Bool) {
        var remainingLimit = limit
        var index = MessageIndex.upperBound(peerId: peerId, namespace: namespace)
        while remainingLimit > 0 {
            let messages = self.messageHistoryTable.fetch(peerId: peerId, namespace: namespace, tag: nil, threadId: nil, from: index, includeFrom: false, to: MessageIndex.lowerBound(peerId: peerId, namespace: namespace), limit: 32)
            for message in messages {
                let attributes = MessageHistoryTable.renderMessageAttributes(message)
                if !f(message.id, attributes) {
                    break
                }
            }
            remainingLimit -= messages.count
            if let last = messages.last {
                index = last.index
            } else {
                break
            }
        }
    }
    
    fileprivate func invalidateMessageHistoryTagsSummary(peerId: PeerId, namespace: MessageId.Namespace, tagMask: MessageTags) {
        self.invalidatedMessageHistoryTagsSummaryTable.insert(InvalidatedMessageHistoryTagsSummaryKey(peerId: peerId, namespace: namespace, tagMask: tagMask), operations: &self.currentInvalidateMessageTagSummaries)
    }
    
    fileprivate func removeInvalidatedMessageHistoryTagsSummaryEntry(_ entry: InvalidatedMessageHistoryTagsSummaryEntry) {
        self.invalidatedMessageHistoryTagsSummaryTable.remove(entry, operations: &self.currentInvalidateMessageTagSummaries)
    }
    
    fileprivate func getRelativeUnreadChatListIndex(currentTransaction: Transaction, filtered: Bool, position: ChatListRelativePosition, groupId: PeerGroupId) -> ChatListIndex? {
        return self.chatListTable.getRelativeUnreadChatListIndex(postbox: self, currentTransaction: currentTransaction, filtered: filtered, position: position, groupId: groupId)
    }
    
    func getMessage(_ id: MessageId) -> Message? {
        if let index = self.messageHistoryIndexTable.getIndex(id) {
            if let message = self.messageHistoryTable.getMessage(index) {
                return self.renderIntermediateMessage(message)
            }
        }
        return nil
    }
    
    func getMessageGroup(at id: MessageId) -> [Message]? {
        guard let index = self.messageHistoryIndexTable.getIndex(id) else {
            return nil
        }
        if let messages = self.messageHistoryTable.getMessageGroup(at: index, limit: 16) {
            return messages.map(self.renderIntermediateMessage)
        } else {
            return nil
        }
    }
    
    fileprivate func getMessageForwardedGroup(_ id: MessageId) -> [Message]? {
        guard let index = self.messageHistoryIndexTable.getIndex(id) else {
            return nil
        }
        if let messages = self.messageHistoryTable.getMessageForwardedGroup(at: index, limit: 200) {
            return messages.map(self.renderIntermediateMessage)
        } else {
            return nil
        }
    }
    
    fileprivate func getMessageFailedGroup(_ id: MessageId) -> [Message]? {
        guard let index = self.messageHistoryIndexTable.getIndex(id) else {
            return nil
        }
        if let messages = self.messageHistoryTable.getMessageFailedGroup(at: index, limit: 100) {
            return messages.sorted(by: { lhs, rhs in
                return lhs.index < rhs.index
            }).map(self.renderIntermediateMessage)
        } else {
            return nil
        }
    }
    
    fileprivate func clearDeviceContactImportInfoIdentifiers() {
        let identifiers = self.deviceContactImportInfoTable.getIdentifiers()
        for identifier in identifiers {
            self.deviceContactImportInfoTable.set(identifier, value: nil)
        }
    }
    
    func getGlobalNotificationSettings(transaction: Transaction) -> PostboxGlobalNotificationSettings {
        return self.seedConfiguration.getGlobalNotificationSettings(transaction) ?? self.seedConfiguration.defaultGlobalNotificationSettings
    }
    
    public func isMasterClient() -> Signal<Bool, NoError> {
        return self.transaction { transaction -> Signal<Bool, NoError> in
            let sessionClientId = self.sessionClientId
            return self.masterClientId.get()
                |> distinctUntilChanged
                |> map({ $0 == sessionClientId })
        } |> switchToLatest
    }
    
    public func becomeMasterClient() {
        let _ = self.transaction({ transaction in
            if self.metadataTable.masterClientId() != self.sessionClientId {
                self.currentUpdatedMasterClientId = self.sessionClientId
            }
        }).start()
    }
    
    public func clearCaches() {
        let _ = self.transaction({ _ in
            for table in self.tables {
                table.clearMemoryCache()
            }
        }).start()
    }
    
    public func optimizeStorage() -> Signal<Never, NoError> {
        return Signal { subscriber in
            self.valueBox.vacuum()
            subscriber.putCompletion()
            
            return EmptyDisposable
        }
    }
    
    fileprivate func addHolesEverywhere(peerNamespaces: [PeerId.Namespace], holeNamespace: MessageId.Namespace) {
        for peerId in self.chatListIndexTable.getAllPeerIds() {
            if peerNamespaces.contains(peerId.namespace) && self.messageHistoryMetadataTable.isInitialized(peerId) {
                self.addHole(peerId: peerId, namespace: holeNamespace, space: .everywhere, range: 1 ... Int32.max - 1)
            }
        }
    }

    fileprivate func clearTimestampBasedAttribute(id: MessageId, tag: UInt16) {
        self.timestampBasedMessageAttributesTable.remove(tag: tag, id: id, operations: &self.currentTimestampBasedMessageAttributesOperations)
    }
    
    fileprivate func reindexUnreadCounters(currentTransaction: Transaction) {
        self.groupMessageStatsTable.removeAll()
        let _ = CFAbsoluteTimeGetCurrent()
        let (totalStates, summaries) = self.chatListIndexTable.debugReindexUnreadCounts(postbox: self, currentTransaction: currentTransaction)
        
        self.messageHistoryMetadataTable.removeAllTotalUnreadStates()
        for (groupId, state) in totalStates {
            self.messageHistoryMetadataTable.setTotalUnreadState(groupId: groupId, state: state)
        }
        self.currentUpdatedTotalUnreadStates = totalStates
        
        for (groupId, summary) in summaries {
            self.groupMessageStatsTable.set(groupId: groupId, summary: summary)
            self.currentUpdatedGroupTotalUnreadSummaries[groupId] = summary
        }
    }
    
    public func failedMessageIdsView(peerId: PeerId) -> Signal<FailedMessageIdsView, NoError> {
        return self.transactionSignal { subscriber, transaction in
            let view = MutableFailedMessageIdsView(peerId: peerId, ids: self.failedMessageIds(for: peerId))
            let (index, signal) = self.viewTracker.addFailedMessageIdsView(view)
            subscriber.putNext(view.immutableView())
            let disposable = signal.start(next: { next in
                subscriber.putNext(next)
            })
            
            return ActionDisposable { [weak self] in
                disposable.dispose()
                if let strongSelf = self {
                    strongSelf.queue.async {
                        strongSelf.viewTracker.removeFailedMessageIdsView(index)
                    }
                }
            }
        }
    }
    
}

public class Postbox {
    let queue: Queue
    private let impl: QueueLocalObject<PostboxImpl>

    public let seedConfiguration: SeedConfiguration
    public let mediaBox: MediaBox

    init(
        queue: Queue,
        basePath: String,
        seedConfiguration: SeedConfiguration,
        valueBox: SqliteValueBox,
        timestampForAbsoluteTimeBasedOperations: Int32,
        isTemporary: Bool,
        tempDir: TempBoxDirectory?
    ) {
        self.queue = queue

        self.seedConfiguration = seedConfiguration

        postboxLog("MediaBox path: \(basePath + "/media")")
        self.mediaBox = MediaBox(basePath: basePath + "/media")

        self.impl = QueueLocalObject(queue: queue, generate: {
            return PostboxImpl(
                queue: queue,
                basePath: basePath,
                seedConfiguration: seedConfiguration,
                valueBox: valueBox,
                timestampForAbsoluteTimeBasedOperations: timestampForAbsoluteTimeBasedOperations,
                isTemporary: isTemporary,
                tempDir: tempDir
            )
        })
    }

    public func keychainEntryForKey(_ key: String) -> Data? {
        return self.impl.syncWith { impl -> Data? in
            return impl.keychainEntryForKey(key)
        }
    }

    public func setKeychainEntryForKey(_ key: String, value: Data) {
        self.impl.with { impl in
            impl.setKeychainEntryForKey(key, value: value)
        }
    }
    public func removeKeychainEntryForKey(_ key: String) {
        self.impl.with { impl in
            impl.removeKeychainEntryForKey(key)
        }
    }

    public func setCanBeginTransactions(_ value: Bool) {
        self.impl.with { impl in
            impl.setCanBeginTransactions(value)
        }
    }

    public func transactionSignal<T, E>(userInteractive: Bool = false, _ f: @escaping(Subscriber<T, E>, Transaction) -> Disposable) -> Signal<T, E> {
        return Signal<T, E> { subscriber in
            let disposable = MetaDisposable()

            self.impl.with { impl in
                disposable.set(impl.transactionSignal(userInteractive: userInteractive, f).start(next: subscriber.putNext, error: subscriber.putError, completed: subscriber.putCompletion))
            }

            return disposable
        }
    }

    public func transaction<T>(userInteractive: Bool = false, ignoreDisabled: Bool = false, _ f: @escaping(Transaction) -> T) -> Signal<T, NoError> {
        return Signal<T, NoError> { subscriber in
            let disposable = MetaDisposable()

            self.impl.with { impl in
                disposable.set(impl.transaction(userInteractive: userInteractive, ignoreDisabled: ignoreDisabled, f).start(next: subscriber.putNext, error: subscriber.putError, completed: subscriber.putCompletion))
            }

            return disposable
        }
    }

    public func aroundMessageOfInterestHistoryViewForChatLocation(
        _ chatLocation: ChatLocationInput,
        count: Int,
        clipHoles: Bool = true,
        topTaggedMessageIdNamespaces: Set<MessageId.Namespace>,
        tagMask: MessageTags?,
        appendMessagesFromTheSameGroup: Bool,
        namespaces: MessageIdNamespaces,
        orderStatistics: MessageHistoryViewOrderStatistics,
        additionalData: [AdditionalMessageHistoryViewData]
    ) -> Signal<(MessageHistoryView, ViewUpdateType, InitialMessageHistoryData?), NoError> {
        return Signal { subscriber in
            let disposable = MetaDisposable()

            self.impl.with { impl in
                disposable.set(impl.aroundMessageOfInterestHistoryViewForChatLocation(
                    chatLocation,
                    count: count,
                    clipHoles: clipHoles,
                    topTaggedMessageIdNamespaces: topTaggedMessageIdNamespaces,
                    tagMask: tagMask,
                    appendMessagesFromTheSameGroup: appendMessagesFromTheSameGroup,
                    namespaces: namespaces,
                    orderStatistics: orderStatistics,
                    additionalData: additionalData
                ).start(next: subscriber.putNext, error: subscriber.putError, completed: subscriber.putCompletion))
            }

            return disposable
        }
    }

    public func aroundIdMessageHistoryViewForLocation(
        _ chatLocation: ChatLocationInput,
        count: Int,
        clipHoles: Bool = true,
        ignoreRelatedChats: Bool = false,
        messageId: MessageId,
        topTaggedMessageIdNamespaces: Set<MessageId.Namespace>,
        tagMask: MessageTags?,
        appendMessagesFromTheSameGroup: Bool,
        namespaces: MessageIdNamespaces,
        orderStatistics: MessageHistoryViewOrderStatistics,
        additionalData: [AdditionalMessageHistoryViewData] = []
    ) -> Signal<(MessageHistoryView, ViewUpdateType, InitialMessageHistoryData?), NoError> {
        return Signal { subscriber in
            let disposable = MetaDisposable()

            self.impl.with { impl in
                disposable.set(impl.aroundIdMessageHistoryViewForLocation(
                    chatLocation,
                    count: count,
                    clipHoles: clipHoles,
                    ignoreRelatedChats: ignoreRelatedChats,
                    messageId: messageId,
                    topTaggedMessageIdNamespaces: topTaggedMessageIdNamespaces,
                    tagMask: tagMask,
                    appendMessagesFromTheSameGroup: appendMessagesFromTheSameGroup,
                    namespaces: namespaces,
                    orderStatistics: orderStatistics,
                    additionalData: additionalData
                ).start(next: subscriber.putNext, error: subscriber.putError, completed: subscriber.putCompletion))
            }

            return disposable
        }
    }

    public func aroundMessageHistoryViewForLocation(
        _ chatLocation: ChatLocationInput,
        anchor: HistoryViewInputAnchor,
        count: Int,
        clipHoles: Bool = true,
        ignoreRelatedChats: Bool = false,
        fixedCombinedReadStates: MessageHistoryViewReadState?,
        topTaggedMessageIdNamespaces: Set<MessageId.Namespace>,
        tagMask: MessageTags?,
        appendMessagesFromTheSameGroup: Bool,
        namespaces: MessageIdNamespaces,
        orderStatistics: MessageHistoryViewOrderStatistics,
        additionalData: [AdditionalMessageHistoryViewData] = []
    ) -> Signal<(MessageHistoryView, ViewUpdateType, InitialMessageHistoryData?), NoError> {
        return Signal { subscriber in
            let disposable = MetaDisposable()

            self.impl.with { impl in
                disposable.set(impl.aroundMessageHistoryViewForLocation(
                    chatLocation,
                    anchor: anchor,
                    count: count,
                    clipHoles: clipHoles,
                    ignoreRelatedChats: ignoreRelatedChats,
                    fixedCombinedReadStates: fixedCombinedReadStates,
                    topTaggedMessageIdNamespaces: topTaggedMessageIdNamespaces,
                    tagMask: tagMask,
                    appendMessagesFromTheSameGroup: appendMessagesFromTheSameGroup,
                    namespaces: namespaces,
                    orderStatistics: orderStatistics,
                    additionalData: additionalData
                ).start(next: subscriber.putNext, error: subscriber.putError, completed: subscriber.putCompletion))
            }

            return disposable
        }
    }

    public func messageIndexAtId(_ id: MessageId) -> Signal<MessageIndex?, NoError> {
        return Signal { subscriber in
            let disposable = MetaDisposable()

            self.impl.with { impl in
                disposable.set(impl.messageIndexAtId(id).start(next: subscriber.putNext, error: subscriber.putError, completed: subscriber.putCompletion))
            }

            return disposable
        }
    }

    public func messageAtId(_ id: MessageId) -> Signal<Message?, NoError> {
        return Signal { subscriber in
            let disposable = MetaDisposable()

            self.impl.with { impl in
                disposable.set(impl.messageAtId(id).start(next: subscriber.putNext, error: subscriber.putError, completed: subscriber.putCompletion))
            }

            return disposable
        }
    }

    public func messagesAtIds(_ ids: [MessageId]) -> Signal<[Message], NoError> {
        return Signal { subscriber in
            let disposable = MetaDisposable()

            self.impl.with { impl in
                disposable.set(impl.messagesAtIds(ids).start(next: subscriber.putNext, error: subscriber.putError, completed: subscriber.putCompletion))
            }

            return disposable
        }
    }

    public func tailChatListView(
        groupId: PeerGroupId,
        filterPredicate: ChatListFilterPredicate? = nil,
        count: Int,
        summaryComponents: ChatListEntrySummaryComponents
    ) -> Signal<(ChatListView, ViewUpdateType), NoError> {
        return Signal { subscriber in
            let disposable = MetaDisposable()

            self.impl.with { impl in
                disposable.set(impl.tailChatListView(
                    groupId: groupId,
                    filterPredicate: filterPredicate,
                    count: count,
                    summaryComponents: summaryComponents
                ).start(next: subscriber.putNext, error: subscriber.putError, completed: subscriber.putCompletion))
            }

            return disposable
        }
    }

    public func aroundChatListView(
        groupId: PeerGroupId,
        filterPredicate: ChatListFilterPredicate? = nil,
        index: ChatListIndex,
        count: Int,
        summaryComponents: ChatListEntrySummaryComponents,
        userInteractive: Bool = false
    ) -> Signal<(ChatListView, ViewUpdateType), NoError> {
        return Signal { subscriber in
            let disposable = MetaDisposable()

            self.impl.with { impl in
                disposable.set(impl.aroundChatListView(
                    groupId: groupId,
                    filterPredicate: filterPredicate,
                    index: index,
                    count: count,
                    summaryComponents: summaryComponents,
                    userInteractive: userInteractive
                ).start(next: subscriber.putNext, error: subscriber.putError, completed: subscriber.putCompletion))
            }

            return disposable
        }
    }

    public func contactPeerIdsView() -> Signal<ContactPeerIdsView, NoError> {
        return Signal { subscriber in
            let disposable = MetaDisposable()

            self.impl.with { impl in
                disposable.set(impl.contactPeerIdsView().start(next: subscriber.putNext, error: subscriber.putError, completed: subscriber.putCompletion))
            }

            return disposable
        }
    }

    public func contactPeersView(accountPeerId: PeerId?, includePresences: Bool) -> Signal<ContactPeersView, NoError> {
        return Signal { subscriber in
            let disposable = MetaDisposable()

            self.impl.with { impl in
                disposable.set(impl.contactPeersView(accountPeerId: accountPeerId, includePresences: includePresences).start(next: subscriber.putNext, error: subscriber.putError, completed: subscriber.putCompletion))
            }

            return disposable
        }
    }

    public func searchContacts(query: String) -> Signal<([Peer], [PeerId: PeerPresence]), NoError> {
        return Signal { subscriber in
            let disposable = MetaDisposable()

            self.impl.with { impl in
                disposable.set(impl.searchContacts(query: query).start(next: subscriber.putNext, error: subscriber.putError, completed: subscriber.putCompletion))
            }

            return disposable
        }
    }

    public func searchPeers(query: String) -> Signal<[RenderedPeer], NoError> {
        return Signal { subscriber in
            let disposable = MetaDisposable()

            self.impl.with { impl in
                disposable.set(impl.searchPeers(query: query).start(next: subscriber.putNext, error: subscriber.putError, completed: subscriber.putCompletion))
            }

            return disposable
        }
    }

    public func peerView(id: PeerId) -> Signal<PeerView, NoError> {
        return Signal { subscriber in
            let disposable = MetaDisposable()

            self.impl.with { impl in
                disposable.set(impl.peerView(id: id).start(next: subscriber.putNext, error: subscriber.putError, completed: subscriber.putCompletion))
            }

            return disposable
        }
    }

    public func multiplePeersView(_ ids: [PeerId]) -> Signal<MultiplePeersView, NoError> {
        return Signal { subscriber in
            let disposable = MetaDisposable()

            self.impl.with { impl in
                disposable.set(impl.multiplePeersView(ids).start(next: subscriber.putNext, error: subscriber.putError, completed: subscriber.putCompletion))
            }

            return disposable
        }
    }

    public func loadedPeerWithId(_ id: PeerId) -> Signal<Peer, NoError> {
        return Signal { subscriber in
            let disposable = MetaDisposable()

            self.impl.with { impl in
                disposable.set(impl.loadedPeerWithId(id).start(next: subscriber.putNext, error: subscriber.putError, completed: subscriber.putCompletion))
            }

            return disposable
        }
    }

    public func unreadMessageCountsView(items: [UnreadMessageCountsItem]) -> Signal<UnreadMessageCountsView, NoError> {
        return Signal { subscriber in
            let disposable = MetaDisposable()

            self.impl.with { impl in
                disposable.set(impl.unreadMessageCountsView(items: items).start(next: subscriber.putNext, error: subscriber.putError, completed: subscriber.putCompletion))
            }

            return disposable
        }
    }

    public func recentPeers() -> Signal<[Peer], NoError> {
        return Signal { subscriber in
            let disposable = MetaDisposable()

            self.impl.with { impl in
                disposable.set(impl.recentPeers().start(next: subscriber.putNext, error: subscriber.putError, completed: subscriber.putCompletion))
            }

            return disposable
        }
    }

    public func stateView() -> Signal<PostboxStateView, NoError> {
        return Signal { subscriber in
            let disposable = MetaDisposable()

            self.impl.with { impl in
                disposable.set(impl.stateView().start(next: subscriber.putNext, error: subscriber.putError, completed: subscriber.putCompletion))
            }

            return disposable
        }
    }

    public func messageHistoryHolesView() -> Signal<MessageHistoryHolesView, NoError> {
        return Signal { subscriber in
            let disposable = MetaDisposable()

            self.impl.with { impl in
                disposable.set(impl.messageHistoryHolesView().start(next: subscriber.putNext, error: subscriber.putError, completed: subscriber.putCompletion))
            }

            return disposable
        }
    }

    public func chatListHolesView() -> Signal<ChatListHolesView, NoError> {
        return Signal { subscriber in
            let disposable = MetaDisposable()

            self.impl.with { impl in
                disposable.set(impl.chatListHolesView().start(next: subscriber.putNext, error: subscriber.putError, completed: subscriber.putCompletion))
            }

            return disposable
        }
    }

    public func unsentMessageIdsView() -> Signal<UnsentMessageIdsView, NoError> {
        return Signal { subscriber in
            let disposable = MetaDisposable()

            self.impl.with { impl in
                disposable.set(impl.unsentMessageIdsView().start(next: subscriber.putNext, error: subscriber.putError, completed: subscriber.putCompletion))
            }

            return disposable
        }
    }

    public func synchronizePeerReadStatesView() -> Signal<SynchronizePeerReadStatesView, NoError> {
        return Signal { subscriber in
            let disposable = MetaDisposable()

            self.impl.with { impl in
                disposable.set(impl.synchronizePeerReadStatesView().start(next: subscriber.putNext, error: subscriber.putError, completed: subscriber.putCompletion))
            }

            return disposable
        }
    }

    public func itemCollectionsView(
        orderedItemListCollectionIds: [Int32],
        namespaces: [ItemCollectionId.Namespace],
        aroundIndex: ItemCollectionViewEntryIndex?,
        count: Int
    ) -> Signal<ItemCollectionsView, NoError> {
        return Signal { subscriber in
            let disposable = MetaDisposable()

            self.impl.with { impl in
                disposable.set(impl.itemCollectionsView(
                    orderedItemListCollectionIds: orderedItemListCollectionIds,
                    namespaces: namespaces,
                    aroundIndex: aroundIndex,
                    count: count
                ).start(next: subscriber.putNext, error: subscriber.putError, completed: subscriber.putCompletion))
            }

            return disposable
        }
    }

    public func mergedOperationLogView(tag: PeerOperationLogTag, limit: Int) -> Signal<PeerMergedOperationLogView, NoError> {
        return Signal { subscriber in
            let disposable = MetaDisposable()

            self.impl.with { impl in
                disposable.set(impl.mergedOperationLogView(tag: tag, limit: limit).start(next: subscriber.putNext, error: subscriber.putError, completed: subscriber.putCompletion))
            }

            return disposable
        }
    }

    public func timestampBasedMessageAttributesView(tag: UInt16) -> Signal<TimestampBasedMessageAttributesView, NoError> {
        return Signal { subscriber in
            let disposable = MetaDisposable()

            self.impl.with { impl in
                disposable.set(impl.timestampBasedMessageAttributesView(tag: tag).start(next: subscriber.putNext, error: subscriber.putError, completed: subscriber.putCompletion))
            }

            return disposable
        }
    }

    public func messageView(_ messageId: MessageId) -> Signal<MessageView, NoError> {
        return Signal { subscriber in
            let disposable = MetaDisposable()

            self.impl.with { impl in
                disposable.set(impl.messageView(messageId).start(next: subscriber.putNext, error: subscriber.putError, completed: subscriber.putCompletion))
            }

            return disposable
        }
    }

    public func preferencesView(keys: [ValueBoxKey]) -> Signal<PreferencesView, NoError> {
        return Signal { subscriber in
            let disposable = MetaDisposable()

            self.impl.with { impl in
                disposable.set(impl.preferencesView(keys: keys).start(next: subscriber.putNext, error: subscriber.putError, completed: subscriber.putCompletion))
            }

            return disposable
        }
    }

    public func combinedView(keys: [PostboxViewKey]) -> Signal<CombinedView, NoError> {
        return Signal { subscriber in
            let disposable = MetaDisposable()

            self.impl.with { impl in
                disposable.set(impl.combinedView(keys: keys).start(next: subscriber.putNext, error: subscriber.putError, completed: subscriber.putCompletion))
            }

            return disposable
        }
    }

    public func installStoreMessageAction(peerId: PeerId, _ f: @escaping ([StoreMessage], Transaction) -> Void) -> Disposable {
        let disposable = MetaDisposable()

        self.impl.with { impl in
            disposable.set(impl.installStoreMessageAction(peerId: peerId, f))
        }

        return disposable
    }

    public func isMasterClient() -> Signal<Bool, NoError> {
        return Signal { subscriber in
            let disposable = MetaDisposable()

            self.impl.with { impl in
                disposable.set(impl.isMasterClient().start(next: subscriber.putNext, error: subscriber.putError, completed: subscriber.putCompletion))
            }

            return disposable
        }
    }

    public func becomeMasterClient() {
        self.impl.with { impl in
            impl.becomeMasterClient()
        }
    }

    public func clearCaches() {
        self.impl.with { impl in
            impl.clearCaches()
        }
    }

    public func optimizeStorage() -> Signal<Never, NoError> {
        return Signal { subscriber in
            let disposable = MetaDisposable()

            self.impl.with { impl in
                disposable.set(impl.optimizeStorage().start(next: subscriber.putNext, error: subscriber.putError, completed: subscriber.putCompletion))
            }

            return disposable
        }
    }

    public func failedMessageIdsView(peerId: PeerId) -> Signal<FailedMessageIdsView, NoError> {
        return Signal { subscriber in
            let disposable = MetaDisposable()

            self.impl.with { impl in
                disposable.set(impl.failedMessageIdsView(peerId: peerId).start(next: subscriber.putNext, error: subscriber.putError, completed: subscriber.putCompletion))
            }

            return disposable
        }
    }
}<|MERGE_RESOLUTION|>--- conflicted
+++ resolved
@@ -2444,13 +2444,8 @@
     
     private func internalTransaction<T>(_ f: (Transaction) -> T) -> (result: T, updatedTransactionStateVersion: Int64?, updatedMasterClientId: Int64?) {
         self.valueBox.begin()
-<<<<<<< HEAD
-        self.afterBegin()
         let transaction = Transaction(queue: self.queue, postbox: self)
-=======
-        let transaction = Transaction(postbox: self)
         self.afterBegin(transaction: transaction)
->>>>>>> f55ba47e
         let result = f(transaction)
         let (updatedTransactionState, updatedMasterClientId) = self.beforeCommit(currentTransaction: transaction)
         transaction.disposed = true
@@ -3643,7 +3638,8 @@
         valueBox: SqliteValueBox,
         timestampForAbsoluteTimeBasedOperations: Int32,
         isTemporary: Bool,
-        tempDir: TempBoxDirectory?
+        tempDir: TempBoxDirectory?,
+        useCaches: Bool
     ) {
         self.queue = queue
 
@@ -3660,7 +3656,8 @@
                 valueBox: valueBox,
                 timestampForAbsoluteTimeBasedOperations: timestampForAbsoluteTimeBasedOperations,
                 isTemporary: isTemporary,
-                tempDir: tempDir
+                tempDir: tempDir,
+                useCaches: useCaches
             )
         })
     }
