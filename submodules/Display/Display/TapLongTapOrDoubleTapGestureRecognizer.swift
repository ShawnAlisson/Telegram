--- conflicted
+++ resolved
@@ -66,13 +66,10 @@
     public private(set) var lastRecognizedGestureAndLocation: (TapLongTapOrDoubleTapGesture, CGPoint)?
     
     public var tapActionAtPoint: ((CGPoint) -> TapLongTapOrDoubleTapGestureRecognizerAction)?
-<<<<<<< HEAD
-=======
     public var longTap: ((CGPoint, TapLongTapOrDoubleTapGestureRecognizer) -> Void)?
     private var recognizedLongTap: Bool = false
     public var externalUpdated: ((UIView?, CGPoint) -> Void)?
     public var externalEnded: (((UIView?, CGPoint)?) -> Void)?
->>>>>>> cc9df59e
     public var highlight: ((CGPoint?) -> Void)?
     
     public var hapticFeedback: HapticFeedback?
