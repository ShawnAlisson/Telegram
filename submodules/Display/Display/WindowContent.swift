--- conflicted
+++ resolved
@@ -232,15 +232,9 @@
         self.updatePreferNavigationUIHidden = updatePreferNavigationUIHidden
     }
     
-<<<<<<< HEAD
-    var hasOnScreenNavigation: Bool {
-        if #available(iOSApplicationExtension 11.0, iOS 11.0, *) {
-            return !self.eventView.safeAreaInsets.bottom.isZero
-=======
     fileprivate var onScreenNavigationHeight: CGFloat? {
         if #available(iOSApplicationExtension 11.0, *) {
             return self.eventView.safeAreaInsets.bottom.isLessThanOrEqualTo(0.0) ? nil : self.eventView.safeAreaInsets.bottom
->>>>>>> e99a9e8d
         } else {
             return nil
         }
