import Foundation
import UIKit
import TelegramCore

public enum PresentationThemeColorDecodingError: Error {
    case generic
}

private func decodeColor<Key>(_ values: KeyedDecodingContainer<Key>, _ key: Key) throws -> UIColor {
    if let value = try? values.decode(String.self, forKey: key) {
        if value.lowercased() == "clear" {
            return UIColor.clear
        } else if let color = UIColor(hexString: value) {
            return color
        }
    }
    throw PresentationThemeColorDecodingError.generic
}

private func encodeColor<Key>(_ values: inout KeyedEncodingContainer<Key>, _ value: UIColor, _ key: Key) throws {
    if value == UIColor.clear {
        try values.encode("clear", forKey: key)
    } else if value.alpha < 1.0 {
        try values.encode(String(format: "%08x", value.argb), forKey: key)
    } else {
        try values.encode(String(format: "%06x", value.rgb), forKey: key)
    }
}

extension TelegramWallpaper: Codable {
    public init(from decoder: Decoder) throws {
        let values = try decoder.singleValueContainer()
        if let value = try? values.decode(String.self) {
            switch value.lowercased() {
                case "builtin":
                    self = .builtin(WallpaperSettings())
                default:
                    if let color = UIColor(hexString: value) {
                        self = .color(Int32(bitPattern: color.rgb))
                    } else {
                        throw PresentationThemeColorDecodingError.generic
                    }
            }
        }
        throw PresentationThemeColorDecodingError.generic
    }
    
    public func encode(to encoder: Encoder) throws {
        var container = encoder.singleValueContainer()
        switch self {
            case .builtin:
                try container.encode("builtin")
            case let .color(value):
                try container.encode(String(format: "%06x", value))
            default:
                break
        }
    }
}

extension PresentationThemeStatusBarStyle: Codable {
    public init(from decoder: Decoder) throws {
        let values = try decoder.singleValueContainer()
        if let value = try? values.decode(String.self) {
            switch value.lowercased() {
                case "black":
                    self = .black
                case "white":
                    self = .white
                default:
                    self = .black
            }
        } else {
            self = .black
        }
    }
    
    public func encode(to encoder: Encoder) throws {
        var container = encoder.singleValueContainer()
        switch self {
            case .black:
                try container.encode("black")
            case .white:
                try container.encode("white")
        }
    }
}

extension PresentationThemeActionSheetBackgroundType: Codable {
    public init(from decoder: Decoder) throws {
        let values = try decoder.singleValueContainer()
        if let value = try? values.decode(String.self) {
            switch value.lowercased() {
                case "light":
                    self = .light
                case "dark":
                    self = .dark
                default:
                    self = .light
            }
        } else {
            self = .light
        }
    }
    
    public func encode(to encoder: Encoder) throws {
        var container = encoder.singleValueContainer()
        switch self {
            case .light:
                try container.encode("light")
            case .dark:
                try container.encode("dark")
        }
    }
}

extension PresentationThemeKeyboardColor: Codable {
    public init(from decoder: Decoder) throws {
        let values = try decoder.singleValueContainer()
        if let value = try? values.decode(String.self) {
            switch value.lowercased() {
                case "light":
                    self = .light
                case "dark":
                    self = .dark
                default:
                    self = .light
            }
        } else {
            self = .light
        }
    }
    
    public func encode(to encoder: Encoder) throws {
        var container = encoder.singleValueContainer()
            switch self {
                case .light:
                    try container.encode("light")
                case .dark:
                    try container.encode("dark")
        }
    }
}

extension PresentationThemeExpandedNotificationBackgroundType: Codable {
    public func encode(to encoder: Encoder) throws {
        var container = encoder.singleValueContainer()
        switch self {
            case .light:
                try container.encode("light")
            case .dark:
                try container.encode("dark")
        }
    }
}

extension PresentationThemeGradientColors: Codable {
    enum CodingKeys: String, CodingKey {
        case top
        case bottom
    }
    
    public convenience init(from decoder: Decoder) throws {
        let values = try decoder.container(keyedBy: CodingKeys.self)
        self.init(topColor: try decodeColor(values, .top),
                  bottomColor: try decodeColor(values, .bottom))
    }
    
    public func encode(to encoder: Encoder) throws {
        var values = encoder.container(keyedBy: CodingKeys.self)
        try encodeColor(&values, self.topColor, .top)
        try encodeColor(&values, self.bottomColor, .bottom)
    }
}

extension PresentationThemeIntro: Codable {
    enum CodingKeys: String, CodingKey {
        case startButton
        case dot
    }
    
    public convenience init(from decoder: Decoder) throws {
        let values = try decoder.container(keyedBy: CodingKeys.self)
        self.init(startButtonColor: try decodeColor(values, .startButton),
                  dotColor: try decodeColor(values, .dot))
    }
    
    public func encode(to encoder: Encoder) throws {
        var values = encoder.container(keyedBy: CodingKeys.self)
        try encodeColor(&values, self.startButtonColor, .startButton)
        try encodeColor(&values, self.dotColor, .dot)
    }
}

extension PresentationThemePasscode: Codable {
    enum CodingKeys: String, CodingKey {
        case bg
        case button
    }
    
    public convenience init(from decoder: Decoder) throws {
        let values = try decoder.container(keyedBy: CodingKeys.self)
        self.init(backgroundColors: try values.decode(PresentationThemeGradientColors.self, forKey: .bg),
                  buttonColor: try decodeColor(values, .button))
    }
    
    public func encode(to encoder: Encoder) throws {
        var values = encoder.container(keyedBy: CodingKeys.self)
        try values.encode(self.backgroundColors, forKey: .bg)
        try encodeColor(&values, self.buttonColor, .button)
    }
}

extension PresentationThemeRootTabBar: Codable {
    enum CodingKeys: String, CodingKey {
        case background
        case separator
        case icon
        case selectedIcon
        case text
        case selectedText
        case badgeBackground
        case badgeStroke
        case badgeText
    }
    
    public convenience init(from decoder: Decoder) throws {
        let values = try decoder.container(keyedBy: CodingKeys.self)
        self.init(backgroundColor: try decodeColor(values, .background),
                  separatorColor: try decodeColor(values, .separator),
                  iconColor: try decodeColor(values, .icon),
                  selectedIconColor: try decodeColor(values, .selectedIcon),
                  textColor: try decodeColor(values, .text),
                  selectedTextColor: try decodeColor(values, .selectedText),
                  badgeBackgroundColor: try decodeColor(values, .badgeBackground),
                  badgeStrokeColor: try decodeColor(values, .badgeStroke),
                  badgeTextColor: try decodeColor(values, .badgeText))
    }
    
    public func encode(to encoder: Encoder) throws {
        var values = encoder.container(keyedBy: CodingKeys.self)
        try encodeColor(&values, self.backgroundColor, .background)
        try encodeColor(&values, self.separatorColor, .separator)
        try encodeColor(&values, self.iconColor, .icon)
        try encodeColor(&values, self.selectedIconColor, .selectedIcon)
        try encodeColor(&values, self.textColor, .text)
        try encodeColor(&values, self.selectedTextColor, .selectedText)
        try encodeColor(&values, self.badgeBackgroundColor, .badgeBackground)
        try encodeColor(&values, self.badgeStrokeColor, .badgeStroke)
        try encodeColor(&values, self.badgeTextColor, .badgeText)
    }
}

extension PresentationThemeRootNavigationBar: Codable {
    enum CodingKeys: String, CodingKey {
        case button
        case disabledButton
        case primaryText
        case secondaryText
        case control
        case accentText
        case background
        case separator
        case badgeFill
        case badgeStroke
        case badgeText
    }
    
    public convenience init(from decoder: Decoder) throws {
        let values = try decoder.container(keyedBy: CodingKeys.self)
        self.init(buttonColor: try decodeColor(values, .button),
                  disabledButtonColor: try decodeColor(values, .disabledButton),
                  primaryTextColor: try decodeColor(values, .primaryText),
                  secondaryTextColor: try decodeColor(values, .secondaryText),
                  controlColor: try decodeColor(values, .control),
                  accentTextColor: try decodeColor(values, .accentText),
                  backgroundColor: try decodeColor(values, .background),
                  separatorColor: try decodeColor(values, .separator),
                  badgeBackgroundColor: try decodeColor(values, .badgeFill),
                  badgeStrokeColor: try decodeColor(values, .badgeStroke),
                  badgeTextColor: try decodeColor(values, .badgeText))
    }
    
    public func encode(to encoder: Encoder) throws {
        var values = encoder.container(keyedBy: CodingKeys.self)
        try encodeColor(&values, self.buttonColor, .button)
        try encodeColor(&values, self.disabledButtonColor, .disabledButton)
        try encodeColor(&values, self.primaryTextColor, .primaryText)
        try encodeColor(&values, self.secondaryTextColor, .secondaryText)
        try encodeColor(&values, self.controlColor, .control)
        try encodeColor(&values, self.accentTextColor, .accentText)
        try encodeColor(&values, self.backgroundColor, .background)
        try encodeColor(&values, self.separatorColor, .separator)
        try encodeColor(&values, self.badgeBackgroundColor, .badgeFill)
        try encodeColor(&values, self.badgeStrokeColor, .badgeStroke)
        try encodeColor(&values, self.badgeTextColor, .badgeText)
    }
}

extension PresentationThemeNavigationSearchBar: Codable {
    enum CodingKeys: String, CodingKey {
        case background
        case accent
        case inputFill
        case inputText
        case inputPlaceholderText
        case inputIcon
        case inputClearButton
        case separator
    }
    
    public convenience init(from decoder: Decoder) throws {
        let values = try decoder.container(keyedBy: CodingKeys.self)
        self.init(backgroundColor: try decodeColor(values, .background),
                  accentColor: try decodeColor(values, .accent),
                  inputFillColor: try decodeColor(values, .inputFill),
                  inputTextColor: try decodeColor(values, .inputText),
                  inputPlaceholderTextColor: try decodeColor(values, .inputPlaceholderText),
                  inputIconColor: try decodeColor(values, .inputIcon),
                  inputClearButtonColor: try decodeColor(values, .inputClearButton),
                  separatorColor: try decodeColor(values, .separator))
    }
    
    public func encode(to encoder: Encoder) throws {
        var values = encoder.container(keyedBy: CodingKeys.self)
        try encodeColor(&values, self.backgroundColor, .background)
        try encodeColor(&values, self.accentColor, .accent)
        try encodeColor(&values, self.inputFillColor, .inputFill)
        try encodeColor(&values, self.inputTextColor, .inputText)
        try encodeColor(&values, self.inputPlaceholderTextColor, .inputPlaceholderText)
        try encodeColor(&values, self.inputIconColor, .inputIcon)
        try encodeColor(&values, self.inputClearButtonColor, .inputClearButton)
        try encodeColor(&values, self.separatorColor, .separator)
    }
}

extension PresentationThemeRootController: Codable {
    enum CodingKeys: String, CodingKey {
        case statusBar
        case tabBar
        case navBar
        case searchBar
    }
    
    public convenience init(from decoder: Decoder) throws {
        let values = try decoder.container(keyedBy: CodingKeys.self)
        self.init(statusBarStyle: try values.decode(PresentationThemeStatusBarStyle.self, forKey: .statusBar),
                  tabBar: try values.decode(PresentationThemeRootTabBar.self, forKey: .tabBar),
                  navigationBar: try values.decode(PresentationThemeRootNavigationBar.self, forKey: .navBar),
                  navigationSearchBar: try values.decode(PresentationThemeNavigationSearchBar.self, forKey: .searchBar))
    }
    
    public func encode(to encoder: Encoder) throws {
        var values = encoder.container(keyedBy: CodingKeys.self)
        try values.encode(self.statusBarStyle, forKey: .statusBar)
        try values.encode(self.tabBar, forKey: .tabBar)
        try values.encode(self.navigationBar, forKey: .navBar)
        try values.encode(self.navigationSearchBar, forKey: .searchBar)
    }
}

extension PresentationThemeActionSheet: Codable {
    enum CodingKeys: String, CodingKey {
        case dim
        case bgType
        case opaqueItemBg
        case itemBg
        case opaqueItemHighlightedBg
        case itemHighlightedBg
        case opaqueItemSeparator
        case standardActionText
        case destructiveActionText
        case disabledActionText
        case primaryText
        case secondaryText
        case controlAccent
        case inputBg
        case inputHollowBg
        case inputBorder
        case inputPlaceholder
        case inputText
        case inputClearButton
        case checkContent
    }
    
    public convenience init(from decoder: Decoder) throws {
        let values = try decoder.container(keyedBy: CodingKeys.self)
        self.init(dimColor: try decodeColor(values, .dim),
                  backgroundType: try values.decode(PresentationThemeActionSheetBackgroundType.self, forKey: .bgType),
                  opaqueItemBackgroundColor: try decodeColor(values, .opaqueItemBg),
                  itemBackgroundColor: try decodeColor(values, .itemBg),
                  opaqueItemHighlightedBackgroundColor: try decodeColor(values, .opaqueItemHighlightedBg),
                  itemHighlightedBackgroundColor: try decodeColor(values, .itemHighlightedBg),
                  opaqueItemSeparatorColor: try decodeColor(values, .opaqueItemSeparator),
                  standardActionTextColor: try decodeColor(values, .standardActionText),
                  destructiveActionTextColor: try decodeColor(values, .destructiveActionText),
                  disabledActionTextColor: try decodeColor(values, .disabledActionText),
                  primaryTextColor: try decodeColor(values, .primaryText),
                  secondaryTextColor: try decodeColor(values, .secondaryText),
                  controlAccentColor: try decodeColor(values, .controlAccent),
                  inputBackgroundColor: try decodeColor(values, .inputBg),
                  inputHollowBackgroundColor: try decodeColor(values, .inputHollowBg),
                  inputBorderColor: try decodeColor(values, .inputBorder),
                  inputPlaceholderColor: try decodeColor(values, .inputPlaceholder),
                  inputTextColor: try decodeColor(values, .inputText),
                  inputClearButtonColor: try decodeColor(values, .inputClearButton),
                  checkContentColor: try decodeColor(values, .checkContent))
    }
    
    public func encode(to encoder: Encoder) throws {
        var values = encoder.container(keyedBy: CodingKeys.self)
        try encodeColor(&values, self.dimColor, .dim)
        try values.encode(self.backgroundType, forKey: .bgType)
        try encodeColor(&values, self.opaqueItemBackgroundColor, .opaqueItemBg)
        try encodeColor(&values, self.itemBackgroundColor, .itemBg)
        try encodeColor(&values, self.opaqueItemHighlightedBackgroundColor, .opaqueItemHighlightedBg)
        try encodeColor(&values, self.opaqueItemSeparatorColor, .opaqueItemSeparator)
        try encodeColor(&values, self.standardActionTextColor, .standardActionText)
        try encodeColor(&values, self.destructiveActionTextColor, .destructiveActionText)
        try encodeColor(&values, self.disabledActionTextColor, .disabledActionText)
        try encodeColor(&values, self.primaryTextColor, .primaryText)
        try encodeColor(&values, self.secondaryTextColor, .secondaryText)
        try encodeColor(&values, self.controlAccentColor, .controlAccent)
        try encodeColor(&values, self.inputBackgroundColor, .inputBg)
        try encodeColor(&values, self.inputHollowBackgroundColor, .inputHollowBg)
        try encodeColor(&values, self.inputBorderColor, .inputBorder)
        try encodeColor(&values, self.inputPlaceholderColor, .inputPlaceholder)
        try encodeColor(&values, self.inputTextColor, .inputText)
        try encodeColor(&values, self.inputClearButtonColor, .inputClearButton)
        try encodeColor(&values, self.checkContentColor, .checkContent)
    }
}

extension PresentationThemeContextMenu: Codable {
    enum CodingKeys: String, CodingKey {
        case dim
        case background
        case itemSeparator
        case sectionSeparator
        case itemBackground
        case itemHighlightedBackground
        case primary
        case secondary
        case destructive
    }
    
    public convenience init(from decoder: Decoder) throws {
        let values = try decoder.container(keyedBy: CodingKeys.self)
        self.init(
            dimColor: try decodeColor(values, .dim),
            backgroundColor: try decodeColor(values, .background),
            itemSeparatorColor: try decodeColor(values, .itemSeparator),
            sectionSeparatorColor: try decodeColor(values, .sectionSeparator),
            itemBackgroundColor: try decodeColor(values, .itemBackground),
            itemHighlightedBackgroundColor: try decodeColor(values, .itemHighlightedBackground),
            primaryColor: try decodeColor(values, .primary),
            secondaryColor: try decodeColor(values, .secondary),
            destructiveColor: try decodeColor(values, .destructive)
        )
    }
    
    public func encode(to encoder: Encoder) throws {
        var values = encoder.container(keyedBy: CodingKeys.self)
        try encodeColor(&values, self.dimColor, .dim)
        try encodeColor(&values, self.backgroundColor, .background)
        try encodeColor(&values, self.itemSeparatorColor, .itemSeparator)
        try encodeColor(&values, self.sectionSeparatorColor, .sectionSeparator)
        try encodeColor(&values, self.itemBackgroundColor, .itemBackground)
        try encodeColor(&values, self.itemHighlightedBackgroundColor, .itemHighlightedBackground)
        try encodeColor(&values, self.primaryColor, .primary)
        try encodeColor(&values, self.secondaryColor, .secondary)
        try encodeColor(&values, self.destructiveColor, .destructive)
    }
}

extension PresentationThemeSwitch: Codable {
    enum CodingKeys: String, CodingKey {
        case frame
        case handle
        case content
        case positive
        case negative
    }
    
    public convenience init(from decoder: Decoder) throws {
        let values = try decoder.container(keyedBy: CodingKeys.self)
        self.init(frameColor: try decodeColor(values, .frame),
                  handleColor: try decodeColor(values, .handle),
                  contentColor: try decodeColor(values, .content),
                  positiveColor: try decodeColor(values, .positive),
                  negativeColor: try decodeColor(values, .negative))
    }
    
    public func encode(to encoder: Encoder) throws {
        var values = encoder.container(keyedBy: CodingKeys.self)
        try encodeColor(&values, self.frameColor, .frame)
        try encodeColor(&values, self.handleColor, .handle)
        try encodeColor(&values, self.contentColor, .content)
        try encodeColor(&values, self.positiveColor, .positive)
        try encodeColor(&values, self.negativeColor, .negative)
    }
}

extension PresentationThemeFillForeground: Codable {
    enum CodingKeys: String, CodingKey {
        case bg
        case fg
    }
    
    public convenience init(from decoder: Decoder) throws {
        let values = try decoder.container(keyedBy: CodingKeys.self)
        self.init(fillColor: try decodeColor(values, .bg),
                  foregroundColor: try decodeColor(values, .fg))
    }
    
    public func encode(to encoder: Encoder) throws {
        var values = encoder.container(keyedBy: CodingKeys.self)
        try encodeColor(&values, self.fillColor, .bg)
        try encodeColor(&values, self.foregroundColor, .fg)
    }
}

extension PresentationThemeItemDisclosureActions: Codable {
    enum CodingKeys: String, CodingKey {
        case neutral1
        case neutral2
        case destructive
        case constructive
        case accent
        case warning
        case inactive
    }
    
    public convenience init(from decoder: Decoder) throws {
        let values = try decoder.container(keyedBy: CodingKeys.self)
        self.init(neutral1: try values.decode(PresentationThemeFillForeground.self, forKey: .neutral1),
                  neutral2: try values.decode(PresentationThemeFillForeground.self, forKey: .neutral2),
                  destructive: try values.decode(PresentationThemeFillForeground.self, forKey: .destructive),
                  constructive: try values.decode(PresentationThemeFillForeground.self, forKey: .constructive),
                  accent: try values.decode(PresentationThemeFillForeground.self, forKey: .accent),
                  warning: try values.decode(PresentationThemeFillForeground.self, forKey: .warning),
                  inactive: try values.decode(PresentationThemeFillForeground.self, forKey: .inactive))
    }
    
    public func encode(to encoder: Encoder) throws {
        var values = encoder.container(keyedBy: CodingKeys.self)
        try values.encode(self.neutral1, forKey: .neutral1)
        try values.encode(self.neutral2, forKey: .neutral2)
        try values.encode(self.destructive, forKey: .destructive)
        try values.encode(self.constructive, forKey: .constructive)
        try values.encode(self.accent, forKey: .accent)
        try values.encode(self.warning, forKey: .warning)
        try values.encode(self.inactive, forKey: .inactive)
    }
}

extension PresentationThemeFillStrokeForeground: Codable {
    enum CodingKeys: String, CodingKey {
        case bg
        case stroke
        case fg
    }
    
    public convenience init(from decoder: Decoder) throws {
        let values = try decoder.container(keyedBy: CodingKeys.self)
        self.init(fillColor: try decodeColor(values, .bg),
                  strokeColor: try decodeColor(values, .stroke),
                  foregroundColor: try decodeColor(values, .fg))
    }
    
    public func encode(to encoder: Encoder) throws {
        var values = encoder.container(keyedBy: CodingKeys.self)
        try encodeColor(&values, self.fillColor, .bg)
        try encodeColor(&values, self.strokeColor, .stroke)
        try encodeColor(&values, self.foregroundColor, .fg)
    }
}

extension PresentationInputFieldTheme: Codable {
    enum CodingKeys: String, CodingKey {
        case bg
        case stroke
        case placeholder
        case primary
        case control
    }
    
    public convenience init(from decoder: Decoder) throws {
        let values = try decoder.container(keyedBy: CodingKeys.self)
        self.init(backgroundColor: try decodeColor(values, .bg),
                  strokeColor: try decodeColor(values, .stroke),
                  placeholderColor: try decodeColor(values, .placeholder),
                  primaryColor: try decodeColor(values, .primary),
                  controlColor: try decodeColor(values, .control))
    }
    
    public func encode(to encoder: Encoder) throws {
        var values = encoder.container(keyedBy: CodingKeys.self)
        try encodeColor(&values, self.backgroundColor, .bg)
        try encodeColor(&values, self.strokeColor, .stroke)
        try encodeColor(&values, self.placeholderColor, .placeholder)
        try encodeColor(&values, self.primaryColor, .primary)
        try encodeColor(&values, self.controlColor, .control)
    }
}

extension PresentationThemeList: Codable {
    enum CodingKeys: String, CodingKey {
        case blocksBg
        case plainBg
        case primaryText
        case secondaryText
        case disabledText
        case accent
        case highlighted
        case destructive
        case placeholderText
        case itemBlocksBg
        case itemHighlightedBg
        case blocksSeparator
        case plainSeparator
        case disclosureArrow
        case sectionHeaderText
        case freeText
        case freeTextError
        case freeTextSuccess
        case freeMonoIcon
        case `switch`
        case disclosureActions
        case check
        case controlSecondary
        case freeInputField
        case mediaPlaceholder
        case scrollIndicator
        case pageIndicatorInactive
        case inputClearButton
    }
    
    public convenience init(from decoder: Decoder) throws {
        let values = try decoder.container(keyedBy: CodingKeys.self)
        self.init(blocksBackgroundColor: try decodeColor(values, .blocksBg),
                  plainBackgroundColor: try decodeColor(values, .plainBg),
                  itemPrimaryTextColor: try decodeColor(values, .primaryText),
                  itemSecondaryTextColor: try decodeColor(values, .secondaryText),
                  itemDisabledTextColor: try decodeColor(values, .disabledText),
                  itemAccentColor: try decodeColor(values, .accent),
                  itemHighlightedColor: try decodeColor(values, .highlighted),
                  itemDestructiveColor: try decodeColor(values, .destructive),
                  itemPlaceholderTextColor: try decodeColor(values, .placeholderText),
                  itemBlocksBackgroundColor: try decodeColor(values, .itemBlocksBg),
                  itemHighlightedBackgroundColor: try decodeColor(values, .itemHighlightedBg),
                  itemBlocksSeparatorColor: try decodeColor(values, .blocksSeparator),
                  itemPlainSeparatorColor: try decodeColor(values, .plainSeparator),
                  disclosureArrowColor: try decodeColor(values, .disclosureArrow),
                  sectionHeaderTextColor: try decodeColor(values, .sectionHeaderText),
                  freeTextColor: try decodeColor(values, .freeText),
                  freeTextErrorColor: try decodeColor(values, .freeTextError),
                  freeTextSuccessColor: try decodeColor(values, .freeTextSuccess),
                  freeMonoIconColor: try decodeColor(values, .freeMonoIcon),
                  itemSwitchColors: try values.decode(PresentationThemeSwitch.self, forKey: .switch),
                  itemDisclosureActions: try values.decode(PresentationThemeItemDisclosureActions.self, forKey: .disclosureActions),
                  itemCheckColors: try values.decode(PresentationThemeFillStrokeForeground.self, forKey: .check),
                  controlSecondaryColor: try decodeColor(values, .controlSecondary),
                  freeInputField: try values.decode(PresentationInputFieldTheme.self, forKey: .freeInputField),
                  mediaPlaceholderColor: try decodeColor(values, .mediaPlaceholder),
                  scrollIndicatorColor: try decodeColor(values, .scrollIndicator),
                  pageIndicatorInactiveColor: try decodeColor(values, .pageIndicatorInactive),
                  inputClearButtonColor: try decodeColor(values, .inputClearButton))
    }
    
    public func encode(to encoder: Encoder) throws {
        var values = encoder.container(keyedBy: CodingKeys.self)
        try encodeColor(&values, self.blocksBackgroundColor, .blocksBg)
        try encodeColor(&values, self.plainBackgroundColor, .plainBg)
        try encodeColor(&values, self.itemPrimaryTextColor, .primaryText)
        try encodeColor(&values, self.itemSecondaryTextColor, .secondaryText)
        try encodeColor(&values, self.itemDisabledTextColor, .disabledText)
        try encodeColor(&values, self.itemAccentColor, .accent)
        try encodeColor(&values, self.itemHighlightedColor, .highlighted)
        try encodeColor(&values, self.itemDestructiveColor, .destructive)
        try encodeColor(&values, self.itemPlaceholderTextColor, .placeholderText)
        try encodeColor(&values, self.itemBlocksBackgroundColor, .itemBlocksBg)
        try encodeColor(&values, self.itemHighlightedBackgroundColor, .itemHighlightedBg)
        try encodeColor(&values, self.itemBlocksSeparatorColor, .blocksSeparator)
        try encodeColor(&values, self.itemPlainSeparatorColor, .plainSeparator)
        try encodeColor(&values, self.disclosureArrowColor, .disclosureArrow)
        try encodeColor(&values, self.sectionHeaderTextColor, .sectionHeaderText)
        try encodeColor(&values, self.freeTextColor, .freeText)
        try encodeColor(&values, self.freeTextErrorColor, .freeTextError)
        try encodeColor(&values, self.freeTextSuccessColor, .freeTextSuccess)
        try encodeColor(&values, self.freeMonoIconColor, .freeMonoIcon)
        try values.encode(self.itemSwitchColors, forKey: .`switch`)
        try values.encode(self.itemDisclosureActions, forKey: .disclosureActions)
        try values.encode(self.itemCheckColors, forKey: .check)
        try encodeColor(&values, self.controlSecondaryColor, .controlSecondary)
        try values.encode(self.freeInputField, forKey: .freeInputField)
        try encodeColor(&values, self.mediaPlaceholderColor, .mediaPlaceholder)
        try encodeColor(&values, self.scrollIndicatorColor, .scrollIndicator)
        try encodeColor(&values, self.pageIndicatorInactiveColor, .pageIndicatorInactive)
        try encodeColor(&values, self.inputClearButtonColor, .inputClearButton)
    }
}

extension PresentationThemeArchiveAvatarColors: Codable {
    enum CodingKeys: String, CodingKey {
        case background
        case foreground
    }
    
    public convenience init(from decoder: Decoder) throws {
        let values = try decoder.container(keyedBy: CodingKeys.self)
        self.init(backgroundColors: try values.decode(PresentationThemeGradientColors.self, forKey: .background),
                  foregroundColor: try decodeColor(values, .foreground))
    }
    
    public func encode(to encoder: Encoder) throws {
        var values = encoder.container(keyedBy: CodingKeys.self)
        try values.encode(self.backgroundColors, forKey: .background)
        try encodeColor(&values, self.foregroundColor, .foreground)
    }
}

extension PresentationThemeChatList: Codable {
    enum CodingKeys: String, CodingKey {
        case bg
        case itemSeparator
        case itemBg
        case pinnedItemBg
        case itemHighlightedBg
        case itemSelectedBg
        case title
        case secretTitle
        case dateText
        case authorName
        case messageText
        case messageDraftText
        case checkmark
        case pendingIndicator
        case failedFill
        case failedFg
        case muteIcon
        case unreadBadgeActiveBg
        case unreadBadgeActiveText
        case unreadBadgeInactiveBg
        case unreadBadgeInactiveText
        case pinnedBadge
        case pinnedSearchBar
        case regularSearchBar
        case sectionHeaderBg
        case sectionHeaderText
        case searchBarKeyboard
        case verifiedIconBg
        case verifiedIconFg
        case secretIcon
        case pinnedArchiveAvatar
        case unpinnedArchiveAvatar
        case onlineDot
    }
    
    public convenience init(from decoder: Decoder) throws {
        let values = try decoder.container(keyedBy: CodingKeys.self)
        self.init(backgroundColor: try decodeColor(values, .bg),
                  itemSeparatorColor: try decodeColor(values, .itemSeparator),
                  itemBackgroundColor: try decodeColor(values, .itemBg),
                  pinnedItemBackgroundColor: try decodeColor(values, .pinnedItemBg),
                  itemHighlightedBackgroundColor: try decodeColor(values, .itemHighlightedBg),
                  itemSelectedBackgroundColor: try decodeColor(values, .itemSelectedBg),
                  titleColor: try decodeColor(values, .title),
                  secretTitleColor: try decodeColor(values, .secretTitle),
                  dateTextColor: try decodeColor(values, .dateText),
                  authorNameColor: try decodeColor(values, .authorName),
                  messageTextColor: try decodeColor(values, .messageText),
                  messageDraftTextColor: try decodeColor(values, .messageDraftText),
                  checkmarkColor: try decodeColor(values, .checkmark),
                  pendingIndicatorColor: try decodeColor(values, .pendingIndicator),
                  failedFillColor: try decodeColor(values, .failedFill),
                  failedForegroundColor: try decodeColor(values, .failedFg),
                  muteIconColor: try decodeColor(values, .muteIcon),
                  unreadBadgeActiveBackgroundColor: try decodeColor(values, .unreadBadgeActiveBg),
                  unreadBadgeActiveTextColor: try decodeColor(values, .unreadBadgeActiveText),
                  unreadBadgeInactiveBackgroundColor: try decodeColor(values, .unreadBadgeInactiveBg),
                  unreadBadgeInactiveTextColor: try decodeColor(values, .unreadBadgeInactiveText),
                  pinnedBadgeColor: try decodeColor(values, .pinnedBadge),
                  pinnedSearchBarColor: try decodeColor(values, .pinnedSearchBar),
                  regularSearchBarColor: try decodeColor(values, .regularSearchBar),
                  sectionHeaderFillColor: try decodeColor(values, .sectionHeaderBg),
                  sectionHeaderTextColor: try decodeColor(values, .sectionHeaderText),
                  searchBarKeyboardColor: try values.decode(PresentationThemeKeyboardColor.self, forKey: .searchBarKeyboard),
                  verifiedIconFillColor: try decodeColor(values, .verifiedIconBg),
                  verifiedIconForegroundColor: try decodeColor(values, .verifiedIconFg),
                  secretIconColor: try decodeColor(values, .secretIcon),
                  pinnedArchiveAvatarColor: try values.decode(PresentationThemeArchiveAvatarColors.self, forKey: .pinnedArchiveAvatar),
                  unpinnedArchiveAvatarColor: try values.decode(PresentationThemeArchiveAvatarColors.self, forKey: .unpinnedArchiveAvatar),
                  onlineDotColor: try decodeColor(values, .onlineDot))
    }
    
    public func encode(to encoder: Encoder) throws {
        var values = encoder.container(keyedBy: CodingKeys.self)
        try encodeColor(&values, self.backgroundColor, .bg)
        try encodeColor(&values, self.itemSeparatorColor, .itemSeparator)
        try encodeColor(&values, self.itemBackgroundColor, .itemBg)
        try encodeColor(&values, self.pinnedItemBackgroundColor, .pinnedItemBg)
        try encodeColor(&values, self.itemHighlightedBackgroundColor, .itemHighlightedBg)
        try encodeColor(&values, self.itemSelectedBackgroundColor, .itemSelectedBg)
        try encodeColor(&values, self.titleColor, .title)
        try encodeColor(&values, self.secretTitleColor, .secretTitle)
        try encodeColor(&values, self.dateTextColor, .dateText)
        try encodeColor(&values, self.authorNameColor, .authorName)
        try encodeColor(&values, self.messageTextColor, .messageText)
        try encodeColor(&values, self.messageDraftTextColor, .messageDraftText)
        try encodeColor(&values, self.checkmarkColor, .checkmark)
        try encodeColor(&values, self.pendingIndicatorColor, .pendingIndicator)
        try encodeColor(&values, self.failedFillColor, .failedFill)
        try encodeColor(&values, self.failedForegroundColor, .failedFg)
        try encodeColor(&values, self.muteIconColor, .muteIcon)
        try encodeColor(&values, self.unreadBadgeActiveBackgroundColor, .unreadBadgeActiveBg)
        try encodeColor(&values, self.unreadBadgeActiveTextColor, .unreadBadgeActiveText)
        try encodeColor(&values, self.unreadBadgeInactiveBackgroundColor, .unreadBadgeInactiveBg)
        try encodeColor(&values, self.unreadBadgeInactiveTextColor, .unreadBadgeInactiveText)
        try encodeColor(&values, self.pinnedBadgeColor, .pinnedBadge)
        try encodeColor(&values, self.pinnedSearchBarColor, .pinnedSearchBar)
        try encodeColor(&values, self.regularSearchBarColor, .regularSearchBar)
        try encodeColor(&values, self.sectionHeaderFillColor, .sectionHeaderBg)
        try encodeColor(&values, self.sectionHeaderTextColor, .sectionHeaderText)
        try values.encode(self.searchBarKeyboardColor, forKey: .searchBarKeyboard)
        try encodeColor(&values, self.verifiedIconFillColor, .verifiedIconBg)
        try encodeColor(&values, self.verifiedIconForegroundColor, .verifiedIconFg)
        try encodeColor(&values, self.secretIconColor, .secretIcon)
        try values.encode(self.pinnedArchiveAvatarColor, forKey: .pinnedArchiveAvatar)
        try values.encode(self.unpinnedArchiveAvatarColor, forKey: .unpinnedArchiveAvatar)
        try encodeColor(&values, self.onlineDotColor, .onlineDot)
    }
}

extension PresentationThemeBubbleColorComponents: Codable {
    enum CodingKeys: String, CodingKey {
        case bg
        case highlightedBg
        case stroke
    }
    
    public convenience init(from decoder: Decoder) throws {
        let values = try decoder.container(keyedBy: CodingKeys.self)
        self.init(fill: try decodeColor(values, .bg),
                  highlightedFill: try decodeColor(values, .highlightedBg),
                  stroke: try decodeColor(values, .stroke))
    }
    
    public func encode(to encoder: Encoder) throws {
        var values = encoder.container(keyedBy: CodingKeys.self)
        try encodeColor(&values, self.fill, .bg)
        try encodeColor(&values, self.highlightedFill, .highlightedBg)
        try encodeColor(&values, self.stroke, .stroke)
    }
}

extension PresentationThemeBubbleColor: Codable {
    enum CodingKeys: String, CodingKey {
        case withWp
        case withoutWp
    }
    
    public convenience init(from decoder: Decoder) throws {
        let values = try decoder.container(keyedBy: CodingKeys.self)
        self.init(withWallpaper: try values.decode(PresentationThemeBubbleColorComponents.self, forKey: .withWp),
                  withoutWallpaper: try values.decode(PresentationThemeBubbleColorComponents.self, forKey: .withoutWp))
    }
    
    public func encode(to encoder: Encoder) throws {
        var values = encoder.container(keyedBy: CodingKeys.self)
        try values.encode(self.withWallpaper, forKey: .withWp)
        try values.encode(self.withoutWallpaper, forKey: .withoutWp)
    }
}

extension PresentationThemeVariableColor: Codable {
    enum CodingKeys: String, CodingKey {
        case withWp
        case withoutWp
    }
    
    public convenience init(from decoder: Decoder) throws {
        let values = try decoder.container(keyedBy: CodingKeys.self)
        self.init(withWallpaper: try decodeColor(values, .withWp),
                  withoutWallpaper: try decodeColor(values, .withoutWp))
    }
    
    public func encode(to encoder: Encoder) throws {
        var values = encoder.container(keyedBy: CodingKeys.self)
        try encodeColor(&values, self.withWallpaper, .withWp)
        try encodeColor(&values, self.withoutWallpaper, .withoutWp)
    }
}

extension PresentationThemeChatBubblePolls: Codable {
    enum CodingKeys: String, CodingKey {
        case radioButton
        case radioProgress
        case highlight
        case separator
        case bar
    }
    
    public convenience init(from decoder: Decoder) throws {
        let values = try decoder.container(keyedBy: CodingKeys.self)
        self.init(radioButton: try decodeColor(values, .radioButton),
                  radioProgress: try decodeColor(values, .radioProgress),
                  highlight: try decodeColor(values, .highlight),
                  separator: try decodeColor(values, .separator),
                  bar: try decodeColor(values, .bar))
    }
    
    public func encode(to encoder: Encoder) throws {
        var values = encoder.container(keyedBy: CodingKeys.self)
        try encodeColor(&values, self.radioButton, .radioButton)
        try encodeColor(&values, self.radioProgress, .radioProgress)
        try encodeColor(&values, self.highlight, .highlight)
        try encodeColor(&values, self.separator, .separator)
        try encodeColor(&values, self.bar, .bar)
    }
}

extension PresentationThemePartedColors: Codable {
    enum CodingKeys: String, CodingKey {
        case bubble
        case primaryText
        case secondaryText
        case linkText
        case linkHighlight
        case scam
        case textHighlight
        case accentText
        case accentControl
        case mediaActiveControl
        case mediaInactiveControl
        case pendingActivity
        case fileTitle
        case fileDescription
        case fileDuration
        case mediaPlaceholder
        case polls
        case actionButtonsBg
        case actionButtonsStroke
        case actionButtonsText
    }
    
    public convenience init(from decoder: Decoder) throws {
        let values = try decoder.container(keyedBy: CodingKeys.self)
        self.init(bubble: try values.decode(PresentationThemeBubbleColor.self, forKey: .bubble),
                  primaryTextColor: try decodeColor(values, .primaryText),
                  secondaryTextColor: try decodeColor(values, .secondaryText),
                  linkTextColor: try decodeColor(values, .linkText),
                  linkHighlightColor: try decodeColor(values, .linkHighlight),
                  scamColor: try decodeColor(values, .scam),
                  textHighlightColor: try decodeColor(values, .textHighlight),
                  accentTextColor: try decodeColor(values, .accentText),
                  accentControlColor: try decodeColor(values, .accentControl),
                  mediaActiveControlColor: try decodeColor(values, .mediaActiveControl),
                  mediaInactiveControlColor: try decodeColor(values, .mediaInactiveControl),
                  pendingActivityColor: try decodeColor(values, .pendingActivity),
                  fileTitleColor: try decodeColor(values, .fileTitle),
                  fileDescriptionColor: try decodeColor(values, .fileDescription),
                  fileDurationColor: try decodeColor(values, .fileDuration),
                  mediaPlaceholderColor: try decodeColor(values, .mediaPlaceholder),
                  polls: try values.decode(PresentationThemeChatBubblePolls.self, forKey: .polls),
                  actionButtonsFillColor: try values.decode(PresentationThemeVariableColor.self, forKey: .actionButtonsBg),
                  actionButtonsStrokeColor: try values.decode(PresentationThemeVariableColor.self, forKey: .actionButtonsStroke),
                  actionButtonsTextColor: try values.decode(PresentationThemeVariableColor.self, forKey: .actionButtonsText))
    }
    
    
    public func encode(to encoder: Encoder) throws {
        var values = encoder.container(keyedBy: CodingKeys.self)
        try values.encode(self.bubble, forKey: .bubble)
        try encodeColor(&values, self.primaryTextColor, .primaryText)
        try encodeColor(&values, self.secondaryTextColor, .secondaryText)
        try encodeColor(&values, self.linkTextColor, .linkText)
        try encodeColor(&values, self.linkHighlightColor, .linkHighlight)
        try encodeColor(&values, self.scamColor, .scam)
        try encodeColor(&values, self.textHighlightColor, .textHighlight)
        try encodeColor(&values, self.accentTextColor, .accentText)
        try encodeColor(&values, self.accentControlColor, .accentControl)
        try encodeColor(&values, self.mediaActiveControlColor, .mediaActiveControl)
        try encodeColor(&values, self.mediaInactiveControlColor, .mediaInactiveControl)
        try encodeColor(&values, self.pendingActivityColor, .pendingActivity)
        try encodeColor(&values, self.fileTitleColor, .fileTitle)
        try encodeColor(&values, self.fileDescriptionColor, .fileDescription)
        try encodeColor(&values, self.fileDurationColor, .fileDuration)
        try encodeColor(&values, self.mediaPlaceholderColor, .mediaPlaceholder)
        try values.encode(self.polls, forKey: .polls)
        try values.encode(self.actionButtonsFillColor, forKey: .actionButtonsBg)
        try values.encode(self.actionButtonsStrokeColor, forKey: .actionButtonsStroke)
        try values.encode(self.actionButtonsTextColor, forKey: .actionButtonsText)
    }
}

extension PresentationThemeChatMessage: Codable {
    enum CodingKeys: String, CodingKey {
        case incoming
        case outgoing
        case freeform
        case infoPrimaryText
        case infoLinkText
        case outgoingCheck
        case mediaDateAndStatusBg
        case mediaDateAndStatusText
        case shareButtonBg
        case shareButtonStroke
        case shareButtonFg
        case mediaOverlayControl
        case selectionControl
        case deliveryFailed
        case mediaHighlightOverlay
    }
    
    public convenience init(from decoder: Decoder) throws {
        let values = try decoder.container(keyedBy: CodingKeys.self)
        self.init(incoming: try values.decode(PresentationThemePartedColors.self, forKey: .incoming),
                  outgoing: try values.decode(PresentationThemePartedColors.self, forKey: .outgoing),
                  freeform: try values.decode(PresentationThemeBubbleColor.self, forKey: .freeform),
                  infoPrimaryTextColor: try decodeColor(values, .infoPrimaryText),
                  infoLinkTextColor: try decodeColor(values, .infoLinkText),
                  outgoingCheckColor: try decodeColor(values, .outgoingCheck),
                  mediaDateAndStatusFillColor: try decodeColor(values, .mediaDateAndStatusBg),
                  mediaDateAndStatusTextColor: try decodeColor(values, .mediaDateAndStatusText),
                  shareButtonFillColor: try values.decode(PresentationThemeVariableColor.self, forKey: .shareButtonBg),
                  shareButtonStrokeColor: try values.decode(PresentationThemeVariableColor.self, forKey: .shareButtonStroke),
                  shareButtonForegroundColor: try values.decode(PresentationThemeVariableColor.self, forKey: .shareButtonFg),
                  mediaOverlayControlColors: try values.decode(PresentationThemeFillForeground.self, forKey: .mediaOverlayControl),
                  selectionControlColors: try values.decode(PresentationThemeFillStrokeForeground.self, forKey: .selectionControl),
                  deliveryFailedColors: try values.decode(PresentationThemeFillForeground.self, forKey: .deliveryFailed),
                  mediaHighlightOverlayColor: try decodeColor(values, .mediaHighlightOverlay))
    }
    
    public func encode(to encoder: Encoder) throws {
        var values = encoder.container(keyedBy: CodingKeys.self)
        try values.encode(self.incoming, forKey: .incoming)
        try values.encode(self.outgoing, forKey: .outgoing)
        try values.encode(self.freeform, forKey: .freeform)
        try encodeColor(&values, self.infoPrimaryTextColor, .infoPrimaryText)
        try encodeColor(&values, self.infoLinkTextColor, .infoLinkText)
        try encodeColor(&values, self.outgoingCheckColor, .outgoingCheck)
        try encodeColor(&values, self.mediaDateAndStatusFillColor, .mediaDateAndStatusBg)
        try encodeColor(&values, self.mediaDateAndStatusTextColor, .mediaDateAndStatusText)
        try values.encode(self.shareButtonFillColor, forKey: .shareButtonBg)
        try values.encode(self.shareButtonStrokeColor, forKey: .shareButtonStroke)
        try values.encode(self.shareButtonForegroundColor, forKey: .shareButtonFg)
        try values.encode(self.mediaOverlayControlColors, forKey: .mediaOverlayControl)
        try values.encode(self.selectionControlColors, forKey: .selectionControl)
        try values.encode(self.deliveryFailedColors, forKey: .deliveryFailed)
        try encodeColor(&values, self.mediaHighlightOverlayColor, .mediaHighlightOverlay)
    }
}

extension PresentationThemeServiceMessageColorComponents: Codable {
    enum CodingKeys: String, CodingKey {
        case bg
        case primaryText
        case linkHighlight
        case scam
        case dateFillStatic
        case dateFillFloat
    }
    
    public convenience init(from decoder: Decoder) throws {
        let values = try decoder.container(keyedBy: CodingKeys.self)
        self.init(fill: try decodeColor(values, .bg),
                  primaryText: try decodeColor(values, .primaryText),
                  linkHighlight: try decodeColor(values, .linkHighlight),
                  scam: try decodeColor(values, .scam),
                  dateFillStatic: try decodeColor(values, .dateFillStatic),
                  dateFillFloating: try decodeColor(values, .dateFillFloat))
    }
    
    public func encode(to encoder: Encoder) throws {
        var values = encoder.container(keyedBy: CodingKeys.self)
        try encodeColor(&values, self.fill, .bg)
        try encodeColor(&values, self.primaryText, .primaryText)
        try encodeColor(&values, self.linkHighlight, .linkHighlight)
        try encodeColor(&values, self.scam, .scam)
        try encodeColor(&values, self.dateFillStatic, .dateFillStatic)
        try encodeColor(&values, self.dateFillFloating, .dateFillFloat)
    }
}

extension PresentationThemeServiceMessageColor: Codable {
    enum CodingKeys: String, CodingKey {
        case withDefaultWp
        case withCustomWp
    }
    
    public convenience init(from decoder: Decoder) throws {
        let values = try decoder.container(keyedBy: CodingKeys.self)
        self.init(withDefaultWallpaper: try values.decode(PresentationThemeServiceMessageColorComponents.self, forKey: .withDefaultWp),
                  withCustomWallpaper: try values.decode(PresentationThemeServiceMessageColorComponents.self, forKey: .withCustomWp))
    }
    
    public func encode(to encoder: Encoder) throws {
        var values = encoder.container(keyedBy: CodingKeys.self)
        try values.encode(self.withDefaultWallpaper, forKey: .withDefaultWp)
        try values.encode(self.withCustomWallpaper, forKey: .withCustomWp)
    }
}

extension PresentationThemeServiceMessage: Codable {
    enum CodingKeys: String, CodingKey {
        case components
        case unreadBarBg
        case unreadBarStroke
        case unreadBarText
        case dateText
    }
    
    public convenience init(from decoder: Decoder) throws {
        let values = try decoder.container(keyedBy: CodingKeys.self)
        self.init(components: try values.decode(PresentationThemeServiceMessageColor.self, forKey: .components),
                  unreadBarFillColor: try decodeColor(values, .unreadBarBg),
                  unreadBarStrokeColor: try decodeColor(values, .unreadBarStroke),
                  unreadBarTextColor: try decodeColor(values, .unreadBarText),
                  dateTextColor: try values.decode(PresentationThemeVariableColor.self, forKey: .dateText))
    }
    
    public func encode(to encoder: Encoder) throws {
        var values = encoder.container(keyedBy: CodingKeys.self)
        try values.encode(self.components, forKey: .components)
        try encodeColor(&values, self.unreadBarFillColor, .unreadBarBg)
        try encodeColor(&values, self.unreadBarStrokeColor, .unreadBarStroke)
        try encodeColor(&values, self.unreadBarTextColor, .unreadBarText)
        try values.encode(self.dateTextColor, forKey: .dateText)
    }
}

extension PresentationThemeChatInputPanelMediaRecordingControl: Codable {
    enum CodingKeys: String, CodingKey {
        case button
        case micLevel
        case activeIcon
    }
    
    public convenience init(from decoder: Decoder) throws {
        let values = try decoder.container(keyedBy: CodingKeys.self)
        self.init(buttonColor: try decodeColor(values, .button),
                  micLevelColor: try decodeColor(values, .micLevel),
                  activeIconColor: try decodeColor(values, .activeIcon))
    }
    
    public func encode(to encoder: Encoder) throws {
        var values = encoder.container(keyedBy: CodingKeys.self)
        try encodeColor(&values, self.buttonColor, .button)
        try encodeColor(&values, self.micLevelColor, .micLevel)
        try encodeColor(&values, self.activeIconColor, .activeIcon)
    }
}

extension PresentationThemeChatInputPanel: Codable {
    enum CodingKeys: String, CodingKey {
        case panelBg
        case panelSeparator
        case panelControlAccent
        case panelControl
        case panelControlDisabled
        case panelControlDestructive
        case inputBg
        case inputStroke
        case inputPlaceholder
        case inputText
        case inputControl
        case actionControlBg
        case actionControlFg
        case primaryText
        case secondaryText
        case mediaRecordDot
        case keyboard
        case mediaRecordControl
    }
    
    public convenience init(from decoder: Decoder) throws {
        let values = try decoder.container(keyedBy: CodingKeys.self)
        self.init(panelBackgroundColor: try decodeColor(values, .panelBg),
                  panelSeparatorColor: try decodeColor(values, .panelSeparator),
                  panelControlAccentColor: try decodeColor(values, .panelControlAccent),
                  panelControlColor: try decodeColor(values, .panelControl),
                  panelControlDisabledColor: try decodeColor(values, .panelControlDisabled),
                  panelControlDestructiveColor: try decodeColor(values, .panelControlDestructive),
                  inputBackgroundColor: try decodeColor(values, .inputBg),
                  inputStrokeColor: try decodeColor(values, .inputStroke),
                  inputPlaceholderColor: try decodeColor(values, .inputPlaceholder),
                  inputTextColor: try decodeColor(values, .inputText),
                  inputControlColor: try decodeColor(values, .inputControl),
                  actionControlFillColor: try decodeColor(values, .actionControlBg),
                  actionControlForegroundColor: try decodeColor(values, .actionControlFg),
                  primaryTextColor: try decodeColor(values, .primaryText),
                  secondaryTextColor: try decodeColor(values, .secondaryText),
                  mediaRecordingDotColor: try decodeColor(values, .mediaRecordDot),
                  keyboardColor: try values.decode(PresentationThemeKeyboardColor.self, forKey: .keyboard),
                  mediaRecordingControl: try values.decode(PresentationThemeChatInputPanelMediaRecordingControl.self, forKey: .mediaRecordControl))
    }
    
    public func encode(to encoder: Encoder) throws {
        var values = encoder.container(keyedBy: CodingKeys.self)
        try encodeColor(&values, self.panelBackgroundColor, .panelBg)
        try encodeColor(&values, self.panelSeparatorColor, .panelSeparator)
        try encodeColor(&values, self.panelControlAccentColor, .panelControlAccent)
        try encodeColor(&values, self.panelControlColor, .panelControl)
        try encodeColor(&values, self.panelControlDisabledColor, .panelControlDisabled)
        try encodeColor(&values, self.panelControlDestructiveColor, .panelControlDestructive)
        try encodeColor(&values, self.inputBackgroundColor, .inputBg)
        try encodeColor(&values, self.inputStrokeColor, .inputStroke)
        try encodeColor(&values, self.inputPlaceholderColor, .inputPlaceholder)
        try encodeColor(&values, self.inputTextColor, .inputText)
        try encodeColor(&values, self.inputControlColor, .inputControl)
        try encodeColor(&values, self.actionControlFillColor, .actionControlBg)
        try encodeColor(&values, self.actionControlForegroundColor, .actionControlFg)
        try encodeColor(&values, self.primaryTextColor, .primaryText)
        try encodeColor(&values, self.secondaryTextColor, .secondaryText)
        try encodeColor(&values, self.mediaRecordingDotColor, .mediaRecordDot)
        try values.encode(self.keyboardColor, forKey: .keyboard)
        try values.encode(self.mediaRecordingControl, forKey: .mediaRecordControl)
    }
}

extension PresentationThemeInputMediaPanel: Codable {
    enum CodingKeys: String, CodingKey {
        case panelSeparator
        case panelIcon
        case panelHighlightedIconBg
        case stickersBg
        case stickersSectionText
        case stickersSearchBg
        case stickersSearchPlaceholder
        case stickersSearchPrimary
        case stickersSearchControl
        case gifsBg
    }
    
    public convenience init(from decoder: Decoder) throws {
        let values = try decoder.container(keyedBy: CodingKeys.self)
        self.init(panelSeparatorColor: try decodeColor(values, .panelSeparator),
                  panelIconColor: try decodeColor(values, .panelIcon),
                  panelHighlightedIconBackgroundColor: try decodeColor(values, .panelHighlightedIconBg),
                  stickersBackgroundColor: try decodeColor(values, .stickersBg),
                  stickersSectionTextColor: try decodeColor(values, .stickersSectionText),
                  stickersSearchBackgroundColor: try decodeColor(values, .stickersSearchBg),
                  stickersSearchPlaceholderColor: try decodeColor(values, .stickersSearchPlaceholder),
                  stickersSearchPrimaryColor: try decodeColor(values, .stickersSearchPrimary),
                  stickersSearchControlColor: try decodeColor(values, .stickersSearchControl),
                  gifsBackgroundColor: try decodeColor(values, .gifsBg))
    }
    
    public func encode(to encoder: Encoder) throws {
        var values = encoder.container(keyedBy: CodingKeys.self)
        try encodeColor(&values, self.panelSeparatorColor, .panelSeparator)
        try encodeColor(&values, self.panelIconColor, .panelIcon)
        try encodeColor(&values, self.panelHighlightedIconBackgroundColor, .panelHighlightedIconBg)
        try encodeColor(&values, self.stickersBackgroundColor, .stickersBg)
        try encodeColor(&values, self.stickersSectionTextColor, .stickersSectionText)
        try encodeColor(&values, self.stickersSearchBackgroundColor, .stickersSearchBg)
        try encodeColor(&values, self.stickersSearchPlaceholderColor, .stickersSearchPlaceholder)
        try encodeColor(&values, self.stickersSearchPrimaryColor, .stickersSearchPrimary)
        try encodeColor(&values, self.stickersSearchControlColor, .stickersSearchControl)
        try encodeColor(&values, self.gifsBackgroundColor, .gifsBg)
    }
}

extension PresentationThemeInputButtonPanel: Codable {
    enum CodingKeys: String, CodingKey {
        case panelBg
        case panelSeparator
        case buttonBg
        case buttonStroke
        case buttonHighlightedBg
        case buttonHighlightedStroke
        case buttonText
    }
    
    public convenience init(from decoder: Decoder) throws {
        let values = try decoder.container(keyedBy: CodingKeys.self)
        self.init(panelSeparatorColor: try decodeColor(values, .panelSeparator),
                  panelBackgroundColor: try decodeColor(values, .panelBg),
                  buttonFillColor: try decodeColor(values, .buttonBg),
                  buttonStrokeColor: try decodeColor(values, .buttonStroke),
                  buttonHighlightedFillColor: try decodeColor(values, .buttonHighlightedBg),
                  buttonHighlightedStrokeColor: try decodeColor(values, .buttonHighlightedStroke),
                  buttonTextColor: try decodeColor(values, .buttonText))
    }
    
    public func encode(to encoder: Encoder) throws {
        var values = encoder.container(keyedBy: CodingKeys.self)
        try encodeColor(&values, self.panelBackgroundColor, .panelBg)
        try encodeColor(&values, self.panelSeparatorColor, .panelSeparator)
        try encodeColor(&values, self.buttonFillColor, .buttonBg)
        try encodeColor(&values, self.buttonStrokeColor, .buttonStroke)
        try encodeColor(&values, self.buttonHighlightedFillColor, .buttonHighlightedBg)
        try encodeColor(&values, self.buttonHighlightedStrokeColor, .buttonHighlightedStroke)
        try encodeColor(&values, self.buttonTextColor, .buttonText)
    }
}

extension PresentationThemeChatHistoryNavigation: Codable {
    enum CodingKeys: String, CodingKey {
        case bg
        case stroke
        case fg
        case badgeBg
        case badgeStroke
        case badgeText
    }
    
    public convenience init(from decoder: Decoder) throws {
        let values = try decoder.container(keyedBy: CodingKeys.self)
        self.init(fillColor: try decodeColor(values, .bg),
                  strokeColor: try decodeColor(values, .stroke),
                  foregroundColor: try decodeColor(values, .fg),
                  badgeBackgroundColor: try decodeColor(values, .badgeBg),
                  badgeStrokeColor: try decodeColor(values, .badgeStroke),
                  badgeTextColor: try decodeColor(values, .badgeText))
    }
    
    public func encode(to encoder: Encoder) throws {
        var values = encoder.container(keyedBy: CodingKeys.self)
        try encodeColor(&values, self.fillColor, .bg)
        try encodeColor(&values, self.strokeColor, .stroke)
        try encodeColor(&values, self.foregroundColor, .fg)
        try encodeColor(&values, self.badgeBackgroundColor, .badgeBg)
        try encodeColor(&values, self.badgeStrokeColor, .badgeStroke)
        try encodeColor(&values, self.badgeTextColor, .badgeText)
    }
}

extension PresentationThemeChat: Codable {
    enum CodingKeys: String, CodingKey {
        case defaultWallpaper
        case message
        case serviceMessage
        case inputPanel
        case inputMediaPanel
        case inputButtonPanel
        case historyNav
    }
    
    public convenience init(from decoder: Decoder) throws {
        let values = try decoder.container(keyedBy: CodingKeys.self)
        self.init(defaultWallpaper: try values.decode(TelegramWallpaper.self, forKey: .defaultWallpaper),
                  message: try values.decode(PresentationThemeChatMessage.self, forKey: .message),
                  serviceMessage: try values.decode(PresentationThemeServiceMessage.self, forKey: .serviceMessage),
                  inputPanel: try values.decode(PresentationThemeChatInputPanel.self, forKey: .inputPanel),
                  inputMediaPanel: try values.decode(PresentationThemeInputMediaPanel.self, forKey: .inputMediaPanel),
                  inputButtonPanel: try values.decode(PresentationThemeInputButtonPanel.self, forKey: .inputButtonPanel),
                  historyNavigation: try values.decode(PresentationThemeChatHistoryNavigation.self, forKey: .historyNav))
    }
    
    public func encode(to encoder: Encoder) throws {
        var values = encoder.container(keyedBy: CodingKeys.self)
        try values.encode(self.defaultWallpaper, forKey: .defaultWallpaper)
        try values.encode(self.message, forKey: .message)
        try values.encode(self.serviceMessage, forKey: .serviceMessage)
        try values.encode(self.inputPanel, forKey: .inputPanel)
        try values.encode(self.inputMediaPanel, forKey: .inputMediaPanel)
        try values.encode(self.inputButtonPanel, forKey: .inputButtonPanel)
        try values.encode(self.historyNavigation, forKey: .historyNav)
    }
}

extension PresentationThemeExpandedNotificationNavigationBar: Codable {
    enum CodingKeys: String, CodingKey {
        case background
        case primaryText
        case control
        case separator
    }
    
    public convenience init(from decoder: Decoder) throws {
        let values = try decoder.container(keyedBy: CodingKeys.self)
        self.init(backgroundColor: try decodeColor(values, .background),
                  primaryTextColor: try decodeColor(values, .primaryText),
                  controlColor: try decodeColor(values, .control),
                  separatorColor: try decodeColor(values, .separator))
    }
    
    public func encode(to encoder: Encoder) throws {
        var values = encoder.container(keyedBy: CodingKeys.self)
        try encodeColor(&values, self.backgroundColor, .background)
        try encodeColor(&values, self.primaryTextColor, .primaryText)
        try encodeColor(&values, self.controlColor, .control)
        try encodeColor(&values, self.separatorColor, .separator)
    }
}

extension PresentationThemeExpandedNotification: Codable {
    enum CodingKeys: String, CodingKey {
        case bgType
        case navBar
    }
    
    public convenience init(from decoder: Decoder) throws {
        let values = try decoder.container(keyedBy: CodingKeys.self)
        self.init(backgroundType: try values.decode(PresentationThemeExpandedNotificationBackgroundType.self, forKey: .bgType),
                  navigationBar: try values.decode(PresentationThemeExpandedNotificationNavigationBar.self, forKey: .navBar))
    }
    
    public func encode(to encoder: Encoder) throws {
        var values = encoder.container(keyedBy: CodingKeys.self)
        try values.encode(self.backgroundType, forKey: .bgType)
        try values.encode(self.navigationBar, forKey: .navBar)
    }
}

extension PresentationThemeInAppNotification: Codable {
    enum CodingKeys: String, CodingKey {
        case bg
        case primaryText
        case expanded
    }
    
    public convenience init(from decoder: Decoder) throws {
        let values = try decoder.container(keyedBy: CodingKeys.self)
        self.init(fillColor: try decodeColor(values, .bg),
                  primaryTextColor: try decodeColor(values, .primaryText),
                  expandedNotification: try values.decode(PresentationThemeExpandedNotification.self, forKey: .expanded))
    }
    
    public func encode(to encoder: Encoder) throws {
        var values = encoder.container(keyedBy: CodingKeys.self)
        try encodeColor(&values, self.fillColor, .bg)
        try encodeColor(&values, self.primaryTextColor, .primaryText)
        try values.encode(self.expandedNotification, forKey: .expanded)
    }
}

extension PresentationThemeName: Codable {
    public init(from decoder: Decoder) throws {
        let value = try decoder.singleValueContainer()
        self = .custom(try value.decode(String.self))
    }
    
    public func encode(to encoder: Encoder) throws {
        var container = encoder.singleValueContainer()
        switch self {
            case let .builtin(name):
                switch name {
                    case .day:
                        try container.encode("Day")
                    case .dayClassic:
                        try container.encode("Classic")
                    case .nightAccent:
                        try container.encode("Night Tinted")
                    case .night:
                        try container.encode("Night")
                }
            case let .custom(name):
                try container.encode(name)
        }
    }
}

extension PresentationTheme: Codable {
    enum CodingKeys: String, CodingKey {
        case name
        case author
        case dark
        case intro
        case passcode
        case root
        case list
        case chatList
        case chat
        case actionSheet
        case contextMenu
        case notification
    }
    
    public convenience init(from decoder: Decoder) throws {
        let values = try decoder.container(keyedBy: CodingKeys.self)
        self.init(
            name: try values.decode(PresentationThemeName.self, forKey: .name),
            author: (try? values.decode(String.self, forKey: .author)) ?? nil,
            overallDarkAppearance: (try? values.decode(Bool.self, forKey: .dark)) ?? false,
            baseColor: nil,
            intro: try values.decode(PresentationThemeIntro.self, forKey: .intro),
            passcode: try values.decode(PresentationThemePasscode.self, forKey: .passcode),
            rootController: try values.decode(PresentationThemeRootController.self, forKey: .root),
            list: try values.decode(PresentationThemeList.self, forKey: .list),
            chatList: try values.decode(PresentationThemeChatList.self, forKey: .chatList),
            chat: try values.decode(PresentationThemeChat.self, forKey: .chat),
            actionSheet: try values.decode(PresentationThemeActionSheet.self, forKey: .actionSheet),
<<<<<<< HEAD
=======
            contextMenu: try values.decode(PresentationThemeContextMenu.self, forKey: .contextMenu),
>>>>>>> cc9df59e
            inAppNotification: try values.decode(PresentationThemeInAppNotification.self, forKey: .notification)
        )
    }
    
    public func encode(to encoder: Encoder) throws {
        var container = encoder.container(keyedBy: CodingKeys.self)
        try container.encode(self.name, forKey: .name)
        try container.encode(self.author, forKey: .author)
        try container.encode(self.overallDarkAppearance, forKey: .dark)
        try container.encode(self.intro, forKey: .intro)
        try container.encode(self.passcode, forKey: .passcode)
        try container.encode(self.rootController, forKey: .root)
        try container.encode(self.list, forKey: .list)
        try container.encode(self.chatList, forKey: .chatList)
        try container.encode(self.chat, forKey: .chat)
        try container.encode(self.actionSheet, forKey: .actionSheet)
        try container.encode(self.inAppNotification, forKey: .notification)
    }
}<|MERGE_RESOLUTION|>--- conflicted
+++ resolved
@@ -1483,10 +1483,7 @@
             chatList: try values.decode(PresentationThemeChatList.self, forKey: .chatList),
             chat: try values.decode(PresentationThemeChat.self, forKey: .chat),
             actionSheet: try values.decode(PresentationThemeActionSheet.self, forKey: .actionSheet),
-<<<<<<< HEAD
-=======
             contextMenu: try values.decode(PresentationThemeContextMenu.self, forKey: .contextMenu),
->>>>>>> cc9df59e
             inAppNotification: try values.decode(PresentationThemeInAppNotification.self, forKey: .notification)
         )
     }
