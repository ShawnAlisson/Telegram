Pod::Spec.new do |s|
  s.name              = 'HockeySDK'
<<<<<<< HEAD
  s.version           = '3.7.0'
=======
  s.version           = '3.7.1'
>>>>>>> 762a55dd

  s.summary           = 'Collect live crash reports, get feedback from your users, distribute your betas, and analyze your test coverage with HockeyApp.'
  s.description       = <<-DESC
                        HockeyApp is a service to distribute beta apps, collect crash reports and
                        communicate with your app's users.
                        
                        It improves the testing process dramatically and can be used for both beta
                        and App Store builds.
                        DESC

  s.homepage          = 'http://hockeyapp.net/'
<<<<<<< HEAD
  s.documentation_url = 'http://hockeyapp.net/help/sdk/ios/3.7.0/'
=======
  s.documentation_url = 'http://hockeyapp.net/help/sdk/ios/3.7.1/'
>>>>>>> 762a55dd

  s.license           = { :type => 'MIT', :file => 'HockeySDK-iOS/LICENSE' }
  s.author            = { 'Andreas Linde' => 'mail@andreaslinde.de', 'Thomas Dohmke' => "thomas@dohmke.de" }

  s.platform          = :ios, '6.0'
  s.requires_arc      = true
  
  s.preserve_path = 'HockeySDK-iOS/README.md'

  s.source = { :http => "https://github.com/bitstadium/HockeySDK-iOS/releases/download/#{s.version}/HockeySDK-iOS-#{s.version}.zip" }

  s.frameworks = 'SystemConfiguration', 'Security', 'UIKit'
  s.libraries = 'c++'

  s.default_subspec   = 'AllFeaturesLib'
  
  s.subspec 'CrashOnlyLib' do |ss|
    ss.resource_bundle = { 'HockeySDKResources' => ['HockeySDK-iOS/HockeySDK.embeddedframework/HockeySDK.framework/Versions/A/Resources/HockeySDKResources.bundle/*.lproj'] }
    ss.vendored_frameworks = 'HockeySDK-iOS/HockeySDKCrashOnly/HockeySDK.framework'
  end

  s.subspec 'AllFeaturesLib' do |ss|
    ss.resource_bundle = { 'HockeySDKResources' => ['HockeySDK-iOS/HockeySDK.embeddedframework/HockeySDK.framework/Versions/A/Resources/HockeySDKResources.bundle/*.png', 'HockeySDK-iOS/HockeySDK.embeddedframework/HockeySDK.framework/Versions/A/Resources/HockeySDKResources.bundle/*.lproj'] }

    ss.frameworks = 'CoreGraphics', 'QuartzCore', 'AssetsLibrary', 'MobileCoreServices', 'QuickLook', 'CoreText'
    ss.vendored_frameworks = 'HockeySDK-iOS/HockeySDK.embeddedframework/HockeySDK.framework'
  end

end<|MERGE_RESOLUTION|>--- conflicted
+++ resolved
@@ -1,10 +1,6 @@
 Pod::Spec.new do |s|
   s.name              = 'HockeySDK'
-<<<<<<< HEAD
-  s.version           = '3.7.0'
-=======
   s.version           = '3.7.1'
->>>>>>> 762a55dd
 
   s.summary           = 'Collect live crash reports, get feedback from your users, distribute your betas, and analyze your test coverage with HockeyApp.'
   s.description       = <<-DESC
@@ -16,11 +12,7 @@
                         DESC
 
   s.homepage          = 'http://hockeyapp.net/'
-<<<<<<< HEAD
-  s.documentation_url = 'http://hockeyapp.net/help/sdk/ios/3.7.0/'
-=======
   s.documentation_url = 'http://hockeyapp.net/help/sdk/ios/3.7.1/'
->>>>>>> 762a55dd
 
   s.license           = { :type => 'MIT', :file => 'HockeySDK-iOS/LICENSE' }
   s.author            = { 'Andreas Linde' => 'mail@andreaslinde.de', 'Thomas Dohmke' => "thomas@dohmke.de" }
