--- conflicted
+++ resolved
@@ -8,11 +8,8 @@
 //  of patent rights can be found in the PATENTS file in the same directory.
 //
 
-<<<<<<< HEAD
 #ifndef MINIMAL_ASDK
-=======
 #import <AsyncDisplayKit/ASBaseDefines.h>
->>>>>>> 404795dc
 
 NS_ASSUME_NONNULL_BEGIN
 
