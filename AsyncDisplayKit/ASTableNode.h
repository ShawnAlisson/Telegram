--- conflicted
+++ resolved
@@ -9,14 +9,8 @@
 //  LICENSE file in the root directory of this source tree. An additional grant
 //  of patent rights can be found in the PATENTS file in the same directory.
 //
-
-<<<<<<< HEAD
 #ifndef MINIMAL_ASDK
-
-#import <AsyncDisplayKit/ASTableView.h>
-=======
 #import <AsyncDisplayKit/ASBlockTypes.h>
->>>>>>> 404795dc
 #import <AsyncDisplayKit/ASDisplayNode.h>
 #import <AsyncDisplayKit/ASRangeControllerUpdateRangeProtocol+Beta.h>
 #import <AsyncDisplayKit/ASTableView.h>
