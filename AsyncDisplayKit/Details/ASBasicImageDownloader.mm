//
//  ASBasicImageDownloader.mm
//  AsyncDisplayKit
//
//  Copyright (c) 2014-present, Facebook, Inc.  All rights reserved.
//  This source code is licensed under the BSD-style license found in the
//  LICENSE file in the root directory of this source tree. An additional grant
//  of patent rights can be found in the PATENTS file in the same directory.
//

<<<<<<< HEAD
#ifndef MINIMAL_ASDK

#import "ASBasicImageDownloader.h"
=======
#import <AsyncDisplayKit/ASBasicImageDownloader.h>
>>>>>>> 404795dc

#import <objc/runtime.h>

#import <AsyncDisplayKit/ASBasicImageDownloaderInternal.h>
#import <AsyncDisplayKit/ASImageContainerProtocolCategories.h>
#import <AsyncDisplayKit/ASThread.h>


#pragma mark -
/**
 * Collection of properties associated with a download request.
 */

NSString * const kASBasicImageDownloaderContextCallbackQueue = @"kASBasicImageDownloaderContextCallbackQueue";
NSString * const kASBasicImageDownloaderContextProgressBlock = @"kASBasicImageDownloaderContextProgressBlock";
NSString * const kASBasicImageDownloaderContextCompletionBlock = @"kASBasicImageDownloaderContextCompletionBlock";

@interface ASBasicImageDownloaderContext ()
{
  BOOL _invalid;
  ASDN::RecursiveMutex __instanceLock__;
}

@property (nonatomic, strong) NSMutableArray *callbackDatas;

@end

@implementation ASBasicImageDownloaderContext

static NSMutableDictionary *currentRequests = nil;
static ASDN::RecursiveMutex currentRequestsLock;

+ (ASBasicImageDownloaderContext *)contextForURL:(NSURL *)URL
{
  ASDN::MutexLocker l(currentRequestsLock);
  if (!currentRequests) {
    currentRequests = [[NSMutableDictionary alloc] init];
  }
  ASBasicImageDownloaderContext *context = currentRequests[URL];
  if (!context) {
    context = [[ASBasicImageDownloaderContext alloc] initWithURL:URL];
    currentRequests[URL] = context;
  }
  return context;
}

+ (void)cancelContextWithURL:(NSURL *)URL
{
  ASDN::MutexLocker l(currentRequestsLock);
  if (currentRequests) {
    [currentRequests removeObjectForKey:URL];
  }
}

- (instancetype)initWithURL:(NSURL *)URL
{
  if (self = [super init]) {
    _URL = URL;
    _callbackDatas = [NSMutableArray array];
  }
  return self;
}

- (void)cancel
{
  ASDN::MutexLocker l(__instanceLock__);

  NSURLSessionTask *sessionTask = self.sessionTask;
  if (sessionTask) {
    [sessionTask cancel];
    self.sessionTask = nil;
  }

  _invalid = YES;
  [self.class cancelContextWithURL:self.URL];
}

- (BOOL)isCancelled
{
  ASDN::MutexLocker l(__instanceLock__);
  return _invalid;
}

- (void)addCallbackData:(NSDictionary *)callbackData
{
  ASDN::MutexLocker l(__instanceLock__);
  [self.callbackDatas addObject:callbackData];
}

- (void)performProgressBlocks:(CGFloat)progress
{
  ASDN::MutexLocker l(__instanceLock__);
  for (NSDictionary *callbackData in self.callbackDatas) {
    ASImageDownloaderProgress progressBlock = callbackData[kASBasicImageDownloaderContextProgressBlock];
    dispatch_queue_t callbackQueue = callbackData[kASBasicImageDownloaderContextCallbackQueue];

    if (progressBlock) {
      dispatch_async(callbackQueue, ^{
        progressBlock(progress);
      });
    }
  }
}

- (void)completeWithImage:(UIImage *)image error:(NSError *)error
{
  ASDN::MutexLocker l(__instanceLock__);
  for (NSDictionary *callbackData in self.callbackDatas) {
    ASImageDownloaderCompletion completionBlock = callbackData[kASBasicImageDownloaderContextCompletionBlock];
    dispatch_queue_t callbackQueue = callbackData[kASBasicImageDownloaderContextCallbackQueue];

    if (completionBlock) {
      dispatch_async(callbackQueue, ^{
        completionBlock(image, error, nil);
      });
    }
  }

  self.sessionTask = nil;
  [self.callbackDatas removeAllObjects];
}

- (NSURLSessionTask *)createSessionTaskIfNecessaryWithBlock:(NSURLSessionTask *(^)())creationBlock {
  {
    ASDN::MutexLocker l(__instanceLock__);

    if (self.isCancelled) {
      return nil;
    }

    if (self.sessionTask && (self.sessionTask.state == NSURLSessionTaskStateRunning)) {
      return nil;
    }
  }

  NSURLSessionTask *newTask = creationBlock();

  {
    ASDN::MutexLocker l(__instanceLock__);

    if (self.isCancelled) {
      return nil;
    }

    if (self.sessionTask && (self.sessionTask.state == NSURLSessionTaskStateRunning)) {
      return nil;
    }

    self.sessionTask = newTask;
    
    return self.sessionTask;
  }
}

@end


#pragma mark -
/**
 * NSURLSessionDownloadTask lacks a `userInfo` property, so add this association ourselves.
 */
@interface NSURLRequest (ASBasicImageDownloader)
@property (nonatomic, strong) ASBasicImageDownloaderContext *asyncdisplaykit_context;
@end

@implementation NSURLRequest (ASBasicImageDownloader)
static const char *kContextKey = NSStringFromClass(ASBasicImageDownloaderContext.class).UTF8String;
- (void)setAsyncdisplaykit_context:(ASBasicImageDownloaderContext *)asyncdisplaykit_context
{
  objc_setAssociatedObject(self, kContextKey, asyncdisplaykit_context, OBJC_ASSOCIATION_RETAIN_NONATOMIC);
}
- (ASBasicImageDownloader *)asyncdisplaykit_context
{
  return objc_getAssociatedObject(self, kContextKey);
}
@end


#pragma mark -
@interface ASBasicImageDownloader () <NSURLSessionDownloadDelegate>
{
  NSOperationQueue *_sessionDelegateQueue;
  NSURLSession *_session;
}

@end

@implementation ASBasicImageDownloader

+ (instancetype)sharedImageDownloader
{
  static ASBasicImageDownloader *sharedImageDownloader = nil;
  static dispatch_once_t once = 0;
  dispatch_once(&once, ^{
    sharedImageDownloader = [[ASBasicImageDownloader alloc] _init];
  });
  return sharedImageDownloader;
}

#pragma mark Lifecycle.

- (instancetype)_init
{
  if (!(self = [super init]))
    return nil;

  _sessionDelegateQueue = [[NSOperationQueue alloc] init];
  _session = [NSURLSession sessionWithConfiguration:[NSURLSessionConfiguration defaultSessionConfiguration]
                                           delegate:self
                                      delegateQueue:_sessionDelegateQueue];

  return self;
}


#pragma mark ASImageDownloaderProtocol.

- (id)downloadImageWithURL:(NSURL *)URL
                      callbackQueue:(dispatch_queue_t)callbackQueue
                   downloadProgress:(nullable ASImageDownloaderProgress)downloadProgress
                         completion:(ASImageDownloaderCompletion)completion
{
  ASBasicImageDownloaderContext *context = [ASBasicImageDownloaderContext contextForURL:URL];

  // NSURLSessionDownloadTask will do file I/O to create a temp directory. If called on the main thread this will
  // cause significant performance issues.
  dispatch_async(dispatch_get_global_queue(DISPATCH_QUEUE_PRIORITY_DEFAULT, 0), ^{
    // associate metadata with it
    NSMutableDictionary *callbackData = [NSMutableDictionary dictionary];
    callbackData[kASBasicImageDownloaderContextCallbackQueue] = callbackQueue ? : dispatch_get_main_queue();

    if (downloadProgress) {
      callbackData[kASBasicImageDownloaderContextProgressBlock] = [downloadProgress copy];
    }

    if (completion) {
      callbackData[kASBasicImageDownloaderContextCompletionBlock] = [completion copy];
    }

    [context addCallbackData:[NSDictionary dictionaryWithDictionary:callbackData]];

    // Create new task if necessary
    NSURLSessionDownloadTask *task = (NSURLSessionDownloadTask *)[context createSessionTaskIfNecessaryWithBlock:^(){return [_session downloadTaskWithURL:URL];}];

    if (task) {
      task.originalRequest.asyncdisplaykit_context = context;

      // start downloading
      [task resume];
    }
  });

  return context;
}

- (void)cancelImageDownloadForIdentifier:(id)downloadIdentifier
{
  if (!downloadIdentifier) {
    return;
  }

  ASDisplayNodeAssert([downloadIdentifier isKindOfClass:ASBasicImageDownloaderContext.class], @"unexpected downloadIdentifier");
  ASBasicImageDownloaderContext *context = (ASBasicImageDownloaderContext *)downloadIdentifier;

  [context cancel];
}


#pragma mark NSURLSessionDownloadDelegate.

- (void)URLSession:(NSURLSession *)session downloadTask:(NSURLSessionDownloadTask *)downloadTask
                                           didWriteData:(int64_t)bytesWritten
                                      totalBytesWritten:(int64_t)totalBytesWritten
                              totalBytesExpectedToWrite:(int64_t)totalBytesExpectedToWrite
{
  ASBasicImageDownloaderContext *context = downloadTask.originalRequest.asyncdisplaykit_context;
  [context performProgressBlocks:(CGFloat)totalBytesWritten / (CGFloat)totalBytesExpectedToWrite];
}

// invoked if the download succeeded with no error
- (void)URLSession:(NSURLSession *)session downloadTask:(NSURLSessionDownloadTask *)downloadTask
                              didFinishDownloadingToURL:(NSURL *)location
{
  ASBasicImageDownloaderContext *context = downloadTask.originalRequest.asyncdisplaykit_context;
  if ([context isCancelled]) {
    return;
  }

  if (context) {
    UIImage *image = [UIImage imageWithData:[NSData dataWithContentsOfURL:location]];
    [context completeWithImage:image error:nil];
  }
}

// invoked unconditionally
- (void)URLSession:(NSURLSession *)session task:(NSURLSessionDownloadTask *)task
                           didCompleteWithError:(NSError *)error
{
  ASBasicImageDownloaderContext *context = task.originalRequest.asyncdisplaykit_context;
  if (context && error) {
    [context completeWithImage:nil error:error];
  }
}

@end

#endif<|MERGE_RESOLUTION|>--- conflicted
+++ resolved
@@ -7,14 +7,8 @@
 //  LICENSE file in the root directory of this source tree. An additional grant
 //  of patent rights can be found in the PATENTS file in the same directory.
 //
-
-<<<<<<< HEAD
 #ifndef MINIMAL_ASDK
-
-#import "ASBasicImageDownloader.h"
-=======
 #import <AsyncDisplayKit/ASBasicImageDownloader.h>
->>>>>>> 404795dc
 
 #import <objc/runtime.h>
 
