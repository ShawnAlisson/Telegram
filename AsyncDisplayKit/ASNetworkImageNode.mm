--- conflicted
+++ resolved
@@ -8,13 +8,8 @@
 //  of patent rights can be found in the PATENTS file in the same directory.
 //
 
-<<<<<<< HEAD
 #ifndef MINIMAL_ASDK
-
-#import "ASNetworkImageNode.h"
-=======
 #import <AsyncDisplayKit/ASNetworkImageNode.h>
->>>>>>> 404795dc
 
 #import <AsyncDisplayKit/ASBasicImageDownloader.h>
 #import <AsyncDisplayKit/ASDisplayNodeExtras.h>
