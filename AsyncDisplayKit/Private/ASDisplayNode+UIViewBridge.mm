--- conflicted
+++ resolved
@@ -221,12 +221,8 @@
 
 - (void)setNeedsDisplay
 {
-<<<<<<< HEAD
-  _bridge_prologue;
-  // Send the message to the view/layer first, as __setNeedsDisplay may call -displayIfNeeded.
-  _messageToViewOrLayer(setNeedsDisplay);
-  [self __setNeedsDisplay];
-=======
+  _bridge_prologue;
+
   if (_hierarchyState & ASHierarchyStateRasterized) {
     ASPerformBlockOnMainThread(^{
       // The below operation must be performed on the main thread to ensure against an extremely rare deadlock, where a parent node
@@ -244,9 +240,8 @@
       [rasterizedContainerNode setNeedsDisplay];
     });
   } else {
-    [_layer setNeedsDisplay];
+    _messageToViewOrLayer(setNeedsDisplay);
   }
->>>>>>> c9a0a3d4
 }
 
 - (void)setNeedsLayout
